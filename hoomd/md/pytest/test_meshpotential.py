# Copyright (c) 2009-2024 The Regents of the University of Michigan.
# Part of HOOMD-blue, released under the BSD 3-Clause License.

import hoomd
import pytest
import math
import numpy as np

_harmonic_args = {'k': [30.0, 25.0, 20.0], 'r0': [1.6, 1.7, 1.8]}
_harmonic_arg_list = [(hoomd.md.mesh.bond.Harmonic,
                       dict(zip(_harmonic_args, val)))
                      for val in zip(*_harmonic_args.values())]

_FENE_args = {
    'k': [30.0, 25.0, 20.0],
    'r0': [1.6, 1.7, 1.8],
    'epsilon': [0.9, 1.0, 1.1],
    'sigma': [1.1, 1.0, 0.9],
    'delta': [0, 0, 0]
}
_FENE_arg_list = [(hoomd.md.mesh.bond.FENEWCA, dict(zip(_FENE_args, val)))
                  for val in zip(*_FENE_args.values())]

_Tether_args = {
    'k_b': [5.0, 6.0, 7.0],
    'l_min': [0.7, 0.8, 0.9],
    'l_c1': [0.9, 1.05, 1.1],
    'l_c0': [1.1, 1.1, 1.3],
    'l_max': [1.3, 1.3, 1.5]
}
_Tether_arg_list = [(hoomd.md.mesh.bond.Tether, dict(zip(_Tether_args, val)))
                    for val in zip(*_Tether_args.values())]

<<<<<<< HEAD
_TriangleAreaConservation_args = {
    'k': [1.0, 20.0, 100.0],
    'A0': [6 * np.sqrt(3)/4, 5 * np.sqrt(3)/4, 7 * np.sqrt(3)/4]
}
_TriangleAreaConservation_arg_list = [
    (hoomd.md.mesh.conservation.TriangleArea,
     dict(zip(_TriangleAreaConservation_args, val)))
    for val in zip(*_TriangleAreaConservation_args.values())
]

_AreaConservation_args = {
    'k': [1.0, 20.0, 100.0],
    'A0': [6 * np.sqrt(3), 5 * np.sqrt(3), 7 * np.sqrt(3)]
}
_AreaConservation_arg_list = [(hoomd.md.mesh.conservation.Area,
                               dict(zip(_AreaConservation_args, val)))
                              for val in zip(*_AreaConservation_args.values())]
=======
_BendingRigidity_args = {
    'k': [2.0, 10.0, 300.0],
}
_BendingRigidity_arg_list = [(hoomd.md.mesh.bending.BendingRigidity,
                              dict(zip(_BendingRigidity_args, val)))
                             for val in zip(*_BendingRigidity_args.values())]
>>>>>>> 614e4059


def get_mesh_potential_and_args():
    return (_harmonic_arg_list + _FENE_arg_list + _Tether_arg_list
<<<<<<< HEAD
            + _TriangleAreaConservation_arg_list + _AreaConservation_arg_list)
=======
            + _BendingRigidity_arg_list)
>>>>>>> 614e4059


def get_mesh_potential_args_forces_and_energies():
    harmonic_forces = [[[37.86, 0., -26.771063], [-37.86, 0., -26.771063],
                        [0., 37.86, 26.771063], [0., -37.86, 26.771063]],
                       [[36.55, 0., -25.844753], [-36.55, 0., -25.844753],
                        [0., 36.55, 25.844753], [0., -36.55, 25.844753]],
                       [[33.24, 0., -23.504229], [-33.24, 0., -23.504229],
                        [0., 33.24, 23.504229], [0., -33.24, 23.504229]]]
    harmonic_energies = [35.83449, 40.077075, 41.43366]
    FENE_forces = [[[221.113071, 0.,
                     -156.350552], [-221.113071, 0., -156.350552],
                    [0., 221.113071, 156.350552], [0., -221.113071,
                                                   156.350552]],
                   [[12.959825, 0., -9.16398], [-12.959825, 0., -9.16398],
                    [0., 12.959825, 9.16398], [0., -12.959825, 9.16398]],
                   [[-44.644347, 0., 31.568321], [44.644347, 0., 31.568321],
                    [0., -44.644347, -31.568321], [0., 44.644347, -31.568321]]]
    FENE_energies = [163.374213, 97.189301, 67.058202]
    Tether_forces = [[[0, 0, 0], [0, 0, 0], [0, 0, 0], [0, 0, 0]],
                     [[0.048888, 0., -0.034569], [-0.048888, 0., -0.034569],
                      [0., 0.048888, 0.034569], [0., -0.048888, 0.034569]],
                     [[7.144518, 0., -5.051937], [-7.144518, 0., -5.051937],
                      [0., 7.144518, 5.051937], [0., -7.144518, 5.051937]]]
    Tether_energies = [0, 0.000926, 0.294561]
<<<<<<< HEAD
    AreaConservation_forces = [[[0.94380349, 0., -0.66736985],
                                [-0.94380349, 0., -0.66736985],
                                [0., 0.94380349, 0.66736985],
                                [0, -0.94380349, 0.66736985]],
                               [[18.17566447, 0., -12.8521356],
                                [-18.17566447, 0., -12.8521356],
                                [0., 18.17566447, 12.8521356],
                                [0., -18.17566447, 12.8521356]],
                               [[96.88179659, 0., -68.50577534],
                                [-96.88179659, 0., -68.50577534],
                                [0., 96.88179659, 68.50577534],
                                [0., -96.88179659, 68.50577534]]]
    AreaConservation_energies = [3.69707, 57.13009, 454.492529]
=======

    BendingRigidity_forces = [[[0., 0., 0.], [0., 0., 0.], [0., 0., 0.],
                               [0., 0., 0.]],
                              [[0., 0., 0.], [0., 0., 0.], [0., 0., 0.],
                               [0., 0., 0.]],
                              [[0., 0., 0.], [0., 0., 0.], [0., 0., 0.],
                               [0., 0., 0.]]]
    BendingRigidity_energies = [8, 40, 1200]
>>>>>>> 614e4059

    harmonic_args_and_vals = []
    FENE_args_and_vals = []
    Tether_args_and_vals = []
<<<<<<< HEAD
    TriangleAreaConservation_args_and_vals = []
    AreaConservation_args_and_vals = []
=======
    BendingRigidity_args_and_vals = []
>>>>>>> 614e4059
    for i in range(3):
        harmonic_args_and_vals.append(
            (*_harmonic_arg_list[i], harmonic_forces[i], harmonic_energies[i]))
        FENE_args_and_vals.append(
            (*_FENE_arg_list[i], FENE_forces[i], FENE_energies[i]))
        Tether_args_and_vals.append(
            (*_Tether_arg_list[i], Tether_forces[i], Tether_energies[i]))
<<<<<<< HEAD
        TriangleAreaConservation_args_and_vals.append(
            (*_TriangleAreaConservation_arg_list[i], AreaConservation_forces[i],
             AreaConservation_energies[i]))
        AreaConservation_args_and_vals.append(
            (*_AreaConservation_arg_list[i], AreaConservation_forces[i],
             AreaConservation_energies[i]))
    return (harmonic_args_and_vals + FENE_args_and_vals + Tether_args_and_vals
            + TriangleAreaConservation_args_and_vals
            + AreaConservation_args_and_vals)
=======
        BendingRigidity_args_and_vals.append(
            (*_BendingRigidity_arg_list[i], BendingRigidity_forces[i],
             BendingRigidity_energies[i]))
    return (harmonic_args_and_vals + FENE_args_and_vals + Tether_args_and_vals
            + BendingRigidity_args_and_vals)
>>>>>>> 614e4059


@pytest.fixture(scope='session')
def tetrahedron_snapshot_factory(device):

    def make_snapshot(d=1.0, particle_types=['A'], L=20):
        s = hoomd.Snapshot(device.communicator)
        N = 4
        if s.communicator.rank == 0:
            box = [L, L, L, 0, 0, 0]
            s.configuration.box = box
            s.particles.N = N

            base_positions = np.array([[1.0, 0.0, -1.0 / np.sqrt(2.0)],
                                       [-1.0, 0.0, -1.0 / np.sqrt(2.0)],
                                       [0.0, 1.0, 1.0 / np.sqrt(2.0)],
                                       [0.0, -1.0, 1.0 / np.sqrt(2.0)]])
            # move particles slightly in direction of MPI decomposition which
            # varies by simulation dimension
            s.particles.position[:] = 0.5 * d * base_positions
            s.particles.types = particle_types
        return s

    return make_snapshot


@pytest.mark.parametrize("mesh_potential_cls, potential_kwargs",
                         get_mesh_potential_and_args())
def test_before_attaching(mesh_potential_cls, potential_kwargs):
    mesh = hoomd.mesh.Mesh()
    mesh_potential = mesh_potential_cls(mesh)
    mesh_potential.params["mesh"] = potential_kwargs

    assert mesh is mesh_potential.mesh
    for key in potential_kwargs:
        np.testing.assert_allclose(mesh_potential.params["mesh"][key],
                                   potential_kwargs[key],
                                   rtol=1e-6)

    mesh1 = hoomd.mesh.Mesh()
    mesh_potential.mesh = mesh1
    assert mesh1 is mesh_potential.mesh


@pytest.mark.parametrize("mesh_potential_cls, potential_kwargs",
                         get_mesh_potential_and_args())
def test_after_attaching(tetrahedron_snapshot_factory, simulation_factory,
                         mesh_potential_cls, potential_kwargs):
    snap = tetrahedron_snapshot_factory(d=0.969, L=5)
    sim = simulation_factory(snap)

    mesh = hoomd.mesh.Mesh()
    type_ids = [0, 0, 0, 0]
<<<<<<< HEAD
    triangles = [[2, 1, 0], [0, 1, 3], [2, 0, 3], [1, 2, 3]]
=======
    triangles = [[0, 1, 2], [0, 1, 3], [0, 2, 3], [1, 2, 3]]
>>>>>>> 614e4059
    mesh.triangulation = dict(type_ids=type_ids, triangles=triangles)

    mesh_potential = mesh_potential_cls(mesh)
    mesh_potential.params["mesh"] = potential_kwargs

    integrator = hoomd.md.Integrator(dt=0.005)

    integrator.forces.append(mesh_potential)

    langevin = hoomd.md.methods.Langevin(kT=1,
                                         filter=hoomd.filter.All(),
                                         default_gamma=0.1)

    integrator.methods.append(langevin)
    sim.operations.integrator = integrator

    sim.run(0)
    for key in potential_kwargs:
        np.testing.assert_allclose(mesh_potential.params["mesh"][key],
                                   potential_kwargs[key],
                                   rtol=1e-6)

    mesh1 = hoomd.mesh.Mesh()
    with pytest.raises(RuntimeError):
        mesh_potential.mesh = mesh1


@pytest.mark.parametrize("mesh_potential_cls, potential_kwargs",
                         get_mesh_potential_and_args())
def test_multiple_types(tetrahedron_snapshot_factory, simulation_factory,
                        mesh_potential_cls, potential_kwargs):

    sim = simulation_factory(tetrahedron_snapshot_factory(d=0.969, L=5))

    mesh = hoomd.mesh.Mesh()
    mesh.types = ["mesh", "patch"]
    type_ids = [0, 0, 0, 1]
<<<<<<< HEAD
    triangles = [[2, 1, 0], [0, 1, 3], [2, 0, 3], [1, 2, 3]]
=======
    triangles = [[0, 1, 2], [0, 1, 3], [0, 2, 3], [1, 2, 3]]
>>>>>>> 614e4059
    mesh.triangulation = dict(type_ids=type_ids, triangles=triangles)

    mesh_potential = mesh_potential_cls(mesh)
    mesh_potential.params.default = potential_kwargs

    integrator = hoomd.md.Integrator(dt=0.005)

    integrator.forces.append(mesh_potential)

    langevin = hoomd.md.methods.Langevin(kT=1,
                                         filter=hoomd.filter.All(),
                                         default_gamma=0.1)
    integrator.methods.append(langevin)
    sim.operations.integrator = integrator

    sim.run(0)
    for key in potential_kwargs:
        np.testing.assert_allclose(mesh_potential.params["mesh"][key],
                                   potential_kwargs[key],
                                   rtol=1e-6)
        np.testing.assert_allclose(mesh_potential.params["patch"][key],
                                   potential_kwargs[key],
                                   rtol=1e-6)

<<<<<<< HEAD
=======
    mesh1 = hoomd.mesh.Mesh()
    with pytest.raises(RuntimeError):
        mesh_potential.mesh = mesh1
>>>>>>> 614e4059

def test_area(simulation_factory, tetrahedron_snapshot_factory):
    snap = tetrahedron_snapshot_factory(d=0.969, L=5)
    sim = simulation_factory(snap)

    mesh = hoomd.mesh.Mesh()
    mesh.types = ["mesh", "patch"]
    type_ids = [0, 0, 1, 0]
    triangles = [[2, 1, 0], [0, 1, 3], [2, 0, 3], [1, 2, 3]]
    mesh.triangulation = dict(type_ids=type_ids, triangles=triangles)

<<<<<<< HEAD
    mesh_potential = hoomd.md.mesh.conservation.Area(mesh)
    mesh_potential.params.default = dict(k=1, A0=1)

    integrator = hoomd.md.Integrator(dt=0.005)

    integrator.forces.append(mesh_potential)

    langevin = hoomd.md.methods.Langevin(kT=1,
                                         filter=hoomd.filter.All(),
                                         default_gamma=0.1)
    integrator.methods.append(langevin)
    sim.operations.integrator = integrator

    sim.run(0)

    np.testing.assert_allclose(mesh_potential.area,
                               np.array([1.62633*3/4,1.62633/4]),
                               rtol=1e-2,
                               atol=1e-5)

def test_area_ignore_type(simulation_factory, tetrahedron_snapshot_factory):
    snap = tetrahedron_snapshot_factory(d=0.969, L=5)
    sim = simulation_factory(snap)

    mesh = hoomd.mesh.Mesh()
    mesh.types = ["mesh", "patch"]
    type_ids = [1, 0, 0, 0]
    triangles = [[2, 1, 0], [0, 1, 3], [2, 0, 3], [1, 2, 3]]
    mesh.triangulation = dict(type_ids=type_ids, triangles=triangles)

    mesh_potential = hoomd.md.mesh.conservation.Area(mesh,True)
    mesh_potential.params.default = dict(k=1, A0=1)

    integrator = hoomd.md.Integrator(dt=0.005)

    integrator.forces.append(mesh_potential)

    langevin = hoomd.md.methods.Langevin(kT=1,
                                         filter=hoomd.filter.All(),
                                         default_gamma=0.1)
    integrator.methods.append(langevin)
    sim.operations.integrator = integrator

    sim.run(0)

    print(mesh_potential.area)

    np.testing.assert_allclose(mesh_potential.area,
                               np.array([1.62633,0]),
                               rtol=1e-2,
                               atol=1e-5)


def test_triangle_area(simulation_factory, tetrahedron_snapshot_factory):
=======
@pytest.mark.parametrize("mesh_potential_cls, potential_kwargs, force, energy",
                         get_mesh_potential_args_forces_and_energies())
def test_forces_and_energies(tetrahedron_snapshot_factory, simulation_factory,
                             mesh_potential_cls, potential_kwargs, force,
                             energy):
>>>>>>> 614e4059
    snap = tetrahedron_snapshot_factory(d=0.969, L=5)
    sim = simulation_factory(snap)

    mesh = hoomd.mesh.Mesh()
<<<<<<< HEAD
    type_ids = [0, 0, 0, 0]
    triangles = [[2, 1, 0], [0, 1, 3], [2, 0, 3], [1, 2, 3]]
    mesh.triangulation = dict(type_ids=type_ids, triangles=triangles)

    mesh_potential = hoomd.md.mesh.conservation.TriangleArea(mesh)
    mesh_potential.params["mesh"] = dict(k=1, A0=1)
=======
    mesh.types = ["mesh", "patch"]
    type_ids = [0, 0, 0, 1]
    triangles = [[0, 1, 2], [0, 1, 3], [0, 2, 3], [1, 2, 3]]
    mesh.triangulation = dict(type_ids=type_ids, triangles=triangles)

    mesh_potential = mesh_potential_cls(mesh)
    mesh_potential.params["mesh"] = potential_kwargs
    mesh_potential.params["patch"] = potential_kwargs
>>>>>>> 614e4059

    integrator = hoomd.md.Integrator(dt=0.005)

    integrator.forces.append(mesh_potential)

    langevin = hoomd.md.methods.Langevin(kT=1,
                                         filter=hoomd.filter.All(),
                                         default_gamma=0.1)
    integrator.methods.append(langevin)
    sim.operations.integrator = integrator

    sim.run(0)

    assert math.isclose(mesh_potential.area,
                        1.62633,
                        rel_tol=1e-2,
                        abs_tol=1e-5)


@pytest.mark.parametrize("mesh_potential_cls, potential_kwargs, force, energy",
                         get_mesh_potential_args_forces_and_energies())
def test_forces_and_energies(tetrahedron_snapshot_factory, simulation_factory,
                             mesh_potential_cls, potential_kwargs, force,
                             energy):
    snap = tetrahedron_snapshot_factory(d=0.969, L=5)
    sim = simulation_factory(snap)

    mesh = hoomd.mesh.Mesh()
    mesh.types = ["mesh", "patch"]
    type_ids = [0, 0, 0, 0]
    triangles = [[2, 1, 0], [0, 1, 3], [2, 0, 3], [1, 2, 3]]
    mesh.triangulation = dict(type_ids=type_ids, triangles=triangles)

    mesh_potential = mesh_potential_cls(mesh)
    mesh_potential.params["mesh"] = potential_kwargs
    mesh_potential.params["patch"] = potential_kwargs

    integrator = hoomd.md.Integrator(dt=0.005)

    integrator.forces.append(mesh_potential)

    langevin = hoomd.md.methods.Langevin(kT=1,
                                         filter=hoomd.filter.All(),
                                         default_gamma=0.1)
    integrator.methods.append(langevin)
    sim.operations.integrator = integrator
    sim.run(0)
    sim_energies = sim.operations.integrator.forces[0].energies
    sim_forces = sim.operations.integrator.forces[0].forces
    if sim.device.communicator.rank == 0:
        np.testing.assert_allclose(sum(sim_energies),
                                   energy,
                                   rtol=1e-2,
                                   atol=1e-5)
        np.testing.assert_allclose(sim_forces, force, rtol=1e-2, atol=1e-5)


def test_auto_detach_simulation(simulation_factory,
                                tetrahedron_snapshot_factory):
    sim = simulation_factory(tetrahedron_snapshot_factory(d=0.969, L=5))
    mesh = hoomd.mesh.Mesh()
    mesh.triangulation = dict(type_ids=[0, 0], triangles=[[0, 1, 2], [0, 2, 3]])

    harmonic = hoomd.md.mesh.bond.Harmonic(mesh)
    harmonic.params["mesh"] = dict(k=1, r0=1)

    harmonic_2 = hoomd.md.mesh.bond.Harmonic(mesh)
    harmonic_2.params["mesh"] = dict(k=5, r0=1.1)

    integrator = hoomd.md.Integrator(dt=0.005, forces=[harmonic, harmonic_2])

    integrator.methods.append(
        hoomd.md.methods.Langevin(kT=1, filter=hoomd.filter.All()))
    sim.operations.integrator = integrator

    sim.run(0)
    del integrator.forces[1]
    assert mesh._attached
    assert hasattr(mesh, "_cpp_obj")
    del integrator.forces[0]
    assert not mesh._attached
    assert mesh._cpp_obj is None<|MERGE_RESOLUTION|>--- conflicted
+++ resolved
@@ -31,7 +31,6 @@
 _Tether_arg_list = [(hoomd.md.mesh.bond.Tether, dict(zip(_Tether_args, val)))
                     for val in zip(*_Tether_args.values())]
 
-<<<<<<< HEAD
 _TriangleAreaConservation_args = {
     'k': [1.0, 20.0, 100.0],
     'A0': [6 * np.sqrt(3)/4, 5 * np.sqrt(3)/4, 7 * np.sqrt(3)/4]
@@ -49,23 +48,18 @@
 _AreaConservation_arg_list = [(hoomd.md.mesh.conservation.Area,
                                dict(zip(_AreaConservation_args, val)))
                               for val in zip(*_AreaConservation_args.values())]
-=======
 _BendingRigidity_args = {
     'k': [2.0, 10.0, 300.0],
 }
 _BendingRigidity_arg_list = [(hoomd.md.mesh.bending.BendingRigidity,
                               dict(zip(_BendingRigidity_args, val)))
                              for val in zip(*_BendingRigidity_args.values())]
->>>>>>> 614e4059
 
 
 def get_mesh_potential_and_args():
     return (_harmonic_arg_list + _FENE_arg_list + _Tether_arg_list
-<<<<<<< HEAD
-            + _TriangleAreaConservation_arg_list + _AreaConservation_arg_list)
-=======
+            + _TriangleAreaConservation_arg_list + _AreaConservation_arg_list
             + _BendingRigidity_arg_list)
->>>>>>> 614e4059
 
 
 def get_mesh_potential_args_forces_and_energies():
@@ -91,7 +85,6 @@
                      [[7.144518, 0., -5.051937], [-7.144518, 0., -5.051937],
                       [0., 7.144518, 5.051937], [0., -7.144518, 5.051937]]]
     Tether_energies = [0, 0.000926, 0.294561]
-<<<<<<< HEAD
     AreaConservation_forces = [[[0.94380349, 0., -0.66736985],
                                 [-0.94380349, 0., -0.66736985],
                                 [0., 0.94380349, 0.66736985],
@@ -105,8 +98,6 @@
                                 [0., 96.88179659, 68.50577534],
                                 [0., -96.88179659, 68.50577534]]]
     AreaConservation_energies = [3.69707, 57.13009, 454.492529]
-=======
-
     BendingRigidity_forces = [[[0., 0., 0.], [0., 0., 0.], [0., 0., 0.],
                                [0., 0., 0.]],
                               [[0., 0., 0.], [0., 0., 0.], [0., 0., 0.],
@@ -114,17 +105,13 @@
                               [[0., 0., 0.], [0., 0., 0.], [0., 0., 0.],
                                [0., 0., 0.]]]
     BendingRigidity_energies = [8, 40, 1200]
->>>>>>> 614e4059
 
     harmonic_args_and_vals = []
     FENE_args_and_vals = []
     Tether_args_and_vals = []
-<<<<<<< HEAD
     TriangleAreaConservation_args_and_vals = []
     AreaConservation_args_and_vals = []
-=======
     BendingRigidity_args_and_vals = []
->>>>>>> 614e4059
     for i in range(3):
         harmonic_args_and_vals.append(
             (*_harmonic_arg_list[i], harmonic_forces[i], harmonic_energies[i]))
@@ -132,23 +119,19 @@
             (*_FENE_arg_list[i], FENE_forces[i], FENE_energies[i]))
         Tether_args_and_vals.append(
             (*_Tether_arg_list[i], Tether_forces[i], Tether_energies[i]))
-<<<<<<< HEAD
         TriangleAreaConservation_args_and_vals.append(
             (*_TriangleAreaConservation_arg_list[i], AreaConservation_forces[i],
              AreaConservation_energies[i]))
         AreaConservation_args_and_vals.append(
             (*_AreaConservation_arg_list[i], AreaConservation_forces[i],
              AreaConservation_energies[i]))
-    return (harmonic_args_and_vals + FENE_args_and_vals + Tether_args_and_vals
-            + TriangleAreaConservation_args_and_vals
-            + AreaConservation_args_and_vals)
-=======
         BendingRigidity_args_and_vals.append(
             (*_BendingRigidity_arg_list[i], BendingRigidity_forces[i],
              BendingRigidity_energies[i]))
     return (harmonic_args_and_vals + FENE_args_and_vals + Tether_args_and_vals
+            + TriangleAreaConservation_args_and_vals
+            + AreaConservation_args_and_vals
             + BendingRigidity_args_and_vals)
->>>>>>> 614e4059
 
 
 @pytest.fixture(scope='session')
@@ -202,11 +185,7 @@
 
     mesh = hoomd.mesh.Mesh()
     type_ids = [0, 0, 0, 0]
-<<<<<<< HEAD
-    triangles = [[2, 1, 0], [0, 1, 3], [2, 0, 3], [1, 2, 3]]
-=======
-    triangles = [[0, 1, 2], [0, 1, 3], [0, 2, 3], [1, 2, 3]]
->>>>>>> 614e4059
+    triangles = [[2, 1, 0], [0, 1, 3], [2, 0, 3], [1, 2, 3]]
     mesh.triangulation = dict(type_ids=type_ids, triangles=triangles)
 
     mesh_potential = mesh_potential_cls(mesh)
@@ -244,11 +223,7 @@
     mesh = hoomd.mesh.Mesh()
     mesh.types = ["mesh", "patch"]
     type_ids = [0, 0, 0, 1]
-<<<<<<< HEAD
-    triangles = [[2, 1, 0], [0, 1, 3], [2, 0, 3], [1, 2, 3]]
-=======
-    triangles = [[0, 1, 2], [0, 1, 3], [0, 2, 3], [1, 2, 3]]
->>>>>>> 614e4059
+    triangles = [[2, 1, 0], [0, 1, 3], [2, 0, 3], [1, 2, 3]]
     mesh.triangulation = dict(type_ids=type_ids, triangles=triangles)
 
     mesh_potential = mesh_potential_cls(mesh)
@@ -273,14 +248,8 @@
                                    potential_kwargs[key],
                                    rtol=1e-6)
 
-<<<<<<< HEAD
-=======
-    mesh1 = hoomd.mesh.Mesh()
-    with pytest.raises(RuntimeError):
-        mesh_potential.mesh = mesh1
->>>>>>> 614e4059
-
 def test_area(simulation_factory, tetrahedron_snapshot_factory):
+
     snap = tetrahedron_snapshot_factory(d=0.969, L=5)
     sim = simulation_factory(snap)
 
@@ -290,7 +259,6 @@
     triangles = [[2, 1, 0], [0, 1, 3], [2, 0, 3], [1, 2, 3]]
     mesh.triangulation = dict(type_ids=type_ids, triangles=triangles)
 
-<<<<<<< HEAD
     mesh_potential = hoomd.md.mesh.conservation.Area(mesh)
     mesh_potential.params.default = dict(k=1, A0=1)
 
@@ -345,34 +313,16 @@
 
 
 def test_triangle_area(simulation_factory, tetrahedron_snapshot_factory):
-=======
-@pytest.mark.parametrize("mesh_potential_cls, potential_kwargs, force, energy",
-                         get_mesh_potential_args_forces_and_energies())
-def test_forces_and_energies(tetrahedron_snapshot_factory, simulation_factory,
-                             mesh_potential_cls, potential_kwargs, force,
-                             energy):
->>>>>>> 614e4059
     snap = tetrahedron_snapshot_factory(d=0.969, L=5)
     sim = simulation_factory(snap)
 
     mesh = hoomd.mesh.Mesh()
-<<<<<<< HEAD
     type_ids = [0, 0, 0, 0]
     triangles = [[2, 1, 0], [0, 1, 3], [2, 0, 3], [1, 2, 3]]
     mesh.triangulation = dict(type_ids=type_ids, triangles=triangles)
 
     mesh_potential = hoomd.md.mesh.conservation.TriangleArea(mesh)
     mesh_potential.params["mesh"] = dict(k=1, A0=1)
-=======
-    mesh.types = ["mesh", "patch"]
-    type_ids = [0, 0, 0, 1]
-    triangles = [[0, 1, 2], [0, 1, 3], [0, 2, 3], [1, 2, 3]]
-    mesh.triangulation = dict(type_ids=type_ids, triangles=triangles)
-
-    mesh_potential = mesh_potential_cls(mesh)
-    mesh_potential.params["mesh"] = potential_kwargs
-    mesh_potential.params["patch"] = potential_kwargs
->>>>>>> 614e4059
 
     integrator = hoomd.md.Integrator(dt=0.005)
 
