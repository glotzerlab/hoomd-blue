--- conflicted
+++ resolved
@@ -30,35 +30,30 @@
 _Tether_arg_list = [(hoomd.md.mesh.bond.Tether, dict(zip(_Tether_args, val)))
                     for val in zip(*_Tether_args.values())]
 
-<<<<<<< HEAD
-_Volume_args = {'k': [20.0, 50.0, 100.0], 'V0': [0.107227, 1, 0.01]}
-_Volume_arg_list = [(hoomd.md.mesh.conservation.Volume,
-                     dict(zip(_Volume_args, val)))
-                    for val in zip(*_Volume_args.values())]
-=======
+_BendingRigidity_args = {
+    'k': [2.0, 10.0, 300.0],
+}
+_BendingRigidity_arg_list = [(hoomd.md.mesh.bending.BendingRigidity,
+                              dict(zip(_BendingRigidity_args, val)))
+                             for val in zip(*_BendingRigidity_args.values())]
+
 _Helfrich_args = {
     'k': [1.0, 20.0, 100.0],
 }
 _Helfrich_arg_list = [(hoomd.md.mesh.bending.Helfrich,
                        dict(zip(_Helfrich_args, val)))
                       for val in zip(*_Helfrich_args.values())]
->>>>>>> 5cd89bf4
-_BendingRigidity_args = {
-    'k': [2.0, 10.0, 300.0],
-}
-_BendingRigidity_arg_list = [(hoomd.md.mesh.bending.BendingRigidity,
-                              dict(zip(_BendingRigidity_args, val)))
-                             for val in zip(*_BendingRigidity_args.values())]
+
+_Volume_args = {'k': [20.0, 50.0, 100.0], 'V0': [0.107227, 1, 0.01]}
+_Volume_arg_list = [(hoomd.md.mesh.conservation.Volume,
+                     dict(zip(_Volume_args, val)))
+                    for val in zip(*_Volume_args.values())]
 
 
 def get_mesh_potential_and_args():
     return (_harmonic_arg_list + _FENE_arg_list + _Tether_arg_list
-<<<<<<< HEAD
-            + _Volume_arg_list + _BendingRigidity_arg_list)
-=======
-            + _Helfrich_arg_list + _BendingRigidity_arg_list)
->>>>>>> 5cd89bf4
-
+            + _BendingRigidity_arg_list + _Helfrich_arg_list
+            + _Volume_arg_list)
 
 def get_mesh_potential_args_forces_and_energies():
     harmonic_forces = [[[37.86, 0., -26.771063], [-37.86, 0., -26.771063],
@@ -83,19 +78,14 @@
                      [[7.144518, 0., -5.051937], [-7.144518, 0., -5.051937],
                       [0., 7.144518, 5.051937], [0., -7.144518, 5.051937]]]
     Tether_energies = [0, 0.000926, 0.294561]
-<<<<<<< HEAD
-
-    Volume_forces = [[[0, 0, 0], [0, 0, 0], [0, 0, 0], [0, 0, 0]],
-                     [[4.93960528, 0,
-                       -3.49282839], [-4.93960528, 0, -3.49282839],
-                      [0, 4.93960528, 3.49282839], [0, -4.93960528,
-                                                    3.49282839]],
-                     [[-107.5893328, 0, 76.0771468],
-                      [107.5893328, 0, 76.0771468],
-                      [0, -107.5893328, -76.0771468],
-                      [0, 107.5893328, -76.0771468]]]
-    Volume_energies = [0, 19.92608051621174, 47.2656702899458]
-=======
+
+    BendingRigidity_forces = [[[0., 0., 0.], [0., 0., 0.], [0., 0., 0.],
+                               [0., 0., 0.]],
+                              [[0., 0., 0.], [0., 0., 0.], [0., 0., 0.],
+                               [0., 0., 0.]],
+                              [[0., 0., 0.], [0., 0., 0.], [0., 0., 0.],
+                               [0., 0., 0.]]]
+    BendingRigidity_energies = [8, 40, 1200]
     Helfrich_forces = [[[-12.710842, 0., 8.987922], [12.710842, 0., 8.987922],
                         [0., -12.710842, -8.987922], [0., 12.710842,
                                                       -8.987922]],
@@ -108,24 +98,24 @@
                         [0., -1271.084184, -898.792246],
                         [0., 1271.084184, -898.792246]]]
     Helfrich_energies = [27.712812, 554.256258, 2771.281293]
->>>>>>> 5cd89bf4
-    BendingRigidity_forces = [[[0., 0., 0.], [0., 0., 0.], [0., 0., 0.],
-                               [0., 0., 0.]],
-                              [[0., 0., 0.], [0., 0., 0.], [0., 0., 0.],
-                               [0., 0., 0.]],
-                              [[0., 0., 0.], [0., 0., 0.], [0., 0., 0.],
-                               [0., 0., 0.]]]
-    BendingRigidity_energies = [8, 40, 1200]
+
+    Volume_forces = [[[0, 0, 0], [0, 0, 0], [0, 0, 0], [0, 0, 0]],
+                     [[4.93960528, 0,
+                       -3.49282839], [-4.93960528, 0, -3.49282839],
+                      [0, 4.93960528, 3.49282839], [0, -4.93960528,
+                                                    3.49282839]],
+                     [[-107.5893328, 0, 76.0771468],
+                      [107.5893328, 0, 76.0771468],
+                      [0, -107.5893328, -76.0771468],
+                      [0, 107.5893328, -76.0771468]]]
+    Volume_energies = [0, 19.92608051621174, 47.2656702899458]
 
     harmonic_args_and_vals = []
     FENE_args_and_vals = []
     Tether_args_and_vals = []
-<<<<<<< HEAD
+    BendingRigidity_args_and_vals = []
+    Helfrich_args_and_vals = []
     Volume_args_and_vals = []
-=======
-    Helfrich_args_and_vals = []
->>>>>>> 5cd89bf4
-    BendingRigidity_args_and_vals = []
 
     for i in range(3):
         harmonic_args_and_vals.append(
@@ -134,21 +124,16 @@
             (*_FENE_arg_list[i], FENE_forces[i], FENE_energies[i]))
         Tether_args_and_vals.append(
             (*_Tether_arg_list[i], Tether_forces[i], Tether_energies[i]))
-<<<<<<< HEAD
-        Volume_args_and_vals.append(
-            (*_Volume_arg_list[i], Volume_forces[i], Volume_energies[i]))
-=======
-        Helfrich_args_and_vals.append(
-            (*_Helfrich_arg_list[i], Helfrich_forces[i], Helfrich_energies[i]))
->>>>>>> 5cd89bf4
         BendingRigidity_args_and_vals.append(
             (*_BendingRigidity_arg_list[i], BendingRigidity_forces[i],
              BendingRigidity_energies[i]))
+        Helfrich_args_and_vals.append(
+            (*_Helfrich_arg_list[i], Helfrich_forces[i], Helfrich_energies[i]))
+        Volume_args_and_vals.append(
+            (*_Volume_arg_list[i], Volume_forces[i], Volume_energies[i]))
     return (harmonic_args_and_vals + FENE_args_and_vals + Tether_args_and_vals
-<<<<<<< HEAD
-            + Volume_args_and_vals + BendingRigidity_args_and_vals)
-=======
-            + Helfrich_args_and_vals + BendingRigidity_args_and_vals)
+            + BendingRigidity_args_and_vals + Helfrich_args_and_vals
+            + Volume_args_and_vals)
 
 
 def _skip_if_helfrich_mpi(sim, pair_potential):
@@ -156,7 +141,6 @@
     if (sim.device.communicator.num_ranks > 1
             and issubclass(pair_potential, hoomd.md.mesh.bending.Helfrich)):
         pytest.skip("Cannot run Helfrich with MPI")
->>>>>>> 5cd89bf4
 
 
 @pytest.fixture(scope='session')
