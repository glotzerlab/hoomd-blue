// Copyright (c) 2009-2018 The Regents of the University of Michigan
// This file is part of the HOOMD-blue project, released under the BSD 3-Clause License.

// Include the defined classes that are to be exported to python
#include "IntegratorHPMC.h"
#include "IntegratorHPMCMono.h"
#include "IntegratorHPMCMonoImplicit.h"
#include "ComputeFreeVolume.h"

#include "ShapeSphinx.h"
#include "AnalyzerSDF.h"
#include "ShapeUnion.h"

#include "ExternalField.h"
#include "ExternalFieldWall.h"
#include "ExternalFieldLattice.h"
#include "ExternalFieldComposite.h"
#include "ExternalCallback.h"

#include "UpdaterExternalFieldWall.h"
#include "UpdaterRemoveDrift.h"
#include "UpdaterMuVT.h"
#include "UpdaterMuVTImplicit.h"
#include "UpdaterClusters.h"
#include "UpdaterClustersImplicit.h"

#ifdef ENABLE_CUDA
#include "IntegratorHPMCMonoGPU.h"
#include "IntegratorHPMCMonoImplicitGPU.h"
#include "IntegratorHPMCMonoImplicitNewGPU.h"
#include "ComputeFreeVolumeGPU.h"
#endif

namespace py = pybind11;
using namespace hpmc;

using namespace hpmc::detail;

namespace hpmc
{

//! Export the base HPMCMono integrators
void export_sphinx(py::module& m)
    {
    export_IntegratorHPMCMono< ShapeSphinx >(m, "IntegratorHPMCMonoSphinx");
    #ifdef ENABLE_HPMC_REINSERT
    export_IntegratorHPMCMonoImplicit< ShapeSphinx >(m, "IntegratorHPMCMonoImplicitSphinx");
<<<<<<< HEAD
    #endif
    export_IntegratorHPMCMonoImplicitNew< ShapeSphinx >(m, "IntegratorHPMCMonoImplicitNewSphinx");
=======
>>>>>>> a8b3502e
    export_ComputeFreeVolume< ShapeSphinx >(m, "ComputeFreeVolumeSphinx");
    export_AnalyzerSDF< ShapeSphinx >(m, "AnalyzerSDFSphinx");
    export_UpdaterMuVT< ShapeSphinx >(m, "UpdaterMuVTSphinx");
    export_UpdaterClusters< ShapeSphinx >(m, "UpdaterClustersSphinx");
    #ifdef ENABLE_HPMC_REINSERT
    export_UpdaterClustersImplicit< ShapeSphinx, IntegratorHPMCMonoImplicit<ShapeSphinx> >(m, "UpdaterClustersImplicitSphinx");
<<<<<<< HEAD
    #endif
    export_UpdaterClustersImplicit< ShapeSphinx, IntegratorHPMCMonoImplicitNew<ShapeSphinx> >(m, "UpdaterClustersImplicitNewSphinx");
    #ifdef ENABLE_HPMC_REINSERT
    export_UpdaterMuVTImplicit< ShapeSphinx, IntegratorHPMCMonoImplicit<ShapeSphinx> >(m, "UpdaterMuVTImplicitSphinx");
    #endif
    export_UpdaterMuVTImplicit< ShapeSphinx, IntegratorHPMCMonoImplicitNew<ShapeSphinx> >(m, "UpdaterMuVTImplicitNewSphinx");
=======
    export_UpdaterMuVTImplicit< ShapeSphinx, IntegratorHPMCMonoImplicit<ShapeSphinx> >(m, "UpdaterMuVTImplicitSphinx");
>>>>>>> a8b3502e

    export_ExternalFieldInterface<ShapeSphinx>(m, "ExternalFieldSphinx");
    export_LatticeField<ShapeSphinx>(m, "ExternalFieldLatticeSphinx");
    export_ExternalFieldComposite<ShapeSphinx>(m, "ExternalFieldCompositeSphinx");
    export_RemoveDriftUpdater<ShapeSphinx>(m, "RemoveDriftUpdaterSphinx");
    export_ExternalFieldWall<ShapeSphinx>(m, "WallSphinx");
    export_UpdaterExternalFieldWall<ShapeSphinx>(m, "UpdaterExternalFieldWallSphinx");
    export_ExternalCallback<ShapeSphinx>(m, "ExternalCallbackSphinx");

    #ifdef ENABLE_CUDA
    #ifdef ENABLE_SPHINX_GPU

    export_IntegratorHPMCMonoGPU< ShapeSphinx >(m, "IntegratorHPMCMonoGPUSphinx");
    #ifdef ENABLE_HPMC_REINSERT
    export_IntegratorHPMCMonoImplicitGPU< ShapeSphinx >(m, "IntegratorHPMCMonoImplicitGPUSphinx");
    #endif
    export_IntegratorHPMCMonoImplicitNewGPU< ShapeSphinx >(m, "IntegratorHPMCMonoImplicitNewGPUSphinx");
    export_ComputeFreeVolumeGPU< ShapeSphinx >(m, "ComputeFreeVolumeGPUSphinx");

    #endif
    #endif
    }

}<|MERGE_RESOLUTION|>--- conflicted
+++ resolved
@@ -43,29 +43,13 @@
 void export_sphinx(py::module& m)
     {
     export_IntegratorHPMCMono< ShapeSphinx >(m, "IntegratorHPMCMonoSphinx");
-    #ifdef ENABLE_HPMC_REINSERT
     export_IntegratorHPMCMonoImplicit< ShapeSphinx >(m, "IntegratorHPMCMonoImplicitSphinx");
-<<<<<<< HEAD
-    #endif
-    export_IntegratorHPMCMonoImplicitNew< ShapeSphinx >(m, "IntegratorHPMCMonoImplicitNewSphinx");
-=======
->>>>>>> a8b3502e
     export_ComputeFreeVolume< ShapeSphinx >(m, "ComputeFreeVolumeSphinx");
     export_AnalyzerSDF< ShapeSphinx >(m, "AnalyzerSDFSphinx");
     export_UpdaterMuVT< ShapeSphinx >(m, "UpdaterMuVTSphinx");
     export_UpdaterClusters< ShapeSphinx >(m, "UpdaterClustersSphinx");
-    #ifdef ENABLE_HPMC_REINSERT
     export_UpdaterClustersImplicit< ShapeSphinx, IntegratorHPMCMonoImplicit<ShapeSphinx> >(m, "UpdaterClustersImplicitSphinx");
-<<<<<<< HEAD
-    #endif
-    export_UpdaterClustersImplicit< ShapeSphinx, IntegratorHPMCMonoImplicitNew<ShapeSphinx> >(m, "UpdaterClustersImplicitNewSphinx");
-    #ifdef ENABLE_HPMC_REINSERT
     export_UpdaterMuVTImplicit< ShapeSphinx, IntegratorHPMCMonoImplicit<ShapeSphinx> >(m, "UpdaterMuVTImplicitSphinx");
-    #endif
-    export_UpdaterMuVTImplicit< ShapeSphinx, IntegratorHPMCMonoImplicitNew<ShapeSphinx> >(m, "UpdaterMuVTImplicitNewSphinx");
-=======
-    export_UpdaterMuVTImplicit< ShapeSphinx, IntegratorHPMCMonoImplicit<ShapeSphinx> >(m, "UpdaterMuVTImplicitSphinx");
->>>>>>> a8b3502e
 
     export_ExternalFieldInterface<ShapeSphinx>(m, "ExternalFieldSphinx");
     export_LatticeField<ShapeSphinx>(m, "ExternalFieldLatticeSphinx");
