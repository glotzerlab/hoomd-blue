--- conflicted
+++ resolved
@@ -238,11 +238,8 @@
     export_PotentialSpecialPair<PotentialSpecialPairCoulomb>(m, "PotentialSpecialPairCoulomb");
 
     export_HelfrichMeshForceCompute(m);
-<<<<<<< HEAD
     export_MeshDynamicBondUpdater(m);
-=======
     export_CustomForceCompute(m);
->>>>>>> 677399f7
     export_NeighborList(m);
     export_NeighborListBinned(m);
     export_NeighborListStencil(m);
