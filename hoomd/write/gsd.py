# Copyright (c) 2009-2020 The Regents of the University of Michigan This file is
# part of the HOOMD-blue project, released under the BSD 3-Clause License.

"""Write GSD files storing simulation trajectories and logging data."""

from collections.abc import Mapping, Collection
from hoomd import _hoomd
from hoomd.util import dict_flatten, array_to_strings
from hoomd.data.typeconverter import OnlyFrom, RequiredArg
from hoomd.filter import ParticleFilter, All
<<<<<<< HEAD
from hoomd.data.parameter_dict import ParameterDict
from hoomd.logging import Logger, TypeFlags
=======
from hoomd.data.parameterdicts import ParameterDict
from hoomd.logging import Logger, LoggerCategories
>>>>>>> d21e9c78
from hoomd.operation import Writer
import numpy as np
import json


class GSD(Writer):
    r"""Write simulation trajectories in the GSD format.

    Args:
        filename (str): File name to write.
        trigger (hoomd.trigger.Trigger): Select the timesteps to write.
        filter (hoomd.filter.ParticleFilter): Select the particles to write.
            Defaults to `hoomd.filter.All`.
        mode (str): The file open mode. Defaults to ``'ab'``.
        truncate (bool): When `True`, truncate the file and write a new frame 0
            each time this operation triggers. Defaults to `False`.
        dynamic (list[str]): Quantity categories to save in every frame.
            Defaults to ``['property']``.
        log (hoomd.logging.Logger): Provide log quantities to write. Defaults to
            `None`.

    `GSD` writes a simulation snapshot to the specified file each time it
    triggers. `GSD` can store all particle, bond, angle, dihedral, improper,
    pair, and constraint data fields in every frame of the trajectory.  `GSD`
    can write trajectories where the number of particles, number of particle
    types, particle types, diameter, mass, charge, or other quantities change
    over time. `GSD` can also store operation-specific state information
    necessary for restarting simulations and user-defined log quantities.

    Valid file open modes:

    +------------------+---------------------------------------------+
    | mode             | description                                 |
    +==================+=============================================+
    | ``'wb'``         | Open the file for writing. Create the file  |
    |                  | if needed, or overwrite an existing file.   |
    +------------------+---------------------------------------------+
    | ``'xb'``         | Create a GSD file exclusively.              |
    |                  | Raise an exception when the file exists.    |
    +------------------+---------------------------------------------+
    | ``'ab'``         | Create the file if needed, or append to an  |
    |                  | existing file.                              |
    +------------------+---------------------------------------------+

    To reduce file size, `GSD` does not write properties that are set to
    defaults. When masses, orientations, angular momenta, etc... are left
    default for all particles, these fields will not take up any space in the
    file. Additionally, `GSD` only writes *dynamic* quantities to all frames. It
    writes non-dynamic quantities only the first frame. When reading a GSD file,
    the data in frame 0 is read when a quantity is missing in frame *i*,
    supplying data that is static over the entire trajectory.  Set the *dynamic*
    parameter to specify dynamic attributes by category.

    Specify the one or more of the following strings in **dynamic** to make the
    corresponding quantities dynamic (**property** is always dynamic):

    * **property**

        * particles/position
        * particles/orientation (*only written when values are not the
          default: [1,0,0,0]*)

    * **momentum**

        * particles/velocity
        * particles/angmom (*only written when values are not the
          default: [0,0,0,0]*)
        * particles/image (*only written when values are not the
          default: [0,0,0]*)

    * **attribute**

        * particles/N
        * particles/types
        * particles/typeid
        * particles/mass
        * particles/charge
        * particles/diameter
        * particles/body
        * particles/moment_inertia

    * **topology**

        * bonds/*
        * angles/*
        * dihedrals/*
        * impropers/*
        * constraints/*
        * pairs/*

    See Also:
        See the `GSD documentation <https://gsd.readthedocs.io/>`__, `GSD HOOMD
        Schema <https://gsd.readthedocs.io/en/stable/schema-hoomd.html>`__, and
        `GSD GitHub project <https://github.com/glotzerlab/gsd>`__ for more
        information on GSD files.

    Note:
        When you use ``filter`` to select a subset of the whole system, `GSD`
        will write out all of the selected particles in ascending tag order and
        will **not** write out **topology**.

    Tip:
        All logged data chunks must be present in the first frame in the gsd
        file to provide the default value. To achieve this, set the `log`
        attribute before the operation is triggered to write the first frame
        in the file.

        Some (or all) chunks may be omitted on later frames. You can set `log`
        to `None` or remove specific quantities from the logger, but do not
        add additional quantities after the first frame.

    Attributes:
        filename (str): File name to write.
        trigger (hoomd.trigger.Trigger): Select the timesteps to write.
        filter (hoomd.filter.ParticleFilter): Select the particles to write.
        mode (str): The file open mode.
        truncate (bool): When `True`, truncate the file and write a new frame 0
            each time this operation triggers.
        dynamic (list[str]): Quantity categories to save in every frame.
    """

    def __init__(self,
                 filename,
                 trigger,
                 filter=All(),
                 mode='ab',
                 truncate=False,
                 dynamic=None,
                 log=None):

        super().__init__(trigger)

        dynamic_validation = OnlyFrom(
            ['attribute', 'property', 'momentum', 'topology'],
            preprocess=array_to_strings)

        dynamic = ['property'] if dynamic is None else dynamic
        self._param_dict.update(
            ParameterDict(filename=str(filename),
                          filter=ParticleFilter,
                          mode=str(mode),
                          truncate=bool(truncate),
                          dynamic=[dynamic_validation],
                          _defaults=dict(filter=filter, dynamic=dynamic)))

        self._log = None if log is None else _GSDLogWriter(log)

    def _attach(self):
        # validate dynamic property
        categories = ['attribute', 'property', 'momentum', 'topology']
        dynamic_quantities = ['property']

        if self.dynamic is not None:
            for v in self.dynamic:
                if v not in categories:
                    raise RuntimeError(
                        f"GSD: dynamic quantity {v} is not valid")

            dynamic_quantities = ['property'] + self.dynamic

        self._cpp_obj = _hoomd.GSDDumpWriter(
            self._simulation.state._cpp_sys_def, self.filename,
            self._simulation.state._get_group(self.filter), self.mode,
            self.truncate)

        self._cpp_obj.setWriteAttribute('attribute' in dynamic_quantities)
        self._cpp_obj.setWriteProperty('property' in dynamic_quantities)
        self._cpp_obj.setWriteMomentum('momentum' in dynamic_quantities)
        self._cpp_obj.setWriteTopology('topology' in dynamic_quantities)
        self._cpp_obj.log_writer = self.log
        super()._attach()

    @staticmethod
    def write(state, filename, filter=All(), mode='wb', log=None):
        """Write the given simulation state out to a GSD file.

        Args:
            state (State): Simulation state.
            filename (str): File name to write.
            filter (`hoomd.filter.ParticleFilter`): Select the particles to write.
            mode (str): The file open mode. Defaults to ``'wb'``.
            log (`hoomd.logging.Logger`): Provide log quantities to write.

        The valid file modes for `write` are ``'wb'`` and ``'xb'``.
        """
        if mode != 'wb' and mode != 'xb':
            raise ValueError(f"Invalid GSD.write file mode: {mode}")

        writer = _hoomd.GSDDumpWriter(state._cpp_sys_def, filename,
                                      state._get_group(filter), mode, False)

        if log is not None:
            writer.log_writer = _GSDLogWriter(log)
        writer.analyze(state._simulation.timestep)

    @property
    def log(self):
        """hoomd.logging.Logger: Provide log quantities to write.

        May be `None`.
        """
        return self._log

    @log.setter
    def log(self, log):
        if log is not None and isinstance(log, Logger):
            log = _GSDLogWriter(log)
        else:
            raise ValueError("GSD.log can only be set with a Logger.")
        if self._attached:
            self._cpp_obj.log_writer = log
        self._log = log


def _iterable_is_incomplete(iterable):
    """Checks that any nested attribute has no instances of RequiredArg.

    Given the arbitrary nesting of container types in HOOMD-blue's data
    model, we need to ensure that no RequiredArg values exist at any depth
    in a state loggable key. Otherwise, the gsd backend will fail in its
    conversion to NumPy arrays.
    """
    if (not isinstance(iterable, Collection) or isinstance(iterable, str)
            or len(iterable) == 0):
        return False
    incomplete = False

    if isinstance(iterable, Mapping):
        iter_ = iterable.keys()
    else:
        iter_ = iterable
    for v in iter_:
        if isinstance(v, Collection):
            incomplete |= _iterable_is_incomplete(v)
        else:
            incomplete |= v is RequiredArg
    return incomplete


class _GSDLogWriter:
    """Helper class to store `hoomd.logging.Logger` log data to GSD file.

    Class Attributes:
        _per_categories (`hoomd.logging.LoggerCategories`): category that
            contains all per-{particle,bond,...} quantities.
        _convert_categories (`hoomd.logging.LoggerCategories`): categories that
            contains all types that must be converted for storage in a GSD file.
        _skip_categories (`hoomd.logging.LoggerCategories`): categories that
            should be skipped by and not stored.
        _special_keys (`list` of `str`): list of loggable quantity names that
            need to be treated specially. In general, this is only for
            `type_shapes`.
        _global_prepend (`str`): a str that gets prepending into the namespace
            of each logged quantity.
    """
    _per_categories = LoggerCategories.any([
        'angle', 'bond', 'constraint', 'dihedral', 'improper', 'pair',
        'particle'
    ])
    _convert_categories = LoggerCategories.any(['string', 'strings'])
    _skip_categories = LoggerCategories['object']
    _special_keys = ['type_shapes']
    _global_prepend = 'log'

    def __init__(self, logger):
        self.logger = logger

    def log(self):
        """Get the flattened dictionary for consumption by GSD object."""
        log = dict()
        for key, value in dict_flatten(self.logger.log()).items():
            if 'state' in key and _iterable_is_incomplete(value[0]):
                pass
            log_value, type_category = value
            type_category = LoggerCategories[type_category]
            # This has to be checked first since type_shapes has a category
            # LoggerCategories.object.
            if key[-1] in self._special_keys:
                self._log_special(log, key[-1], log_value)
            # Now we can skip any categories we don't process, in this case
            # LoggerCategories.object.
            if type_category not in self._skip_categories:
                if log_value is None:
                    continue
                else:
                    # This places logged quantities that are
                    # per-{particle,bond,...} into the correct GSD namespace
                    # log/particles/{remaining namespace}. This preserves OVITO
                    # intergration.
                    if type_category in self._per_categories:
                        log['/'.join((self._global_prepend, type_category.name
                                      + 's') + key)] = log_value
                    elif type_category in self._convert_categories:
                        self._log_convert_value(
                            log, '/'.join((self._global_prepend,) + key),
                            type_category, log_value)
                    else:
                        log['/'.join((self._global_prepend,) + key)] = \
                            log_value
            else:
                pass
        return log

    def _write_frame(self, _gsd):
        _gsd.writeLogQuantities(self.log())

    def _log_special(self, dict_, key, value):
        """Handles special keys such as type_shapes.

        When adding a key to this make sure this is the only option. In general,
        special cases like this should be avoided if possible.
        """
        if key == 'type_shapes':
            shape_list = [
                bytes(json.dumps(type_shape) + '\0', 'UTF-8')
                for type_shape in value
            ]
            max_len = np.max([len(shape) for shape in shape_list])
            num_shapes = len(shape_list)
            str_array = np.array(shape_list)
            dict_['particles/type_shapes'] = \
                str_array.view(dtype=np.int8).reshape(num_shapes, max_len)

    def _log_convert_value(self, dict_, key, category, value):
        """Convert loggable types that cannot be directly stored by GSD."""
        if category == LoggerCategories.string:
            value = bytes(value, 'UTF-8')
            value = np.array([value], dtype=np.dtype((bytes, len(value) + 1)))
            value = value.view(dtype=np.int8)
        elif category == LoggerCategories.strings:
            value = [bytes(v + '\0', 'UTF-8') for v in value]
            max_len = np.max([len(string) for string in value])
            num_strings = len(value)
            value = np.array(value)
            value = value.view(dtype=np.int8).reshape(num_strings, max_len)
        dict_[key] = value<|MERGE_RESOLUTION|>--- conflicted
+++ resolved
@@ -8,13 +8,8 @@
 from hoomd.util import dict_flatten, array_to_strings
 from hoomd.data.typeconverter import OnlyFrom, RequiredArg
 from hoomd.filter import ParticleFilter, All
-<<<<<<< HEAD
 from hoomd.data.parameter_dict import ParameterDict
-from hoomd.logging import Logger, TypeFlags
-=======
-from hoomd.data.parameterdicts import ParameterDict
 from hoomd.logging import Logger, LoggerCategories
->>>>>>> d21e9c78
 from hoomd.operation import Writer
 import numpy as np
 import json
