# Copyright (c) 2009-2021 The Regents of the University of Michigan
# This file is part of the HOOMD-blue project, released under the BSD 3-Clause
# License.

"""Pair Potentials for molecular dynamics.

For anisotropic potentials see `hoomd.md.pair.aniso`
"""

from . import aniso
from .pair import (Pair, LJ, Gauss, SLJ, Yukawa, Ewald, Morse, DPD,
                   DPDConservative, DPDLJ, ForceShiftedLJ, Moliere, ZBL, Mie,
                   ExpandedMie, ReactionField, DLVO, Buckingham, LJ1208, LJ0804,
<<<<<<< HEAD
                   Fourier, OPP, TWF, LJGauss)
from . import alch
=======
                   Fourier, OPP, Table, TWF, LJGauss)
>>>>>>> 2eae696d
<|MERGE_RESOLUTION|>--- conflicted
+++ resolved
@@ -8,12 +8,8 @@
 """
 
 from . import aniso
+from . import alch
 from .pair import (Pair, LJ, Gauss, SLJ, Yukawa, Ewald, Morse, DPD,
                    DPDConservative, DPDLJ, ForceShiftedLJ, Moliere, ZBL, Mie,
                    ExpandedMie, ReactionField, DLVO, Buckingham, LJ1208, LJ0804,
-<<<<<<< HEAD
-                   Fourier, OPP, TWF, LJGauss)
-from . import alch
-=======
-                   Fourier, OPP, Table, TWF, LJGauss)
->>>>>>> 2eae696d
+                   Fourier, OPP, Table, TWF, LJGauss)