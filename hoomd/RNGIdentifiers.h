// Copyright (c) 2009-2022 The Regents of the University of Michigan.
// Part of HOOMD-blue, released under the BSD 3-Clause License.

/*! \file RNGIdentifiers.h
    \brief Define constants to use in seeding separate RNG streams across different classes in the
    code

    There should be no correlations between the random numbers used, for example, in the Langevin
    thermostat and the velocity randomization routine. To ensure this a maintainable way, this file
    lists all of the constants in one location and the individual uses of RandomGenerator use the
    constant by name.

    ID values >= 200 are reserved for use by external plugins.

    The actual values of these identifiers does not matter, so long as they are unique.
*/

#pragma once

#include <cstdint>

namespace hoomd
    {
struct RNGIdentifier
    {
    static const uint8_t ComputeFreeVolume = 0;
    static const uint8_t HPMCMonoShuffle = 1;
    static const uint8_t HPMCMonoTrialMove = 2;
    static const uint8_t HPMCMonoShift = 3;
    static const uint8_t HPMCDepletants = 4;
    static const uint8_t HPMCDepletantNum = 5;
    static const uint8_t HPMCMonoAccept = 6;
    static const uint8_t UpdaterBoxMC = 7;
    static const uint8_t UpdaterClusters = 8;
    static const uint8_t UpdaterClustersPairwise = 9;
    static const uint8_t UpdaterExternalFieldWall = 10;
    static const uint8_t UpdaterMuVT = 11;
    static const uint8_t UpdaterMuVTDepletants1 = 12;
    static const uint8_t UpdaterMuVTDepletants2 = 13;
    static const uint8_t UpdaterMuVTDepletants3 = 14;
    static const uint8_t UpdaterMuVTDepletants4 = 15;
    static const uint8_t UpdaterMuVTDepletants5 = 16;
    static const uint8_t UpdaterMuVTDepletants6 = 17;
    static const uint8_t UpdaterMuVTPoisson = 18;
    static const uint8_t UpdaterMuVTBox1 = 19;
    static const uint8_t UpdaterMuVTBox2 = 20;
    static const uint8_t ActiveForceCompute = 21;
    static const uint8_t EvaluatorPairDPDThermo = 22;
    static const uint8_t IntegrationMethodTwoStep = 23;
    static const uint8_t TwoStepBD = 24;
    static const uint8_t TwoStepLangevin = 25;
    static const uint8_t TwoStepLangevinAngular = 26;
    static const uint8_t TwoStepNPTMTK = 27;
    static const uint8_t TwoStepNVTMTK = 28;
    static const uint8_t ATCollisionMethod = 29;
    static const uint8_t CollisionMethod = 30;
    static const uint8_t SRDCollisionMethod = 31;
    static const uint8_t SlitGeometryFiller = 32;
    static const uint8_t SlitPoreGeometryFiller = 33;
    static const uint8_t UpdaterQuickCompress = 34;
    static const uint8_t ParticleGroupThermalize = 35;
    static const uint8_t HPMCDepletantsAccept = 36;
    static const uint8_t HPMCDepletantsClusters = 37;
    static const uint8_t HPMCDepletantNumClusters = 38;
    static const uint8_t HPMCMonoPatch = 39;
    static const uint8_t UpdaterClusters2 = 40;
<<<<<<< HEAD
    static const uint8_t UpdaterShapeUpdate = 41;
    static const uint8_t UpdaterShapeConstruct = 42;
=======
    static const uint8_t HPMCMonoChainMove = 41;
>>>>>>> deb8b10a
    };

    } // namespace hoomd<|MERGE_RESOLUTION|>--- conflicted
+++ resolved
@@ -64,12 +64,9 @@
     static const uint8_t HPMCDepletantNumClusters = 38;
     static const uint8_t HPMCMonoPatch = 39;
     static const uint8_t UpdaterClusters2 = 40;
-<<<<<<< HEAD
+    static const uint8_t HPMCMonoChainMove = 41;
     static const uint8_t UpdaterShapeUpdate = 41;
     static const uint8_t UpdaterShapeConstruct = 42;
-=======
-    static const uint8_t HPMCMonoChainMove = 41;
->>>>>>> deb8b10a
     };
 
     } // namespace hoomd