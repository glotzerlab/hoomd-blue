--- conflicted
+++ resolved
@@ -57,12 +57,9 @@
     )
 
 set(_geometries
-<<<<<<< HEAD
     ConcentricCylindersGeometry
-=======
     CosineChannelGeometry
     CosineExpansionContractionGeometry
->>>>>>> a1c69747
     ParallelPlateGeometry
     PlanarPoreGeometry
     SphereGeometry
