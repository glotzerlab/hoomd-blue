--- conflicted
+++ resolved
@@ -260,51 +260,6 @@
         return value
 
 
-<<<<<<< HEAD
-def trigger_preprocessing(trigger):
-    if isinstance(trigger, int):
-        return Periodic(period=int(trigger), phase=0)
-    else:
-        return trigger
-
-
-class RequiredArg:
-    pass
-
-
-def check_for_required(value, previous=None):
-    if is_mapping(value):
-        for k, v in value.items():
-            if previous is None:
-                check_for_required(v, [k])
-            else:
-                check_for_required(v, previous + [k])
-    elif is_iterable(value):
-        for i, v in enumerate(value):
-            if previous is None:
-                check_for_required(v, [i])
-            else:
-                check_for_required(v, previous + [i])
-    else:
-        if value is RequiredArg:
-            raise_from_previous(previous)
-        else:
-            pass
-
-
-def raise_from_previous(previous):
-    prv_str = ""
-    if previous is None:
-        pass
-    else:
-        for s in previous:
-            if isinstance(s, int):
-                prv_str += "in list item {} ".format(s)
-            else:
-                prv_str += "in key {} ".format(s)
-    raise ValueError("Expected a value, {}. Found RequiredArg.".format(prv_str))
-
-
 def create_NotImplementedClass(error, reason):
     class NotImplementedClass(type):
         def __new__(cls, name, bases, class_dict):
@@ -327,9 +282,9 @@
     "This build of HOOMD-blue does not support GPUs.")
     ):
     pass
-=======
+
+
 class ParticleDataFlags(IntEnum):
     PRESSURE_TENSOR = 0
     ROTATIONAL_KINETIC_ENERGY = 1
-    EXTERNAL_FIELD_VIRIAL = 2
->>>>>>> 00cc8c24
+    EXTERNAL_FIELD_VIRIAL = 2