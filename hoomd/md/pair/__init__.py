--- conflicted
+++ resolved
@@ -8,35 +8,7 @@
 """
 
 from . import aniso
-<<<<<<< HEAD
-from .pair import (
-    Pair,
-    LJ,
-    Gauss,
-    SLJ,
-    Yukawa,
-    Ewald,
-    Morse,
-    DPD,
-    DPDConservative,
-    DPDLJ,
-    ForceShiftedLJ,
-    Moliere,
-    ZBL,
-    Mie,
-    ReactionField,
-    DLVO,
-    Buckingham,
-    LJ1208,
-    LJ0804,
-    Fourier,
-    OPP,
-    TWF,
-    LJGauss
-)
-=======
 from .pair import (Pair, LJ, Gauss, SLJ, Yukawa, Ewald, Morse, DPD,
                    DPDConservative, DPDLJ, ForceShiftedLJ, Moliere, ZBL, Mie,
                    ReactionField, DLVO, Buckingham, LJ1208, LJ0804, Fourier,
-                   OPP, TWF)
->>>>>>> a7585d01
+                   OPP, TWF, LJGauss)