# Copyright (c) 2009-2023 The Regents of the University of Michigan.
# Part of HOOMD-blue, released under the BSD 3-Clause License.

import hoomd
import pytest
import math
import numpy as np

_harmonic_args = {'k': [30.0, 25.0, 20.0], 'r0': [1.6, 1.7, 1.8]}
_harmonic_arg_list = [(hoomd.md.mesh.bond.Harmonic,
                       dict(zip(_harmonic_args, val)))
                      for val in zip(*_harmonic_args.values())]

_FENE_args = {
    'k': [30.0, 25.0, 20.0],
    'r0': [1.6, 1.7, 1.8],
    'epsilon': [0.9, 1.0, 1.1],
    'sigma': [1.1, 1.0, 0.9],
    'delta': [0, 0, 0]
}
_FENE_arg_list = [(hoomd.md.mesh.bond.FENEWCA, dict(zip(_FENE_args, val)))
                  for val in zip(*_FENE_args.values())]

_Tether_args = {
    'k_b': [5.0, 6.0, 7.0],
    'l_min': [0.7, 0.8, 0.9],
    'l_c1': [0.9, 1.05, 1.1],
    'l_c0': [1.1, 1.1, 1.3],
    'l_max': [1.3, 1.3, 1.5]
}
_Tether_arg_list = [(hoomd.md.mesh.bond.Tether, dict(zip(_Tether_args, val)))
                    for val in zip(*_Tether_args.values())]

_BendingRigidity_args = {
    'k': [2.0, 10.0, 300.0],
}
_BendingRigidity_arg_list = [(hoomd.md.mesh.bending.BendingRigidity,
                              dict(zip(_BendingRigidity_args, val)))
                             for val in zip(*_BendingRigidity_args.values())]

_TriangleAreaConservation_args = {
    'k': [1.0, 20.0, 100.0],
    'A0': [6 * np.sqrt(3)/4, 5 * np.sqrt(3)/4, 7 * np.sqrt(3)/4]
}
_TriangleAreaConservation_arg_list = [
    (hoomd.md.mesh.conservation.TriangleArea,
     dict(zip(_TriangleAreaConservation_args, val)))
    for val in zip(*_TriangleAreaConservation_args.values())
]

_AreaConservation_args = {
    'k': [1.0, 20.0, 100.0],
    'A0': [6 * np.sqrt(3), 5 * np.sqrt(3), 7 * np.sqrt(3)]
}
_AreaConservation_arg_list = [(hoomd.md.mesh.conservation.Area,
                               dict(zip(_AreaConservation_args, val)))
                              for val in zip(*_AreaConservation_args.values())]
_Volume_args = {'k': [20.0, 50.0, 100.0], 'V0': [0.107227, 1, 0.01]}
_Volume_arg_list = [(hoomd.md.mesh.conservation.Volume,
                     dict(zip(_Volume_args, val)))
                    for val in zip(*_Volume_args.values())]

_Helfrich_args = {
    'k': [1.0, 20.0, 100.0],
}
_Helfrich_arg_list = [(hoomd.md.mesh.bending.Helfrich,
                       dict(zip(_Helfrich_args, val)))
                      for val in zip(*_Helfrich_args.values())]


def get_mesh_potential_and_args():
    return (_harmonic_arg_list + _FENE_arg_list + _Tether_arg_list
            + _BendingRigidity_arg_list
            + _TriangleAreaConservation_arg_list + _AreaConservation_arg_list
            + _Volume_arg_list + _Helfrich_arg_list)

def get_mesh_potential_args_forces_and_energies():
    harmonic_forces = [[[37.86, 0., -26.771063], [-37.86, 0., -26.771063],
                        [0., 37.86, 26.771063], [0., -37.86, 26.771063]],
                       [[36.55, 0., -25.844753], [-36.55, 0., -25.844753],
                        [0., 36.55, 25.844753], [0., -36.55, 25.844753]],
                       [[33.24, 0., -23.504229], [-33.24, 0., -23.504229],
                        [0., 33.24, 23.504229], [0., -33.24, 23.504229]]]
    harmonic_energies = [35.83449, 40.077075, 41.43366]
    FENE_forces = [[[221.113071, 0.,
                     -156.350552], [-221.113071, 0., -156.350552],
                    [0., 221.113071, 156.350552], [0., -221.113071,
                                                   156.350552]],
                   [[12.959825, 0., -9.16398], [-12.959825, 0., -9.16398],
                    [0., 12.959825, 9.16398], [0., -12.959825, 9.16398]],
                   [[-44.644347, 0., 31.568321], [44.644347, 0., 31.568321],
                    [0., -44.644347, -31.568321], [0., 44.644347, -31.568321]]]
    FENE_energies = [163.374213, 97.189301, 67.058202]
    Tether_forces = [[[0, 0, 0], [0, 0, 0], [0, 0, 0], [0, 0, 0]],
                     [[0.048888, 0., -0.034569], [-0.048888, 0., -0.034569],
                      [0., 0.048888, 0.034569], [0., -0.048888, 0.034569]],
                     [[7.144518, 0., -5.051937], [-7.144518, 0., -5.051937],
                      [0., 7.144518, 5.051937], [0., -7.144518, 5.051937]]]
    Tether_energies = [0, 0.000926, 0.294561]
    BendingRigidity_forces = [[[0., 0., 0.], [0., 0., 0.], [0., 0., 0.],
                               [0., 0., 0.]],
                              [[0., 0., 0.], [0., 0., 0.], [0., 0., 0.],
                               [0., 0., 0.]],
                              [[0., 0., 0.], [0., 0., 0.], [0., 0., 0.],
                               [0., 0., 0.]]]
<<<<<<< HEAD
    BendingRigidity_energies = [1.3333333333, 6.66666666, 200]
    AreaConservation_forces = [[[0.94380349, 0., -0.66736985],
                                [-0.94380349, 0., -0.66736985],
                                [0., 0.94380349, 0.66736985],
                                [0, -0.94380349, 0.66736985]],
                               [[18.17566447, 0., -12.8521356],
                                [-18.17566447, 0., -12.8521356],
                                [0., 18.17566447, 12.8521356],
                                [0., -18.17566447, 12.8521356]],
                               [[96.88179659, 0., -68.50577534],
                                [-96.88179659, 0., -68.50577534],
                                [0., 96.88179659, 68.50577534],
                                [0., -96.88179659, 68.50577534]]]
    AreaConservation_energies = [3.69707, 57.13009, 454.492529]
    Volume_forces = [[[0, 0, 0], [0, 0, 0], [0, 0, 0], [0, 0, 0]],
                     [[4.93960528, 0,
                       -3.49282839], [-4.93960528, 0, -3.49282839],
                      [0, 4.93960528, 3.49282839], [0, -4.93960528,
                                                    3.49282839]],
                     [[-107.5893328, 0, 76.0771468],
                      [107.5893328, 0, 76.0771468],
                      [0, -107.5893328, -76.0771468],
                      [0, 107.5893328, -76.0771468]]]
    Volume_energies = [0, 19.92608051621174, 47.2656702899458]
    Helfrich_forces = [[[-12.710842, 0., 8.987922], [12.710842, 0., 8.987922],
                        [0., -12.710842, -8.987922], [0., 12.710842,
                                                      -8.987922]],
                       [[-254.216837, 0., 179.758449],
                        [254.216837, 0., 179.758449],
                        [0., -254.216837, -179.758449],
                        [0., 254.216837, -179.758449]],
                       [[-1271.084184, 0., 898.792246],
                        [1271.084184, 0., 898.792246],
                        [0., -1271.084184, -898.792246],
                        [0., 1271.084184, -898.792246]]]
    Helfrich_energies = [9.237604, 184.752086, 923.760431]
=======
    BendingRigidity_energies = [8, 40, 1200]
>>>>>>> fa25dd08

    harmonic_args_and_vals = []
    FENE_args_and_vals = []
    Tether_args_and_vals = []
    BendingRigidity_args_and_vals = []
    TriangleAreaConservation_args_and_vals = []
    AreaConservation_args_and_vals = []
    Volume_args_and_vals = []
    Helfrich_args_and_vals = []

    for i in range(3):
        harmonic_args_and_vals.append(
            (*_harmonic_arg_list[i], harmonic_forces[i], harmonic_energies[i]))
        FENE_args_and_vals.append(
            (*_FENE_arg_list[i], FENE_forces[i], FENE_energies[i]))
        Tether_args_and_vals.append(
            (*_Tether_arg_list[i], Tether_forces[i], Tether_energies[i]))
        BendingRigidity_args_and_vals.append(
            (*_BendingRigidity_arg_list[i], BendingRigidity_forces[i],
             BendingRigidity_energies[i]))
        TriangleAreaConservation_args_and_vals.append(
            (*_TriangleAreaConservation_arg_list[i], AreaConservation_forces[i],
             AreaConservation_energies[i]))
        AreaConservation_args_and_vals.append(
            (*_AreaConservation_arg_list[i], AreaConservation_forces[i],
             AreaConservation_energies[i]))
        Volume_args_and_vals.append(
            (*_Volume_arg_list[i], Volume_forces[i], Volume_energies[i]))
        Helfrich_args_and_vals.append(
            (*_Helfrich_arg_list[i], Helfrich_forces[i], Helfrich_energies[i]))
    return (harmonic_args_and_vals + FENE_args_and_vals + Tether_args_and_vals
            + BendingRigidity_args_and_vals
            + AreaConservation_args_and_vals
            + TriangleAreaConservation_args_and_vals
            + AreaConservation_args_and_vals
            + Volume_args_and_vals
            + Helfrich_args_and_vals)

@pytest.fixture(scope='session')
def tetrahedron_snapshot_factory(device):

    def make_snapshot(d=1.0, particle_types=['A'], L=20):
        s = hoomd.Snapshot(device.communicator)
        N = 4
        if s.communicator.rank == 0:
            box = [L, L, L, 0, 0, 0]
            s.configuration.box = box
            s.particles.N = N

            base_positions = np.array([[1.0, 0.0, -1.0 / np.sqrt(2.0)],
                                       [-1.0, 0.0, -1.0 / np.sqrt(2.0)],
                                       [0.0, 1.0, 1.0 / np.sqrt(2.0)],
                                       [0.0, -1.0, 1.0 / np.sqrt(2.0)]])
            # move particles slightly in direction of MPI decomposition which
            # varies by simulation dimension
            s.particles.position[:] = 0.5 * d * base_positions
            s.particles.types = particle_types
        return s

    return make_snapshot


@pytest.mark.parametrize("mesh_potential_cls, potential_kwargs",
                         get_mesh_potential_and_args())
def test_before_attaching(mesh_potential_cls, potential_kwargs):
    mesh = hoomd.mesh.Mesh()
    mesh_potential = mesh_potential_cls(mesh)
    mesh_potential.params["mesh"] = potential_kwargs

    assert mesh is mesh_potential.mesh
    for key in potential_kwargs:
        np.testing.assert_allclose(mesh_potential.params["mesh"][key],
                                   potential_kwargs[key],
                                   rtol=1e-6)

    mesh1 = hoomd.mesh.Mesh()
    mesh_potential.mesh = mesh1
    assert mesh1 is mesh_potential.mesh


@pytest.mark.parametrize("mesh_potential_cls, potential_kwargs",
                         get_mesh_potential_and_args())
def test_after_attaching(tetrahedron_snapshot_factory, simulation_factory,
                         mesh_potential_cls, potential_kwargs):
    snap = tetrahedron_snapshot_factory(d=0.969, L=5)
    sim = simulation_factory(snap)

    mesh = hoomd.mesh.Mesh()
    type_ids = [0, 0, 0, 0]
    triangles = [[2, 1, 0], [0, 1, 3], [2, 0, 3], [1, 2, 3]]
    mesh.triangulation = dict(type_ids=type_ids, triangles=triangles)

    mesh_potential = mesh_potential_cls(mesh)
    mesh_potential.params["mesh"] = potential_kwargs

    integrator = hoomd.md.Integrator(dt=0.005)

    integrator.forces.append(mesh_potential)

    langevin = hoomd.md.methods.Langevin(kT=1,
                                         filter=hoomd.filter.All(),
                                         default_gamma=0.1)
    integrator.methods.append(langevin)
    sim.operations.integrator = integrator

    sim.run(0)
    for key in potential_kwargs:
        np.testing.assert_allclose(mesh_potential.params["mesh"][key],
                                   potential_kwargs[key],
                                   rtol=1e-6)

    mesh1 = hoomd.mesh.Mesh()
    with pytest.raises(RuntimeError):
        mesh_potential.mesh = mesh1


@pytest.mark.parametrize("mesh_potential_cls, potential_kwargs",
                         get_mesh_potential_and_args())
def test_multiple_types(tetrahedron_snapshot_factory, simulation_factory,
                        mesh_potential_cls, potential_kwargs):

    snap = tetrahedron_snapshot_factory(d=0.969, L=5)
    sim = simulation_factory(snap)

    mesh = hoomd.mesh.Mesh()
    mesh.types = ["mesh", "patch"]
    type_ids = [0, 0, 0, 1]
    triangles = [[2, 1, 0], [0, 1, 3], [2, 0, 3], [1, 2, 3]]
    mesh.triangulation = dict(type_ids=type_ids, triangles=triangles)

    mesh_potential = mesh_potential_cls(mesh)
    mesh_potential.params.default = potential_kwargs

    integrator = hoomd.md.Integrator(dt=0.005)

    integrator.forces.append(mesh_potential)

    langevin = hoomd.md.methods.Langevin(kT=1,
                                         filter=hoomd.filter.All(),
                                         default_gamma=0.1)
    integrator.methods.append(langevin)
    sim.operations.integrator = integrator

    sim.run(0)
    for key in potential_kwargs:
        np.testing.assert_allclose(mesh_potential.params["mesh"][key],
                                   potential_kwargs[key],
                                   rtol=1e-6)
        np.testing.assert_allclose(mesh_potential.params["patch"][key],
                                   potential_kwargs[key],
                                   rtol=1e-6)

def test_area(simulation_factory, tetrahedron_snapshot_factory):
    snap = tetrahedron_snapshot_factory(d=0.969, L=5)
    sim = simulation_factory(snap)

    mesh = hoomd.mesh.Mesh()
    mesh.types = ["mesh", "patch"]
    type_ids = [0, 0, 1, 0]
    triangles = [[2, 1, 0], [0, 1, 3], [2, 0, 3], [1, 2, 3]]
    mesh.triangulation = dict(type_ids=type_ids, triangles=triangles)

    mesh_potential = hoomd.md.mesh.conservation.Area(mesh)
    mesh_potential.params.default = dict(k=1, A0=1)

    integrator = hoomd.md.Integrator(dt=0.005)

    integrator.forces.append(mesh_potential)

    langevin = hoomd.md.methods.Langevin(kT=1,
                                         filter=hoomd.filter.All(),
                                         default_gamma=0.1)
    integrator.methods.append(langevin)
    sim.operations.integrator = integrator

    sim.run(0)

    np.testing.assert_allclose(mesh_potential.area,
                        [1.2197475,0.4065825],
                        rtol=1e-2,
                        atol=1e-5)

def test_area_ignore_type(simulation_factory, tetrahedron_snapshot_factory):
    snap = tetrahedron_snapshot_factory(d=0.969, L=5)
    sim = simulation_factory(snap)

    mesh = hoomd.mesh.Mesh()
    mesh.types = ["mesh", "patch"]
    type_ids = [1, 0, 0, 0]
    triangles = [[2, 1, 0], [0, 1, 3], [2, 0, 3], [1, 2, 3]]
    mesh.triangulation = dict(type_ids=type_ids, triangles=triangles)

    mesh_potential = hoomd.md.mesh.conservation.Area(mesh,True)
    mesh_potential.params.default = dict(k=1, A0=1)

    integrator = hoomd.md.Integrator(dt=0.005)

    integrator.forces.append(mesh_potential)

    langevin = hoomd.md.methods.Langevin(kT=1,
                                         filter=hoomd.filter.All(),
                                         default_gamma=0.1)
    integrator.methods.append(langevin)
    sim.operations.integrator = integrator

    sim.run(0)

    print(mesh_potential.area)

    np.testing.assert_allclose(mesh_potential.area,
                               np.array([1.62633,0]),
                               rtol=1e-2,
                               atol=1e-5)


def test_triangle_area(simulation_factory, tetrahedron_snapshot_factory):
    snap = tetrahedron_snapshot_factory(d=0.969, L=5)
    sim = simulation_factory(snap)

    mesh = hoomd.mesh.Mesh()
    mesh.types = ["mesh", "patch"]
    type_ids = [0, 0, 0, 1]
    triangles = [[2, 1, 0], [0, 1, 3], [2, 0, 3], [1, 2, 3]]
    mesh.triangulation = dict(type_ids=type_ids, triangles=triangles)

    mesh_potential = hoomd.md.mesh.conservation.TriangleArea(mesh)
    mesh_potential.params.default = dict(k=1, A0=1)

    integrator = hoomd.md.Integrator(dt=0.005)

    integrator.forces.append(mesh_potential)

    langevin = hoomd.md.methods.Langevin(kT=1,
                                         filter=hoomd.filter.All(),
                                         default_gamma=0.1)
    integrator.methods.append(langevin)
    sim.operations.integrator = integrator

    sim.run(0)

    np.testing.assert_allclose(mesh_potential.area,
                        [1.2197475,0.4065825],
                        rtol=1e-2,
                        atol=1e-5)

def test_volume(simulation_factory, tetrahedron_snapshot_factory):
    snap = tetrahedron_snapshot_factory(d=0.969, L=5)
    sim = simulation_factory(snap)

    mesh = hoomd.mesh.Mesh()
    mesh.types = ["mesh", "patch"]
    type_ids = [0, 0, 0, 1]
    triangles = [[2, 1, 0], [0, 1, 3], [2, 0, 3], [1, 2, 3]]
    mesh.triangulation = dict(type_ids=type_ids, triangles=triangles)

    mesh_potential = hoomd.md.mesh.conservation.Volume(mesh)
    mesh_potential.params.default = dict(k=1, V0=1)

    integrator = hoomd.md.Integrator(dt=0.005)

    integrator.forces.append(mesh_potential)

    langevin = hoomd.md.methods.Langevin(kT=1,
                                         filter=hoomd.filter.All(),
                                         default_gamma=0.1)
    integrator.methods.append(langevin)
    sim.operations.integrator = integrator

    sim.run(0)


    print(mesh_potential.volume)

    np.testing.assert_allclose(mesh_potential.volume,
                        [0.08042025,0.02680675],
                        rtol=1e-2,
                        atol=1e-5)


def test_volume_ignore_type(simulation_factory, tetrahedron_snapshot_factory):
    snap = tetrahedron_snapshot_factory(d=0.969, L=5)
    sim = simulation_factory(snap)

    mesh = hoomd.mesh.Mesh()
    mesh.types = ["mesh", "patch"]
    type_ids = [0, 0, 1, 0]
    triangles = [[2, 1, 0], [0, 1, 3], [2, 0, 3], [1, 2, 3]]
    mesh.triangulation = dict(type_ids=type_ids, triangles=triangles)

    mesh_potential = hoomd.md.mesh.conservation.Volume(mesh,ignore_type=True)
    mesh_potential.params.default = dict(k=1, V0=1)

    integrator = hoomd.md.Integrator(dt=0.005)

    integrator.forces.append(mesh_potential)

    langevin = hoomd.md.methods.Langevin(kT=1,
                                         filter=hoomd.filter.All(),
                                         default_gamma=0.1)
    integrator.methods.append(langevin)
    sim.operations.integrator = integrator

    sim.run(0)

    np.testing.assert_allclose(mesh_potential.volume,
                        [0.107227, 0.0],
                        rtol=1e-2,
                        atol=1e-5)


@pytest.mark.parametrize("mesh_potential_cls, potential_kwargs, force, energy",
                         get_mesh_potential_args_forces_and_energies())
def test_forces_and_energies(tetrahedron_snapshot_factory, simulation_factory,
                             mesh_potential_cls, potential_kwargs, force,
                             energy):
    snap = tetrahedron_snapshot_factory(d=0.969, L=5)
    sim = simulation_factory(snap)

    mesh = hoomd.mesh.Mesh()
    type_ids = [0, 0, 0, 0]
    triangles = [[2, 1, 0], [0, 1, 3], [2, 0, 3], [1, 2, 3]]
    mesh.triangulation = dict(type_ids=type_ids, triangles=triangles)

    mesh_potential = mesh_potential_cls(mesh)
    mesh_potential.params["mesh"] = potential_kwargs

    integrator = hoomd.md.Integrator(dt=0.005)

    integrator.forces.append(mesh_potential)

    langevin = hoomd.md.methods.Langevin(kT=1,
                                         filter=hoomd.filter.All(),
                                         default_gamma=0.1)
    integrator.methods.append(langevin)
    sim.operations.integrator = integrator
    sim.run(0)
    sim_energies = sim.operations.integrator.forces[0].energies
    sim_forces = sim.operations.integrator.forces[0].forces
    if sim.device.communicator.rank == 0:
        np.testing.assert_allclose(sum(sim_energies),
                                   energy,
                                   rtol=1e-2,
                                   atol=1e-5)
        np.testing.assert_allclose(sim_forces, force, rtol=1e-2, atol=1e-5)


def test_auto_detach_simulation(simulation_factory,
                                tetrahedron_snapshot_factory):
    sim = simulation_factory(tetrahedron_snapshot_factory(d=0.969, L=5))
    mesh = hoomd.mesh.Mesh()
    mesh.triangulation = dict(type_ids=[0, 0], triangles=[[0, 1, 2], [0, 2, 3]])

    harmonic = hoomd.md.mesh.bond.Harmonic(mesh)
    harmonic.params["mesh"] = dict(k=1, r0=1)

    harmonic_2 = hoomd.md.mesh.bond.Harmonic(mesh)
    harmonic_2.params["mesh"] = dict(k=5, r0=1.1)

    integrator = hoomd.md.Integrator(dt=0.005, forces=[harmonic, harmonic_2])

    integrator.methods.append(
        hoomd.md.methods.Langevin(kT=1, filter=hoomd.filter.All()))
    sim.operations.integrator = integrator

    sim.run(0)
    del integrator.forces[1]
    assert mesh._attached
    assert hasattr(mesh, "_cpp_obj")
    del integrator.forces[0]
    assert not mesh._attached
    assert mesh._cpp_obj is None<|MERGE_RESOLUTION|>--- conflicted
+++ resolved
@@ -103,8 +103,8 @@
                                [0., 0., 0.]],
                               [[0., 0., 0.], [0., 0., 0.], [0., 0., 0.],
                                [0., 0., 0.]]]
-<<<<<<< HEAD
-    BendingRigidity_energies = [1.3333333333, 6.66666666, 200]
+
+    BendingRigidity_energies = [8, 40, 1200]
     AreaConservation_forces = [[[0.94380349, 0., -0.66736985],
                                 [-0.94380349, 0., -0.66736985],
                                 [0., 0.94380349, 0.66736985],
@@ -140,9 +140,6 @@
                         [0., -1271.084184, -898.792246],
                         [0., 1271.084184, -898.792246]]]
     Helfrich_energies = [9.237604, 184.752086, 923.760431]
-=======
-    BendingRigidity_energies = [8, 40, 1200]
->>>>>>> fa25dd08
 
     harmonic_args_and_vals = []
     FENE_args_and_vals = []
