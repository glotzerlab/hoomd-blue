// Copyright (c) 2009-2022 The Regents of the University of Michigan.
// Part of HOOMD-blue, released under the BSD 3-Clause License.

#ifndef __POTENTIAL_PAIR_H__
#define __POTENTIAL_PAIR_H__

#include <iostream>
#include <memory>
#include <pybind11/numpy.h>
#include <pybind11/pybind11.h>
#include <stdexcept>

#include "NeighborList.h"
#include "hoomd/ForceCompute.h"
#include "hoomd/GSDShapeSpecWriter.h"
#include "hoomd/GlobalArray.h"
#include "hoomd/HOOMDMath.h"
#include "hoomd/Index1D.h"
#include "hoomd/managed_allocator.h"
#include "hoomd/md/EvaluatorPairLJ.h"

#ifdef ENABLE_HIP
#include <hip/hip_runtime.h>
#endif

#ifdef ENABLE_MPI
#include "hoomd/Communicator.h"
#endif

/*! \file PotentialPair.h
    \brief Defines the template class for standard pair potentials
    \details The heart of the code that computes pair potentials is in this file.
    \note This header cannot be compiled by nvcc
*/

#ifdef __HIPCC__
#error This header cannot be compiled by nvcc
#endif

namespace hoomd
    {
namespace md
    {
//! Template class for computing pair potentials
/*! <b>Overview:</b>
    PotentialPair computes standard pair potentials (and forces) between all particle pairs in the
   simulation. It employs the use of a neighbor list to limit the number of computations done to
   only those particles with the cutoff radius of each other. The computation of the actual V(r) is
   not performed directly by this class, but by an evaluator class (e.g. EvaluatorPairLJ) which is
   passed in as a template parameter so the computations are performed as efficiently as possible.

    PotentialPair handles most of the gory internal details common to all standard pair potentials.
     - A cutoff radius to be specified per particle type pair
     - The energy can be globally shifted to 0 at the cutoff
     - XPLOR switching can be enabled
     - Per type pair parameters are stored and a set method is provided
     - And all the details about looping through the particles, computing dr, computing the virial,
   etc. are handled

    A note on the design of XPLOR switching:
    We need to be able to handle smooth XPLOR switching in systems of mixed LJ/WCA particles. There
   are three modes to enable all of the various use-cases:
     - Mode 1: No shifting. All pair potentials are computed as is and not shifted to 0 at the
   cutoff.
     - Mode 2: Shift everything. All pair potentials (no matter what type pair) are shifted so they
   are 0 at the cutoff
     - Mode 3: XPLOR switching enabled. A r_on value is specified per type pair. When r_on is less
   than r_cut, normal XPLOR switching will be applied to the unshifted potential. When r_on is
   greater than r_cut, the energy will be shifted. In this manner, a valid r_on value can be given
   for the LJ interactions and r_on > r_cut can be set for WCA (which will then be shifted).

    XPLOR switching gets significantly more complicated for all pair potentials when shifted
   potentials are used. Thus, the combination of XPLOR switching + shifted potentials will not be
   supported to avoid slowing down the calculation for everyone.

    <b>Implementation details</b>

    rcutsq, ronsq, and the params are stored per particle type pair. It wastes a little bit of
   space, but benchmarks show that storing the symmetric type pairs and indexing with Index2D is
   faster than not storing redundant pairs and indexing with Index2DUpperTriangular. All of these
   values are stored in GlobalArray for easy access on the GPU by a derived class. The type of the
   parameters is defined by \a param_type in the potential evaluator class passed in. See the
   appropriate documentation for the evaluator for the definition of each element of the parameters.
*/
template<class evaluator, typename extra_pkg = std::nullptr_t>
class PotentialPair : public ForceCompute
    {
    public:
    //! Param type from evaluator
    typedef typename evaluator::param_type param_type;

    //! Construct the pair potential
    PotentialPair(std::shared_ptr<SystemDefinition> sysdef, std::shared_ptr<NeighborList> nlist);
    //! Destructor
    virtual ~PotentialPair();

    //! Set and get the pair parameters for a single type pair
    virtual void setParams(unsigned int typ1, unsigned int typ2, const param_type& param);
    virtual void setParamsPython(pybind11::tuple typ, pybind11::dict params);
    /// Get params for a single type pair using a tuple of strings
    virtual pybind11::dict getParams(pybind11::tuple typ);
    //! Set the rcut for a single type pair
    virtual void setRcut(unsigned int typ1, unsigned int typ2, Scalar rcut);
    /// Get the r_cut for a single type pair
    Scalar getRCut(pybind11::tuple types);
    /// Set the rcut for a single type pair using a tuple of strings
    virtual void setRCutPython(pybind11::tuple types, Scalar r_cut);
    //! Set ron for a single type pair
    virtual void setRon(unsigned int typ1, unsigned int typ2, Scalar ron);
    /// Get the r_on for a single type pair
    Scalar getROn(pybind11::tuple types);
    /// Set the r_on for a single type using a tuple of string
    virtual void setROnPython(pybind11::tuple types, Scalar r_on);
    //! Method that is called whenever the GSD file is written if connected to a GSD file.
    int slotWriteGSDShapeSpec(gsd_handle&) const;
    /// Validate that types are within Ntypes
    void validateTypes(unsigned int typ1, unsigned int typ2, std::string action);
    //! Method that is called to connect to the gsd write state signal
    void connectGSDShapeSpec(std::shared_ptr<GSDDumpWriter> writer);

    //! Shifting modes that can be applied to the energy
    enum energyShiftMode
        {
        no_shift = 0,
        shift,
        xplor
        };

    //! Set the mode to use for shifting the energy
    void setShiftMode(energyShiftMode mode)
        {
        m_shift_mode = mode;
        }

    void setShiftModePython(std::string mode)
        {
        if (mode == "none")
            {
            m_shift_mode = no_shift;
            }
        else if (mode == "shift")
            {
            m_shift_mode = shift;
            }
        else if (mode == "xplor")
            {
            m_shift_mode = xplor;
            }
        else
            {
            throw std::runtime_error("Invalid energy shift mode.");
            }
        }

    /// Get the mode used for the energy shifting
    std::string getShiftMode()
        {
        switch (m_shift_mode)
            {
        case no_shift:
            return "none";
        case shift:
            return "shift";
        case xplor:
            return "xplor";
        default:
            throw std::runtime_error("Error setting shift mode.");
            }
        }

    virtual void notifyDetach()
        {
        if (m_attached)
            {
            m_nlist->removeRCutMatrix(m_r_cut_nlist);
            }
        m_attached = false;
        }

    //! Set whether analytical tail correction is enabled
    void setTailCorrectionEnabled(bool enable)
        {
        m_tail_correction_enabled = enable;
        }

    bool getTailCorrectionEnabled()
        {
        return m_tail_correction_enabled;
        }

#ifdef ENABLE_MPI
    //! Get ghost particle fields requested by this pair potential
    virtual CommFlags getRequestedCommFlags(uint64_t timestep);
#endif

    //! Calculates the energy between two lists of particles.
    template<class InputIterator>
    void computeEnergyBetweenSets(InputIterator first1,
                                  InputIterator last1,
                                  InputIterator first2,
                                  InputIterator last2,
                                  Scalar& energy);
    //! Calculates the energy between two lists of particles.
    Scalar
    computeEnergyBetweenSetsPythonList(pybind11::array_t<int, pybind11::array::c_style> tags1,
                                       pybind11::array_t<int, pybind11::array::c_style> tags2);

    std::vector<std::string> getTypeShapeMapping() const
        {
        std::vector<std::string> type_shape_mapping(m_pdata->getNTypes());
        for (unsigned int i = 0; i < type_shape_mapping.size(); i++)
            {
            evaluator eval(Scalar(0.0), Scalar(0.0), this->m_params[m_typpair_idx(i, i)]);
            type_shape_mapping[i] = eval.getShapeSpec();
            }
        return type_shape_mapping;
        }

    protected:
    std::shared_ptr<NeighborList> m_nlist; //!< The neighborlist to use for the computation
    energyShiftMode m_shift_mode; //!< Store the mode with which to handle the energy shift at r_cut
    Index2D m_typpair_idx;        //!< Helper class for indexing per type pair arrays
    GlobalArray<Scalar> m_rcutsq; //!< Cutoff radius squared per type pair
    GlobalArray<Scalar> m_ronsq;  //!< ron squared per type pair

    /// Per type pair potential parameters
    std::vector<param_type, hoomd::detail::managed_allocator<param_type>> m_params;

    /// Track whether we have attached to the Simulation object
    bool m_attached = true;

    bool m_tail_correction_enabled = false;
    /// r_cut (not squared) given to the neighbor list
    std::shared_ptr<GlobalArray<Scalar>> m_r_cut_nlist;

    /// Keep track of number of each type of particle
    std::vector<unsigned int> m_num_particles_by_type;

#ifdef ENABLE_MPI
    /// The system's communicator.
    std::shared_ptr<Communicator> m_comm;
#endif

    //! Actually compute the forces
    virtual void computeForces(uint64_t timestep);

<<<<<<< HEAD
    // Extra steps to insert (used for alchemy)
    virtual inline extra_pkg pkgInitialize(const uint64_t& timestep)
        {
        return nullptr;
        };

    virtual inline void pkgPerNeighbor(const unsigned int& i,
                                       const unsigned int& j,
                                       const unsigned int& typei,
                                       const unsigned int& typej,
                                       const bool& in_rcut,
                                       evaluator& eval,
                                       extra_pkg&) {};

    virtual inline void pkgFinalize(extra_pkg&) {};

    //! Method to be called when number of types changes
    virtual void slotNumTypesChange()
        {
        Index2D new_type_pair_idx = Index2D(m_pdata->getNTypes());
        std::vector<param_type, managed_allocator<param_type>> new_params(
            new_type_pair_idx.getNumElements(),
            param_type(),
            managed_allocator<param_type>(m_exec_conf->isCUDAEnabled()));

        // allocate new parameter arrays
        GlobalArray<Scalar> new_rcutsq(new_type_pair_idx.getNumElements(), m_exec_conf);
        GlobalArray<Scalar> new_r_cut_nlist(new_type_pair_idx.getNumElements(), m_exec_conf);
        GlobalArray<Scalar> new_ronsq(new_type_pair_idx.getNumElements(), m_exec_conf);

            {
            // copy existing data into them
            ArrayHandle<Scalar> h_new_rcutsq(new_rcutsq,
                                             access_location::host,
                                             access_mode::overwrite);
            ArrayHandle<Scalar> h_rcutsq(m_rcutsq, access_location::host, access_mode::overwrite);
            ArrayHandle<Scalar> h_new_r_cut_nlist(new_r_cut_nlist,
                                                  access_location::host,
                                                  access_mode::overwrite);
            ArrayHandle<Scalar> h_r_cut_nlist(*m_r_cut_nlist,
                                              access_location::host,
                                              access_mode::overwrite);
            ArrayHandle<Scalar> h_new_ronsq(new_ronsq,
                                            access_location::host,
                                            access_mode::overwrite);
            ArrayHandle<Scalar> h_ronsq(m_ronsq, access_location::host, access_mode::overwrite);

            // copy over entries that are valid in both the new and old matrices
            unsigned int copy_w = std::min(new_type_pair_idx.getW(), m_typpair_idx.getW());
            unsigned int copy_h = std::min(new_type_pair_idx.getH(), m_typpair_idx.getH());

            for (unsigned int i = 0; i < copy_w; i++)
                {
                for (unsigned int j = 0; j < copy_h; j++)
                    {
                    h_new_rcutsq.data[new_type_pair_idx(i, j)] = h_rcutsq.data[m_typpair_idx(i, j)];
                    h_new_r_cut_nlist.data[new_type_pair_idx(i, j)]
                        = h_r_cut_nlist.data[m_typpair_idx(i, j)];
                    h_new_ronsq.data[new_type_pair_idx(i, j)] = h_ronsq.data[m_typpair_idx(i, j)];
                    new_params[new_type_pair_idx(i, j)] = m_params[m_typpair_idx(i, j)];
                    }
                }
            }

        // swap the new arrays in
        m_rcutsq.swap(new_rcutsq);
        m_ronsq.swap(new_ronsq);
        m_params.swap(new_params);

        // except for the r_cut_nlist which the nlist also refers to, copy the new data over
        *m_r_cut_nlist = new_r_cut_nlist;

        // set the new type pair indexer
        m_typpair_idx = new_type_pair_idx;

#if defined(ENABLE_HIP) && defined(__HIP_PLATFORM_NVCC__)
        if (m_pdata->getExecConf()->isCUDAEnabled()
            && m_pdata->getExecConf()->allConcurrentManagedAccess())
            {
            cudaMemAdvise(m_rcutsq.get(),
                          m_rcutsq.getNumElements() * sizeof(Scalar),
                          cudaMemAdviseSetReadMostly,
                          0);
            cudaMemAdvise(m_ronsq.get(),
                          m_ronsq.getNumElements() * sizeof(Scalar),
                          cudaMemAdviseSetReadMostly,
                          0);
            cudaMemAdvise(m_params.data(),
                          m_params.size() * sizeof(param_type),
                          cudaMemAdviseSetReadMostly,
                          0);

            // prefetch
            auto& gpu_map = m_exec_conf->getGPUIds();

            for (unsigned int idev = 0; idev < m_exec_conf->getNumActiveGPUs(); ++idev)
                {
                // prefetch data on all GPUs
                cudaMemPrefetchAsync(m_rcutsq.get(),
                                     sizeof(Scalar) * m_rcutsq.getNumElements(),
                                     gpu_map[idev]);
                cudaMemPrefetchAsync(m_ronsq.get(),
                                     sizeof(Scalar) * m_ronsq.getNumElements(),
                                     gpu_map[idev]);
                cudaMemPrefetchAsync(m_params.data(),
                                     sizeof(param_type) * m_params.size(),
                                     gpu_map[idev]);
                }
            CHECK_CUDA_ERROR();
            }
#endif

        // notify the neighbor list that we have changed r_cut values
        m_nlist->notifyRCutMatrixChange();
        }
    };
=======
    //! Compute the long-range corrections to energy and pressure to account for truncating the pair
    //! potentials
    virtual void computeTailCorrection()
        {
        // early exit if tail correction not enabled
        if (!m_tail_correction_enabled)
            {
            return;
            }

        // tail correction only valid with no potential shifting, throw error if shift and tail
        // correction enabled
        if (m_shift_mode != no_shift)
            {
            throw std::runtime_error(
                "Pair potential shift mode must be \"none\" to apply tail corrections.");
            }

        // Only compute pressure correction if we need pressure on this timestep
        PDataFlags flags = this->m_pdata->getFlags();
        bool compute_virial = flags[pdata_flag::pressure_tensor];

        BoxDim box = m_pdata->getGlobalBox();
        int dimension = m_sysdef->getNDimensions();
        bool is_two_dimensions = dimension == 2;
        Scalar volume = box.getVolume(is_two_dimensions);
        ArrayHandle<Scalar> h_rcutsq(m_rcutsq, access_location::host, access_mode::read);

        // compute energy correction and store in m_external_energy; this is done on every step
        m_external_energy = Scalar(0.0);
        const unsigned int my_rank = m_exec_conf->getRank();
        if (my_rank == 0)
            {
            for (unsigned int type_i = 0; type_i < m_pdata->getNTypes(); type_i++)
                {
                for (unsigned int type_j = 0; type_j < m_pdata->getNTypes(); type_j++)
                    {
                    // rho is the number density
                    Scalar rho_j = m_num_particles_by_type[type_j] / volume;
                    evaluator eval(Scalar(0.0),
                                   h_rcutsq.data[m_typpair_idx(type_i, type_j)],
                                   m_params[m_typpair_idx(type_i, type_j)]);
                    m_external_energy += Scalar(2.0) * m_num_particles_by_type[type_i] * M_PI
                                         * rho_j * eval.evalEnergyLRCIntegral();
                    }
                }
            }

        // compute the virial
        if (compute_virial)
            {
            // zero out the entire external virial tensor
            for (unsigned int i = 0; i < 6; i++)
                {
                m_external_virial[i] = Scalar(0.0);
                }

            if (my_rank == 0)
                {
                for (unsigned int type_i = 0; type_i < m_pdata->getNTypes(); type_i++)
                    {
                    // rho is the number density
                    Scalar rho_i = m_num_particles_by_type[type_i] / volume;
                    for (unsigned int type_j = 0; type_j < m_pdata->getNTypes(); type_j++)
                        {
                        Scalar rho_j = m_num_particles_by_type[type_j] / volume;
                        evaluator eval(Scalar(0.0),
                                       h_rcutsq.data[m_typpair_idx(type_i, type_j)],
                                       m_params[m_typpair_idx(type_i, type_j)]);
                        // The pressure LRC, where
                        // P = \frac{2 \cdot K_{trans} + W}{D \cdot  V}
                        Scalar delta_pressure = Scalar(4.0) / Scalar(6.0) * rho_i * rho_j * M_PI
                                                * eval.evalPressureLRCIntegral();
                        // \Delta W = \Delta P (D \cdot V)
                        // We will assume that the contribution to pressure is equal
                        // in x, y, and z, so we will add 1/3 \Delta W on the diagonal
                        // Note that 0, 3, and 5 are the indices of m_external_virial corresponding
                        // to the diagonal elements
                        Scalar delta_virial = dimension * volume * delta_pressure / Scalar(3.0);
                        m_external_virial[0] += delta_virial;
                        m_external_virial[3] += delta_virial;
                        m_external_virial[5] += delta_virial;
                        }
                    }
                }

            } // end if (compute_virial)

        } // end void computeTailCorrection()

    }; // end class PotentialPair
>>>>>>> 35839e7d

/*! \param sysdef System to compute forces on
    \param nlist Neighborlist to use for computing the forces
*/
template<class evaluator, typename extra_pkg>
PotentialPair<evaluator, extra_pkg>::PotentialPair(std::shared_ptr<SystemDefinition> sysdef,
                                                   std::shared_ptr<NeighborList> nlist)
    : ForceCompute(sysdef), m_nlist(nlist), m_shift_mode(no_shift),
      m_typpair_idx(m_pdata->getNTypes())
    {
    m_exec_conf->msg->notice(5) << "Constructing PotentialPair<" << evaluator::getName() << ">"
                                << std::endl;

    assert(m_pdata);
    assert(m_nlist);

    GlobalArray<Scalar> rcutsq(m_typpair_idx.getNumElements(), m_exec_conf);
    m_rcutsq.swap(rcutsq);
    GlobalArray<Scalar> ronsq(m_typpair_idx.getNumElements(), m_exec_conf);
    m_ronsq.swap(ronsq);
    m_params = std::vector<param_type, hoomd::detail::managed_allocator<param_type>>(
        m_typpair_idx.getNumElements(),
        param_type(),
        hoomd::detail::managed_allocator<param_type>(m_exec_conf->isCUDAEnabled()));

    m_r_cut_nlist
        = std::make_shared<GlobalArray<Scalar>>(m_typpair_idx.getNumElements(), m_exec_conf);
    nlist->addRCutMatrix(m_r_cut_nlist);

#if defined(ENABLE_HIP) && defined(__HIP_PLATFORM_NVCC__)
    if (m_pdata->getExecConf()->isCUDAEnabled())
        {
        // m_params is _always_ in unified memory, so memadvise and prefetch
        cudaMemAdvise(m_params.data(),
                      m_params.size() * sizeof(param_type),
                      cudaMemAdviseSetReadMostly,
                      0);
        auto& gpu_map = m_exec_conf->getGPUIds();
        for (unsigned int idev = 0; idev < m_exec_conf->getNumActiveGPUs(); ++idev)
            {
            cudaMemPrefetchAsync(m_params.data(),
                                 sizeof(param_type) * m_params.size(),
                                 gpu_map[idev]);
            }

        // m_rcutsq and m_ronsq only in unified memory if allConcurrentManagedAccess
        if (m_exec_conf->allConcurrentManagedAccess())
            {
            cudaMemAdvise(m_rcutsq.get(),
                          m_rcutsq.getNumElements() * sizeof(Scalar),
                          cudaMemAdviseSetReadMostly,
                          0);
            cudaMemAdvise(m_ronsq.get(),
                          m_ronsq.getNumElements() * sizeof(Scalar),
                          cudaMemAdviseSetReadMostly,
                          0);
            for (unsigned int idev = 0; idev < m_exec_conf->getNumActiveGPUs(); ++idev)
                {
                // prefetch data on all GPUs
                cudaMemPrefetchAsync(m_rcutsq.get(),
                                     sizeof(Scalar) * m_rcutsq.getNumElements(),
                                     gpu_map[idev]);
                cudaMemPrefetchAsync(m_ronsq.get(),
                                     sizeof(Scalar) * m_ronsq.getNumElements(),
                                     gpu_map[idev]);
                }
            }
        }
#endif

    // get number of each type of particle, needed for energy and pressure correction
    m_num_particles_by_type.resize(m_pdata->getNTypes());
    std::fill(m_num_particles_by_type.begin(), m_num_particles_by_type.end(), 0);
    ArrayHandle<Scalar4> h_postype(m_pdata->getPositions(),
                                   access_location::host,
                                   access_mode::read);
    for (unsigned int i = 0; i < m_pdata->getN(); i++)
        {
        unsigned int typeid_i = __scalar_as_int(h_postype.data[i].w);
        m_num_particles_by_type[typeid_i] += 1;
        }

#ifdef ENABLE_MPI
    if (m_sysdef->isDomainDecomposed())
        {
        // reduce number of each type of particle on all processors
        MPI_Allreduce(MPI_IN_PLACE,
                      m_num_particles_by_type.data(),
                      m_pdata->getNTypes(),
                      MPI_UNSIGNED,
                      MPI_SUM,
                      m_exec_conf->getMPICommunicator());
        }
#endif

#ifdef ENABLE_MPI
    if (m_sysdef->isDomainDecomposed())
        {
        auto comm_weak = m_sysdef->getCommunicator();
        assert(comm_weak.lock());
        m_comm = comm_weak.lock();
        }
#endif
    }

template<class evaluator, typename extra_pkg> PotentialPair<evaluator, extra_pkg>::~PotentialPair()
    {
    m_exec_conf->msg->notice(5) << "Destroying PotentialPair<" << evaluator::getName() << ">"
                                << std::endl;

    if (m_attached)
        {
        m_nlist->removeRCutMatrix(m_r_cut_nlist);
        }
    }

/*! \param typ1 First type index in the pair
    \param typ2 Second type index in the pair
    \param param Parameter to set
    \note When setting the value for (\a typ1, \a typ2), the parameter for (\a typ2, \a typ1) is
   automatically set.
*/
template<class evaluator, typename extra_pkg>
void PotentialPair<evaluator, extra_pkg>::setParams(unsigned int typ1,
                                                    unsigned int typ2,
                                                    const param_type& param)
    {
    validateTypes(typ1, typ2, "setting params");
    m_params[m_typpair_idx(typ1, typ2)] = param;
    m_params[m_typpair_idx(typ2, typ1)] = param;
    }

template<class evaluator, typename extra_pkg>
void PotentialPair<evaluator, extra_pkg>::setParamsPython(pybind11::tuple typ,
                                                          pybind11::dict params)
    {
    auto typ1 = m_pdata->getTypeByName(typ[0].cast<std::string>());
    auto typ2 = m_pdata->getTypeByName(typ[1].cast<std::string>());
    setParams(typ1, typ2, param_type(params, m_exec_conf->isCUDAEnabled()));
    }

template<class evaluator, typename extra_pkg>
pybind11::dict PotentialPair<evaluator, extra_pkg>::getParams(pybind11::tuple typ)
    {
    auto typ1 = m_pdata->getTypeByName(typ[0].cast<std::string>());
    auto typ2 = m_pdata->getTypeByName(typ[1].cast<std::string>());
    validateTypes(typ1, typ2, "setting params");

    return m_params[m_typpair_idx(typ1, typ2)].asDict();
    }

template<class evaluator, typename extra_pkg>
void PotentialPair<evaluator, extra_pkg>::validateTypes(unsigned int typ1,
                                                        unsigned int typ2,
                                                        std::string action)
    {
    auto n_types = this->m_pdata->getNTypes();
    if (typ1 >= n_types || typ2 >= n_types)
        {
        throw std::runtime_error("Error in" + action + " for pair potential. Invalid type");
        }
    }

/*! \param typ1 First type index in the pair
    \param typ2 Second type index in the pair
    \param rcut Cutoff radius to set
    \note When setting the value for (\a typ1, \a typ2), the parameter for (\a typ2, \a typ1) is
   automatically set.
*/
template<class evaluator, typename extra_pkg>
void PotentialPair<evaluator, extra_pkg>::setRcut(unsigned int typ1, unsigned int typ2, Scalar rcut)
    {
    validateTypes(typ1, typ2, "setting r_cut");
        {
        // store r_cut**2 for use internally
        ArrayHandle<Scalar> h_rcutsq(m_rcutsq, access_location::host, access_mode::readwrite);
        h_rcutsq.data[m_typpair_idx(typ1, typ2)] = rcut * rcut;
        h_rcutsq.data[m_typpair_idx(typ2, typ1)] = rcut * rcut;

        // store r_cut unmodified for so the neighbor list knows what particles to include
        ArrayHandle<Scalar> h_r_cut_nlist(*m_r_cut_nlist,
                                          access_location::host,
                                          access_mode::readwrite);
        h_r_cut_nlist.data[m_typpair_idx(typ1, typ2)] = rcut;
        h_r_cut_nlist.data[m_typpair_idx(typ2, typ1)] = rcut;
        }

    // notify the neighbor list that we have changed r_cut values
    m_nlist->notifyRCutMatrixChange();
    }

template<class evaluator, typename extra_pkg>
void PotentialPair<evaluator, extra_pkg>::setRCutPython(pybind11::tuple types, Scalar r_cut)
    {
    auto typ1 = m_pdata->getTypeByName(types[0].cast<std::string>());
    auto typ2 = m_pdata->getTypeByName(types[1].cast<std::string>());
    setRcut(typ1, typ2, r_cut);
    }

template<class evaluator, typename extra_pkg>
Scalar PotentialPair<evaluator, extra_pkg>::getRCut(pybind11::tuple types)
    {
    auto typ1 = m_pdata->getTypeByName(types[0].cast<std::string>());
    auto typ2 = m_pdata->getTypeByName(types[1].cast<std::string>());
    validateTypes(typ1, typ2, "getting r_cut.");
    ArrayHandle<Scalar> h_rcutsq(m_rcutsq, access_location::host, access_mode::read);
    return sqrt(h_rcutsq.data[m_typpair_idx(typ1, typ2)]);
    }

/*! \param typ1 First type index in the pair
    \param typ2 Second type index in the pair
    \param ron XPLOR r_on radius to set
    \note When setting the value for (\a typ1, \a typ2), the parameter for (\a typ2, \a typ1) is
   automatically set.
*/
template<class evaluator, typename extra_pkg>
void PotentialPair<evaluator, extra_pkg>::setRon(unsigned int typ1, unsigned int typ2, Scalar ron)
    {
    validateTypes(typ1, typ2, "setting r_on");
    ArrayHandle<Scalar> h_ronsq(m_ronsq, access_location::host, access_mode::readwrite);
    h_ronsq.data[m_typpair_idx(typ1, typ2)] = ron * ron;
    h_ronsq.data[m_typpair_idx(typ2, typ1)] = ron * ron;
    }

template<class evaluator, typename extra_pkg>
Scalar PotentialPair<evaluator, extra_pkg>::getROn(pybind11::tuple types)
    {
    auto typ1 = m_pdata->getTypeByName(types[0].cast<std::string>());
    auto typ2 = m_pdata->getTypeByName(types[1].cast<std::string>());
    validateTypes(typ1, typ2, "getting r_on");
    ArrayHandle<Scalar> h_ronsq(m_ronsq, access_location::host, access_mode::read);
    return sqrt(h_ronsq.data[m_typpair_idx(typ1, typ2)]);
    }

template<class evaluator, typename extra_pkg>
void PotentialPair<evaluator, extra_pkg>::setROnPython(pybind11::tuple types, Scalar r_on)
    {
    auto typ1 = m_pdata->getTypeByName(types[0].cast<std::string>());
    auto typ2 = m_pdata->getTypeByName(types[1].cast<std::string>());
    setRon(typ1, typ2, r_on);
    }

template<class evaluator, typename extra_pkg>
void PotentialPair<evaluator, extra_pkg>::connectGSDShapeSpec(std::shared_ptr<GSDDumpWriter> writer)
    {
    typedef hoomd::detail::SharedSignalSlot<int(gsd_handle&)> SlotType;
    auto func = std::bind(&PotentialPair<evaluator, extra_pkg>::slotWriteGSDShapeSpec,
                          this,
                          std::placeholders::_1);
    std::shared_ptr<hoomd::detail::SignalSlot> pslot(new SlotType(writer->getWriteSignal(), func));
    addSlot(pslot);
    }

template<class evaluator, typename extra_pkg>
int PotentialPair<evaluator, extra_pkg>::slotWriteGSDShapeSpec(gsd_handle& handle) const
    {
    hoomd::detail::GSDShapeSpecWriter shapespec(m_exec_conf);
    m_exec_conf->msg->notice(10) << "PotentialPair writing to GSD File to name: "
                                 << shapespec.getName() << std::endl;
    int retval = shapespec.write(handle, this->getTypeShapeMapping());
    return retval;
    }

/*! \post The pair forces are computed for the given timestep. The neighborlist's compute method is
   called to ensure that it is up to date before proceeding.

    \param timestep specifies the current time step of the simulation
*/
template<class evaluator, typename extra_pkg>
void PotentialPair<evaluator, extra_pkg>::computeForces(uint64_t timestep)
    {
    // start by updating the neighborlist
    m_nlist->compute(timestep);

    // depending on the neighborlist settings, we can take advantage of newton's third law
    // to reduce computations at the cost of memory access complexity: set that flag now
    bool third_law = m_nlist->getStorageMode() == NeighborList::half;

    // access the neighbor list, particle data, and system box
    ArrayHandle<unsigned int> h_n_neigh(m_nlist->getNNeighArray(),
                                        access_location::host,
                                        access_mode::read);
    ArrayHandle<unsigned int> h_nlist(m_nlist->getNListArray(),
                                      access_location::host,
                                      access_mode::read);
    //     Index2D nli = m_nlist->getNListIndexer();
    ArrayHandle<size_t> h_head_list(m_nlist->getHeadList(),
                                    access_location::host,
                                    access_mode::read);

    ArrayHandle<Scalar4> h_pos(m_pdata->getPositions(), access_location::host, access_mode::read);
    ArrayHandle<Scalar> h_diameter(m_pdata->getDiameters(),
                                   access_location::host,
                                   access_mode::read);
    ArrayHandle<Scalar> h_charge(m_pdata->getCharges(), access_location::host, access_mode::read);

    // force arrays
    ArrayHandle<Scalar4> h_force(m_force, access_location::host, access_mode::overwrite);
    ArrayHandle<Scalar> h_virial(m_virial, access_location::host, access_mode::overwrite);

    const BoxDim box = m_pdata->getGlobalBox();
    ArrayHandle<Scalar> h_ronsq(m_ronsq, access_location::host, access_mode::read);
    ArrayHandle<Scalar> h_rcutsq(m_rcutsq, access_location::host, access_mode::read);

    PDataFlags flags = this->m_pdata->getFlags();
    bool compute_virial = flags[pdata_flag::pressure_tensor];

    // need to start from a zero force, energy and virial
    memset((void*)h_force.data, 0, sizeof(Scalar4) * m_force.getNumElements());
    memset((void*)h_virial.data, 0, sizeof(Scalar) * m_virial.getNumElements());

    extra_pkg pkg = pkgInitialize(timestep);

    // for each particle
    for (int i = 0; i < (int)m_pdata->getN(); i++)
        {
        // access the particle's position and type (MEM TRANSFER: 4 scalars)
        Scalar3 pi = make_scalar3(h_pos.data[i].x, h_pos.data[i].y, h_pos.data[i].z);
        unsigned int typei = __scalar_as_int(h_pos.data[i].w);

        // sanity check
        assert(typei < m_pdata->getNTypes());

        // access diameter and charge (if needed)
        Scalar di = Scalar(0.0);
        Scalar qi = Scalar(0.0);
        if (evaluator::needsDiameter())
            di = h_diameter.data[i];
        if (evaluator::needsCharge())
            qi = h_charge.data[i];

        // initialize current particle force, potential energy, and virial to 0
        Scalar3 fi = make_scalar3(0, 0, 0);
        Scalar pei = 0.0;
        Scalar virialxxi = 0.0;
        Scalar virialxyi = 0.0;
        Scalar virialxzi = 0.0;
        Scalar virialyyi = 0.0;
        Scalar virialyzi = 0.0;
        Scalar virialzzi = 0.0;

        // loop over all of the neighbors of this particle
        const size_t myHead = h_head_list.data[i];
        const unsigned int size = (unsigned int)h_n_neigh.data[i];
        for (unsigned int k = 0; k < size; k++)
            {
            // access the index of this neighbor (MEM TRANSFER: 1 scalar)
            unsigned int j = h_nlist.data[myHead + k];
            assert(j < m_pdata->getN() + m_pdata->getNGhosts());

            // calculate dr_ji (MEM TRANSFER: 3 scalars / FLOPS: 3)
            Scalar3 pj = make_scalar3(h_pos.data[j].x, h_pos.data[j].y, h_pos.data[j].z);
            Scalar3 dx = pi - pj;

            // access the type of the neighbor particle (MEM TRANSFER: 1 scalar)
            unsigned int typej = __scalar_as_int(h_pos.data[j].w);
            assert(typej < m_pdata->getNTypes());

            // access diameter and charge (if needed)
            Scalar dj = Scalar(0.0);
            Scalar qj = Scalar(0.0);
            if (evaluator::needsDiameter())
                dj = h_diameter.data[j];
            if (evaluator::needsCharge())
                qj = h_charge.data[j];

            // apply periodic boundary conditions
            dx = box.minImage(dx);

            // calculate r_ij squared (FLOPS: 5)
            Scalar rsq = dot(dx, dx);

            // get parameters for this type pair
            unsigned int typpair_idx = m_typpair_idx(typei, typej);
            param_type param = m_params[typpair_idx];
            Scalar rcutsq = h_rcutsq.data[typpair_idx];
            Scalar ronsq = Scalar(0.0);
            if (m_shift_mode == xplor)
                ronsq = h_ronsq.data[typpair_idx];

            // design specifies that energies are shifted if
            // 1) shift mode is set to shift
            // or 2) shift mode is explor and ron > rcut
            bool energy_shift = false;
            if (m_shift_mode == shift)
                energy_shift = true;
            else if (m_shift_mode == xplor)
                {
                if (ronsq > rcutsq)
                    energy_shift = true;
                }

            // compute the force and potential energy
            Scalar force_divr = Scalar(0.0);
            Scalar pair_eng = Scalar(0.0);
            evaluator eval(rsq, rcutsq, param);
            if (evaluator::needsDiameter())
                eval.setDiameter(di, dj);
            if (evaluator::needsCharge())
                eval.setCharge(qi, qj);

            pkgPerNeighbor(i, j, typei, typej, (rsq < rcutsq), eval, pkg);

            bool evaluated = eval.evalForceAndEnergy(force_divr, pair_eng, energy_shift);

            if (evaluated)
                {
                // modify the potential for xplor shifting
                if (m_shift_mode == xplor)
                    {
                    if (rsq >= ronsq && rsq < rcutsq)
                        {
                        // Implement XPLOR smoothing (FLOPS: 16)
                        Scalar old_pair_eng = pair_eng;
                        Scalar old_force_divr = force_divr;

                        // calculate 1.0 / (xplor denominator)
                        Scalar xplor_denom_inv
                            = Scalar(1.0)
                              / ((rcutsq - ronsq) * (rcutsq - ronsq) * (rcutsq - ronsq));

                        Scalar rsq_minus_r_cut_sq = rsq - rcutsq;
                        Scalar s = rsq_minus_r_cut_sq * rsq_minus_r_cut_sq
                                   * (rcutsq + Scalar(2.0) * rsq - Scalar(3.0) * ronsq)
                                   * xplor_denom_inv;
                        Scalar ds_dr_divr
                            = Scalar(12.0) * (rsq - ronsq) * rsq_minus_r_cut_sq * xplor_denom_inv;

                        // make modifications to the old pair energy and force
                        pair_eng = old_pair_eng * s;
                        // note: I'm not sure why the minus sign needs to be there: my notes have a
                        // + But this is verified correct via plotting
                        force_divr = s * old_force_divr - ds_dr_divr * old_pair_eng;
                        }
                    }

                Scalar force_div2r = force_divr * Scalar(0.5);
                // add the force, potential energy and virial to the particle i
                // (FLOPS: 8)
                fi += dx * force_divr;
                pei += pair_eng * Scalar(0.5);
                if (compute_virial)
                    {
                    virialxxi += force_div2r * dx.x * dx.x;
                    virialxyi += force_div2r * dx.x * dx.y;
                    virialxzi += force_div2r * dx.x * dx.z;
                    virialyyi += force_div2r * dx.y * dx.y;
                    virialyzi += force_div2r * dx.y * dx.z;
                    virialzzi += force_div2r * dx.z * dx.z;
                    }

                // add the force to particle j if we are using the third law (MEM TRANSFER: 10
                // scalars / FLOPS: 8) only add force to local particles
                if (third_law && j < m_pdata->getN())
                    {
                    unsigned int mem_idx = j;
                    h_force.data[mem_idx].x -= dx.x * force_divr;
                    h_force.data[mem_idx].y -= dx.y * force_divr;
                    h_force.data[mem_idx].z -= dx.z * force_divr;
                    h_force.data[mem_idx].w += pair_eng * Scalar(0.5);
                    if (compute_virial)
                        {
                        h_virial.data[0 * m_virial_pitch + mem_idx] += force_div2r * dx.x * dx.x;
                        h_virial.data[1 * m_virial_pitch + mem_idx] += force_div2r * dx.x * dx.y;
                        h_virial.data[2 * m_virial_pitch + mem_idx] += force_div2r * dx.x * dx.z;
                        h_virial.data[3 * m_virial_pitch + mem_idx] += force_div2r * dx.y * dx.y;
                        h_virial.data[4 * m_virial_pitch + mem_idx] += force_div2r * dx.y * dx.z;
                        h_virial.data[5 * m_virial_pitch + mem_idx] += force_div2r * dx.z * dx.z;
                        }
                    }
                }
            }

        // finally, increment the force, potential energy and virial for particle i
        unsigned int mem_idx = i;
        h_force.data[mem_idx].x += fi.x;
        h_force.data[mem_idx].y += fi.y;
        h_force.data[mem_idx].z += fi.z;
        h_force.data[mem_idx].w += pei;
        if (compute_virial)
            {
            h_virial.data[0 * m_virial_pitch + mem_idx] += virialxxi;
            h_virial.data[1 * m_virial_pitch + mem_idx] += virialxyi;
            h_virial.data[2 * m_virial_pitch + mem_idx] += virialxzi;
            h_virial.data[3 * m_virial_pitch + mem_idx] += virialyyi;
            h_virial.data[4 * m_virial_pitch + mem_idx] += virialyzi;
            h_virial.data[5 * m_virial_pitch + mem_idx] += virialzzi;
            }
        }
    pkgFinalize(pkg);

    computeTailCorrection();
    }

#ifdef ENABLE_MPI
/*! \param timestep Current time step
 */
template<class evaluator, typename extra_pkg>
CommFlags PotentialPair<evaluator, extra_pkg>::getRequestedCommFlags(uint64_t timestep)
    {
    CommFlags flags = CommFlags(0);

    if (evaluator::needsCharge())
        flags[comm_flag::charge] = 1;

    if (evaluator::needsDiameter())
        flags[comm_flag::diameter] = 1;

    flags |= ForceCompute::getRequestedCommFlags(timestep);

    return flags;
    }
#endif

//! function to compute the energy between two lists of particles.
//! strictly speaking tags1 and tags2 should be disjoint for the result to make any sense.
//! \param energy is the sum of the energies between all particles in tags1 and tags2, U = \sum_{i
//! \in tags1, j \in tags2} u_{ij}.
template<class evaluator, typename extra_pkg>
template<class InputIterator>
inline void PotentialPair<evaluator, extra_pkg>::computeEnergyBetweenSets(InputIterator first1,
                                                                          InputIterator last1,
                                                                          InputIterator first2,
                                                                          InputIterator last2,
                                                                          Scalar& energy)
    {
    if (first1 == last1 || first2 == last2)
        return;

#ifdef ENABLE_MPI
    if (m_sysdef->isDomainDecomposed())
        {
        // temporarily add tag comm flag
        CommFlags old_flags = m_comm->getFlags();
        CommFlags new_flags = old_flags;
        new_flags[comm_flag::tag] = 1;
        m_comm->setFlags(new_flags);

        // force communication
        m_comm->migrateParticles();
        m_comm->exchangeGhosts();

        // reset the old flags
        m_comm->setFlags(old_flags);
        }
#endif

    energy = Scalar(0.0);

    // max value will be special timestep case for extra packages
    extra_pkg pkg = pkgInitialize(UINT64_MAX);

    ArrayHandle<Scalar4> h_pos(m_pdata->getPositions(), access_location::host, access_mode::read);
    ArrayHandle<unsigned int> h_rtags(m_pdata->getRTags(),
                                      access_location::host,
                                      access_mode::read);
    ArrayHandle<Scalar> h_diameter(m_pdata->getDiameters(),
                                   access_location::host,
                                   access_mode::read);
    ArrayHandle<Scalar> h_charge(m_pdata->getCharges(), access_location::host, access_mode::read);

    const BoxDim box = m_pdata->getGlobalBox();
    ArrayHandle<Scalar> h_ronsq(m_ronsq, access_location::host, access_mode::read);
    ArrayHandle<Scalar> h_rcutsq(m_rcutsq, access_location::host, access_mode::read);

    // for each particle in tags1
    while (first1 != last1)
        {
        unsigned int i = h_rtags.data[*first1];
        first1++;
        if (i >= m_pdata->getN()) // not owned by this processor.
            continue;
        // access the particle's position and type (MEM TRANSFER: 4 scalars)
        Scalar3 pi = make_scalar3(h_pos.data[i].x, h_pos.data[i].y, h_pos.data[i].z);
        unsigned int typei = __scalar_as_int(h_pos.data[i].w);

        // sanity check
        assert(typei < m_pdata->getNTypes());

        // access diameter and charge (if needed)
        Scalar di = Scalar(0.0);
        Scalar qi = Scalar(0.0);
        if (evaluator::needsDiameter())
            di = h_diameter.data[i];
        if (evaluator::needsCharge())
            qi = h_charge.data[i];

        // loop over all particles in tags2
        for (InputIterator iter = first2; iter != last2; ++iter)
            {
            // access the index of this neighbor (MEM TRANSFER: 1 scalar)
            unsigned int j = h_rtags.data[*iter];
            if (j >= m_pdata->getN() + m_pdata->getNGhosts()) // not on this processor at all
                continue;
            // calculate dr_ji (MEM TRANSFER: 3 scalars / FLOPS: 3)
            Scalar3 pj = make_scalar3(h_pos.data[j].x, h_pos.data[j].y, h_pos.data[j].z);
            Scalar3 dx = pi - pj;

            // access the type of the neighbor particle (MEM TRANSFER: 1 scalar)
            unsigned int typej = __scalar_as_int(h_pos.data[j].w);
            assert(typej < m_pdata->getNTypes());

            // access diameter and charge (if needed)
            Scalar dj = Scalar(0.0);
            Scalar qj = Scalar(0.0);
            if (evaluator::needsDiameter())
                dj = h_diameter.data[j];
            if (evaluator::needsCharge())
                qj = h_charge.data[j];

            // apply periodic boundary conditions
            dx = box.minImage(dx);

            // calculate r_ij squared (FLOPS: 5)
            Scalar rsq = dot(dx, dx);

            // get parameters for this type pair
            unsigned int typpair_idx = m_typpair_idx(typei, typej);
            const param_type& param = m_params[typpair_idx];
            Scalar rcutsq = h_rcutsq.data[typpair_idx];
            Scalar ronsq = Scalar(0.0);
            if (m_shift_mode == xplor)
                ronsq = h_ronsq.data[typpair_idx];

            // design specifies that energies are shifted if
            // 1) shift mode is set to shift
            // or 2) shift mode is explor and ron > rcut
            bool energy_shift = false;
            if (m_shift_mode == shift)
                energy_shift = true;
            else if (m_shift_mode == xplor)
                {
                if (ronsq > rcutsq)
                    energy_shift = true;
                }

            // compute the force and potential energy
            Scalar force_divr = Scalar(0.0);
            Scalar pair_eng = Scalar(0.0);
            evaluator eval(rsq, rcutsq, param);
            if (evaluator::needsDiameter())
                eval.setDiameter(di, dj);
            if (evaluator::needsCharge())
                eval.setCharge(qi, qj);

            pkgPerNeighbor(i, j, typei, typej, (rsq < rcutsq), eval, pkg);

            bool evaluated = eval.evalForceAndEnergy(force_divr, pair_eng, energy_shift);

            if (evaluated)
                {
                // modify the potential for xplor shifting
                if (m_shift_mode == xplor)
                    {
                    if (rsq >= ronsq && rsq < rcutsq)
                        {
                        // Implement XPLOR smoothing (FLOPS: 16)
                        Scalar old_pair_eng = pair_eng;
                        Scalar old_force_divr = force_divr;

                        // calculate 1.0 / (xplor denominator)
                        Scalar xplor_denom_inv
                            = Scalar(1.0)
                              / ((rcutsq - ronsq) * (rcutsq - ronsq) * (rcutsq - ronsq));

                        Scalar rsq_minus_r_cut_sq = rsq - rcutsq;
                        Scalar s = rsq_minus_r_cut_sq * rsq_minus_r_cut_sq
                                   * (rcutsq + Scalar(2.0) * rsq - Scalar(3.0) * ronsq)
                                   * xplor_denom_inv;
                        Scalar ds_dr_divr
                            = Scalar(12.0) * (rsq - ronsq) * rsq_minus_r_cut_sq * xplor_denom_inv;

                        // make modifications to the old pair energy and force
                        pair_eng = old_pair_eng * s;
                        // note: I'm not sure why the minus sign needs to be there: my notes have a
                        // + But this is verified correct via plotting
                        force_divr = s * old_force_divr - ds_dr_divr * old_pair_eng;
                        }
                    }
                energy += pair_eng;
                }
            }
        }
#ifdef ENABLE_MPI
    if (this->m_pdata->getDomainDecomposition())
        {
        MPI_Allreduce(MPI_IN_PLACE,
                      &energy,
                      1,
                      MPI_HOOMD_SCALAR,
                      MPI_SUM,
                      m_exec_conf->getMPICommunicator());
        }
#endif
    }

//! Calculates the energy between two lists of particles.
template<class evaluator, typename extra_pkg>
Scalar PotentialPair<evaluator, extra_pkg>::computeEnergyBetweenSetsPythonList(
    pybind11::array_t<int, pybind11::array::c_style> tags1,
    pybind11::array_t<int, pybind11::array::c_style> tags2)
    {
    Scalar eng = 0.0;
    if (tags1.ndim() != 1)
        throw std::domain_error("error: ndim != 2");
    unsigned int* itags1 = (unsigned int*)tags1.mutable_data();

    if (tags2.ndim() != 1)
        throw std::domain_error("error: ndim != 2");
    unsigned int* itags2 = (unsigned int*)tags2.mutable_data();
    computeEnergyBetweenSets(itags1, itags1 + tags1.size(), itags2, itags2 + tags2.size(), eng);
    return eng;
    }

namespace detail
    {
//! Export this pair potential to python
/*! \param name Name of the class in the exported python module
    \tparam T Class type to export. \b Must be an instantiated PotentialPair class template.
*/
template<class T> void export_PotentialPair(pybind11::module& m, const std::string& name)
    {
    pybind11::class_<T, ForceCompute, std::shared_ptr<T>> potentialpair(m, name.c_str());
    potentialpair
        .def(pybind11::init<std::shared_ptr<SystemDefinition>, std::shared_ptr<NeighborList>>())
        .def("setParams", &T::setParamsPython)
        .def("getParams", &T::getParams)
        .def("setRCut", &T::setRCutPython)
        .def("getRCut", &T::getRCut)
        .def("setROn", &T::setROnPython)
        .def("getROn", &T::getROn)
        .def_property("mode", &T::getShiftMode, &T::setShiftModePython)
        .def_property("tail_correction", &T::getTailCorrectionEnabled, &T::setTailCorrectionEnabled)
        .def("computeEnergyBetweenSets", &T::computeEnergyBetweenSetsPythonList)
        .def("slotWriteGSDShapeSpec", &T::slotWriteGSDShapeSpec)
        .def("connectGSDShapeSpec", &T::connectGSDShapeSpec);
    }

    } // end namespace detail
    } // end namespace md
    } // end namespace hoomd

#endif // __POTENTIAL_PAIR_H__<|MERGE_RESOLUTION|>--- conflicted
+++ resolved
@@ -244,7 +244,6 @@
     //! Actually compute the forces
     virtual void computeForces(uint64_t timestep);
 
-<<<<<<< HEAD
     // Extra steps to insert (used for alchemy)
     virtual inline extra_pkg pkgInitialize(const uint64_t& timestep)
         {
@@ -261,107 +260,6 @@
 
     virtual inline void pkgFinalize(extra_pkg&) {};
 
-    //! Method to be called when number of types changes
-    virtual void slotNumTypesChange()
-        {
-        Index2D new_type_pair_idx = Index2D(m_pdata->getNTypes());
-        std::vector<param_type, managed_allocator<param_type>> new_params(
-            new_type_pair_idx.getNumElements(),
-            param_type(),
-            managed_allocator<param_type>(m_exec_conf->isCUDAEnabled()));
-
-        // allocate new parameter arrays
-        GlobalArray<Scalar> new_rcutsq(new_type_pair_idx.getNumElements(), m_exec_conf);
-        GlobalArray<Scalar> new_r_cut_nlist(new_type_pair_idx.getNumElements(), m_exec_conf);
-        GlobalArray<Scalar> new_ronsq(new_type_pair_idx.getNumElements(), m_exec_conf);
-
-            {
-            // copy existing data into them
-            ArrayHandle<Scalar> h_new_rcutsq(new_rcutsq,
-                                             access_location::host,
-                                             access_mode::overwrite);
-            ArrayHandle<Scalar> h_rcutsq(m_rcutsq, access_location::host, access_mode::overwrite);
-            ArrayHandle<Scalar> h_new_r_cut_nlist(new_r_cut_nlist,
-                                                  access_location::host,
-                                                  access_mode::overwrite);
-            ArrayHandle<Scalar> h_r_cut_nlist(*m_r_cut_nlist,
-                                              access_location::host,
-                                              access_mode::overwrite);
-            ArrayHandle<Scalar> h_new_ronsq(new_ronsq,
-                                            access_location::host,
-                                            access_mode::overwrite);
-            ArrayHandle<Scalar> h_ronsq(m_ronsq, access_location::host, access_mode::overwrite);
-
-            // copy over entries that are valid in both the new and old matrices
-            unsigned int copy_w = std::min(new_type_pair_idx.getW(), m_typpair_idx.getW());
-            unsigned int copy_h = std::min(new_type_pair_idx.getH(), m_typpair_idx.getH());
-
-            for (unsigned int i = 0; i < copy_w; i++)
-                {
-                for (unsigned int j = 0; j < copy_h; j++)
-                    {
-                    h_new_rcutsq.data[new_type_pair_idx(i, j)] = h_rcutsq.data[m_typpair_idx(i, j)];
-                    h_new_r_cut_nlist.data[new_type_pair_idx(i, j)]
-                        = h_r_cut_nlist.data[m_typpair_idx(i, j)];
-                    h_new_ronsq.data[new_type_pair_idx(i, j)] = h_ronsq.data[m_typpair_idx(i, j)];
-                    new_params[new_type_pair_idx(i, j)] = m_params[m_typpair_idx(i, j)];
-                    }
-                }
-            }
-
-        // swap the new arrays in
-        m_rcutsq.swap(new_rcutsq);
-        m_ronsq.swap(new_ronsq);
-        m_params.swap(new_params);
-
-        // except for the r_cut_nlist which the nlist also refers to, copy the new data over
-        *m_r_cut_nlist = new_r_cut_nlist;
-
-        // set the new type pair indexer
-        m_typpair_idx = new_type_pair_idx;
-
-#if defined(ENABLE_HIP) && defined(__HIP_PLATFORM_NVCC__)
-        if (m_pdata->getExecConf()->isCUDAEnabled()
-            && m_pdata->getExecConf()->allConcurrentManagedAccess())
-            {
-            cudaMemAdvise(m_rcutsq.get(),
-                          m_rcutsq.getNumElements() * sizeof(Scalar),
-                          cudaMemAdviseSetReadMostly,
-                          0);
-            cudaMemAdvise(m_ronsq.get(),
-                          m_ronsq.getNumElements() * sizeof(Scalar),
-                          cudaMemAdviseSetReadMostly,
-                          0);
-            cudaMemAdvise(m_params.data(),
-                          m_params.size() * sizeof(param_type),
-                          cudaMemAdviseSetReadMostly,
-                          0);
-
-            // prefetch
-            auto& gpu_map = m_exec_conf->getGPUIds();
-
-            for (unsigned int idev = 0; idev < m_exec_conf->getNumActiveGPUs(); ++idev)
-                {
-                // prefetch data on all GPUs
-                cudaMemPrefetchAsync(m_rcutsq.get(),
-                                     sizeof(Scalar) * m_rcutsq.getNumElements(),
-                                     gpu_map[idev]);
-                cudaMemPrefetchAsync(m_ronsq.get(),
-                                     sizeof(Scalar) * m_ronsq.getNumElements(),
-                                     gpu_map[idev]);
-                cudaMemPrefetchAsync(m_params.data(),
-                                     sizeof(param_type) * m_params.size(),
-                                     gpu_map[idev]);
-                }
-            CHECK_CUDA_ERROR();
-            }
-#endif
-
-        // notify the neighbor list that we have changed r_cut values
-        m_nlist->notifyRCutMatrixChange();
-        }
-    };
-=======
     //! Compute the long-range corrections to energy and pressure to account for truncating the pair
     //! potentials
     virtual void computeTailCorrection()
@@ -453,7 +351,6 @@
         } // end void computeTailCorrection()
 
     }; // end class PotentialPair
->>>>>>> 35839e7d
 
 /*! \param sysdef System to compute forces on
     \param nlist Neighborlist to use for computing the forces
