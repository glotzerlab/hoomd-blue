// Copyright (c) 2009-2023 The Regents of the University of Michigan.
// Part of HOOMD-blue, released under the BSD 3-Clause License.

/*! \file MeshDefinition.h
    \brief Defines the MeshDefinition class
 */

#ifdef __HIPCC__
#error This header cannot be compiled by nvcc
#endif

#include "hoomd/GlobalArray.h"

#include "BondedGroupData.h"
#include "MeshGroupData.h"
#include "SystemDefinition.h"

#include <memory>
#include <pybind11/pybind11.h>

#ifndef __MESH_DEFINITION_H__
#define __MESH_DEFINITION_H__

namespace hoomd
    {
//! Mesh class that contains all infrastructure necessary to combine a set of particles into a mesh
//! triangulation
/*! MeshDefinition is a container class to define a mesh tringulation comprised of the
    particles within the simulation system. The vertices of the mesh are given by the
    particle positions. The information which vertex tuples are directly bonded (i.e. share an
    edge) and which vertex triplets consitute triangles is stored as two shared pointer for
    quick and easy access from within C++ and python without worrying about data management.
    The pointers also encode simplex labels such that the we can detect easily which bonds make
    up a triangle and which triangles share a common edge bond.


    <b>Background and intended usage</b>

    The data structure stored in MeshDefinition is all the edge bonds and triangles within
    a particle mesh. It is used to combine a set of particles into a bonded mesh. In doing so
    we can asign different potentials (as bond or surface potentials) to the mesh data structure.
    The class has to access system information such as the particle positions to define the mesh
    vertices.

    As any data structure class in MeshDefinition can potentially reference any
   other, other classes can simply use the mesh data by giving the shared pointer to the referenced
   class to the constructor of the one that needs to refer to it. Note that using this setup, there
   can be no circular references. This is a \b good \b thing ^TM, as it promotes good separation
   and isolation of the various classes responsibilities.

    <b>Initializing</b>

    A default constructed MeshDefinition is full of NULL shared pointers. Afterwards the user has to
    specify the triangulation information via a Triangle snapshot (see MeshGroupData.h). The
    corresponding edge information is calculated automatically. MeshDefinition allows for only one
    mesh type to prevent ambiguity how to set triangle and edge bond types.


*/
class PYBIND11_EXPORT MeshDefinition
    {
    public:
    //! Constructs a NULL MeshDefinition
    MeshDefinition();
    //! Constructs a MeshDefinition with a simply initialized ParticleData
    MeshDefinition(std::shared_ptr<SystemDefinition> sysdef, unsigned int n_types);

    //! Access the mesh triangle data defined for the simulation
    std::shared_ptr<TriangleData> getMeshTriangleData()
        {
        return m_meshtriangle_data;
        }
    //! Access the mesh bond data defined for the simulation
    std::shared_ptr<MeshBondData> getMeshBondData()
        {
        return m_meshbond_data;
        }

    pybind11::list getTypes() const
        {
        return m_meshtriangle_data->getTypesPy();
        }

    unsigned int getSize()
        {
        TriangleData::Snapshot triangles = getTriangleData();
        return triangles.getSize();
        }

<<<<<<< HEAD
    unsigned int getPerTypeSize(unsigned int type)
        {
        return m_globalN[type];
=======
    const GlobalArray<unsigned int>& getPerTypeSize() const
        {
        return m_globalN;
>>>>>>> 4a797321
        }

    void setTypes(pybind11::list types);

    BondData::Snapshot getBondData();

    TriangleData::Snapshot getTriangleData();

    pybind11::object getTriangulationData();

    void setTriangulationData(pybind11::dict triangulation);

    private:
<<<<<<< HEAD
    unsigned int* m_globalN;
=======
    GlobalArray<unsigned int> m_globalN;
>>>>>>> 4a797321
    std::shared_ptr<SystemDefinition>
        m_sysdef; //!< System definition later needed for dynamic bonding
    std::shared_ptr<MeshBondData> m_meshbond_data;     //!< Bond data for the mesh
    std::shared_ptr<TriangleData> m_meshtriangle_data; //!< Triangle data for the mesh
    };

namespace detail
    {
//! Exports MeshDefinition to python
void export_MeshDefinition(pybind11::module& m);

    } // end namespace detail

    } // end namespace hoomd

#endif<|MERGE_RESOLUTION|>--- conflicted
+++ resolved
@@ -87,15 +87,9 @@
         return triangles.getSize();
         }
 
-<<<<<<< HEAD
-    unsigned int getPerTypeSize(unsigned int type)
-        {
-        return m_globalN[type];
-=======
     const GlobalArray<unsigned int>& getPerTypeSize() const
         {
         return m_globalN;
->>>>>>> 4a797321
         }
 
     void setTypes(pybind11::list types);
@@ -109,11 +103,7 @@
     void setTriangulationData(pybind11::dict triangulation);
 
     private:
-<<<<<<< HEAD
-    unsigned int* m_globalN;
-=======
     GlobalArray<unsigned int> m_globalN;
->>>>>>> 4a797321
     std::shared_ptr<SystemDefinition>
         m_sysdef; //!< System definition later needed for dynamic bonding
     std::shared_ptr<MeshBondData> m_meshbond_data;     //!< Bond data for the mesh
