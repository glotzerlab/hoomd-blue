# Copyright (c) 2009-2022 The Regents of the University of Michigan.
# Part of HOOMD-blue, released under the BSD 3-Clause License.

"""Anisotropic potentials."""

from collections.abc import Sequence
import json
from numbers import Number

from hoomd.md.pair.pair import Pair
from hoomd.logging import log
from hoomd.data.parameterdicts import TypeParameterDict
from hoomd.data.typeparam import TypeParameter
<<<<<<< HEAD
=======
from hoomd.data.typeconverter import (OnlyTypes, OnlyFrom, positive_real,
                                      OnlyIf, to_type_converter)
>>>>>>> ad90ca11


class AnisotropicPair(Pair):
    r"""Generic anisotropic pair potential.

    Users should not instantiate `AnisotropicPair` directly. It is a base
    class that provides common features to all anisotropic pair forces.
    All anisotropic pair potential commands specify that a given potential
    energy, force and torque be computed on all non-excluded particle pairs in
    the system within a short range cutoff distance :math:`r_{\mathrm{cut}}`.
    The interaction energy, forces and torque depend on the inter-particle
    separation :math:`\vec r` and on the orientations :math:`\vec q_i`,
    :math:`q_j`, of the particles.

    `AnisotropicPair` is similar to `hoomd.md.pair.Pair` except it does not
    support the ``'xplor'`` shifting mode or `r_on`.

    Args:
        nlist (hoomd.md.nlist.NList) : The neighbor list.
        default_r_cut (`float`, optional) : The default cutoff for the
            potential, defaults to ``None`` which means no cutoff
            :math:`[\mathrm{length}]`.
        mode (`str`, optional) : the energy shifting mode, defaults to "none".
    """

    _accepted_modes = ("none", "shift")

    def __init__(self, nlist, default_r_cut=None, mode="none"):
        super().__init__(nlist, default_r_cut, 0.0, mode)

    def _return_type_shapes(self):
        type_shapes = self._cpp_obj.getTypeShapesPy()
        ret = [json.loads(json_string) for json_string in type_shapes]
        return ret


class Dipole(AnisotropicPair):
    r"""Screened dipole-dipole interactions.

    Implements the force and energy calculations for both magnetic and
    electronic dipole-dipole interactions. When particles have charge as well as
    a dipole moment, the interactions are through electronic dipole moments. If
    the particles have no charge then the interaction is through magnetic or
    electronic dipoles. Note whether a dipole is magnetic or electronic does not
    change the functional form of the potential only the units associated with
    the potential parameters.

    Args:
        nlist (`hoomd.md.nlist.NList`): Neighbor list
        default_r_cut (float): Default cutoff radius :math:`[\mathrm{length}]`.
        mode (str): energy shifting/smoothing mode

    `Dipole` computes the (screened) interaction between pairs of
    particles with dipoles and electrostatic charges. The total energy
    computed is:

    .. math::

        U_{dipole} = U_{dd} + U_{de} + U_{ee}

        U_{dd} = A e^{-\kappa r}
            \left(\frac{\vec{\mu_i}\cdot\vec{\mu_j}}{r^3}
                  - 3\frac{(\vec{\mu_i}\cdot \vec{r_{ji}})
                           (\vec{\mu_j}\cdot \vec{r_{ji}})}
                          {r^5}
            \right)

        U_{de} = A e^{-\kappa r}
            \left(\frac{(\vec{\mu_j}\cdot \vec{r_{ji}})q_i}{r^3}
                - \frac{(\vec{\mu_i}\cdot \vec{r_{ji}})q_j}{r^3}
            \right)

        U_{ee} = A e^{-\kappa r} \frac{q_i q_j}{r}

    See `hoomd.md.pair.Pair` for details on how forces are calculated and the
    available energy shifting and smoothing modes.  Use ``params`` dictionary to
    set potential coefficients. The coefficients must be set per unique pair of
    particle types.

    Note:
       All units are given for electronic dipole moments.

    .. py:attribute:: params

        The dipole potential parameters. The dictionary has the following
        keys:

        * ``A`` (`float`, **required**) - :math:`A` - electrostatic energy
          scale (*default*: 1.0)
          :math:`[\mathrm{energy} \cdot \mathrm{length} \cdot
          \mathrm{charge}^{-2}]`
        * ``kappa`` (`float`, **required**) - :math:`\kappa` - inverse
          screening length :math:`[\mathrm{length}^{-1}]`

        Type: `TypeParameter` [`tuple` [``particle_type``, ``particle_type``],
        `dict`]

    .. py:attribute:: mu

        :math:`\mu` - the magnetic magnitude of the particle local reference
        frame as a tuple (i.e. :math:`(\mu_x, \mu_y, \mu_z)`)
        :math:`[\mathrm{charge} \cdot \mathrm{length}]`.

        Type: `TypeParameter` [``particle_type``, `tuple` [`float`, `float`,
        `float` ]]

    Example::

        nl = nlist.Cell()
        dipole = md.pair.Dipole(nl, default_r_cut=3.0)
        dipole.params[('A', 'B')] = dict(A=1.0, kappa=4.0)
        dipole.mu['A'] = (4.0, 1.0, 0.0)
    """
    _cpp_class_name = "AnisoPotentialPairDipole"

    def __init__(self, nlist, default_r_cut=None, mode='none'):
        super().__init__(nlist, default_r_cut, mode)
        params = TypeParameter(
            'params', 'particle_types',
            TypeParameterDict(A=float, kappa=float, len_keys=2))
        mu = TypeParameter('mu', 'particle_types',
                           TypeParameterDict((float, float, float), len_keys=1))
        self._extend_typeparam((params, mu))


class GayBerne(AnisotropicPair):
    r"""Gay-Berne anisotropic pair potential.

    Warning: The code has yet to be updated to the current API.

    Args:
        nlist (`hoomd.md.nlist.NList`): Neighbor list
        default_r_cut (float): Default cutoff radius :math:`[\mathrm{length}]`.
        mode (str): energy shifting/smoothing mode.

    `GayBerne` computes the Gay-Berne potential between anisotropic
    particles.

    This version of the Gay-Berne potential supports identical pairs of uniaxial
    ellipsoids, with orientation-independent energy-well depth. The potential
    comes from the following paper Allen et. al. 2006 `paper link`_.

    .. _paper link: http://dx.doi.org/10.1080/00268970601075238

    The interaction energy for this anisotropic pair potential is

    .. math::
        :nowrap:

        \begin{eqnarray*}
        V_{\mathrm{GB}}(\vec r, \vec e_i, \vec e_j)
            = & 4 \varepsilon \left[ \zeta^{-12} - \zeta^{-6} \right];
            & \zeta < \zeta_{\mathrm{cut}} \\
            = & 0; & \zeta \ge \zeta_{\mathrm{cut}} \\
        \end{eqnarray*}

    .. math::

        \zeta = \left(\frac{r-\sigma+\sigma_{\mathrm{min}}}
                           {\sigma_{\mathrm{min}}}\right)

        \sigma^{-2} = \frac{1}{2} \hat{\vec{r}}
            \cdot \vec{H^{-1}} \cdot \hat{\vec{r}}

        \vec{H} = 2 \ell_\perp^2 \vec{1}
            + (\ell_\parallel^2 - \ell_\perp^2)
              (\vec{e_i} \otimes \vec{e_i} + \vec{e_j} \otimes \vec{e_j})

    with :math:`\sigma_{\mathrm{min}} = 2 \min(\ell_\perp, \ell_\parallel)`.

    The cut-off parameter :math:`r_{\mathrm{cut}}` is defined for two particles
    oriented parallel along the **long** axis, i.e.
    :math:`\zeta_{\mathrm{cut}} = \left(\frac{r-\sigma_{\mathrm{max}}
    + \sigma_{\mathrm{min}}}{\sigma_{\mathrm{min}}}\right)`
    where :math:`\sigma_{\mathrm{max}} = 2 \max(\ell_\perp, \ell_\parallel)` .

    The quantities :math:`\ell_\parallel` and :math:`\ell_\perp` denote the
    semi-axis lengths parallel and perpendicular to particle orientation.

    Use ``params`` dictionary to set potential coefficients. The coefficients
    must be set per unique pair of particle types.

    .. py:attribute:: params

        The Gay-Berne potential parameters. The dictionary has the following
        keys:

        * ``epsilon`` (`float`, **required**) - :math:`\varepsilon`
          :math:`[\mathrm{energy}]`
        * ``lperp`` (`float`, **required**) - :math:`\ell_\perp`
          :math:`[\mathrm{length}]`
        * ``lpar`` (`float`, **required**) -  :math:`\ell_\parallel`
          :math:`[\mathrm{length}]`

        Type: `TypeParameter` [`tuple` [``particle_type``, ``particle_type``],
        `dict`]


    Example::

        nl = nlist.Cell()
        gay_berne = md.pair.GayBerne(nlist=nl, default_r_cut=2.5)
        gay_berne.params[('A', 'A')] = dict(epsilon=1.0, lperp=0.45, lpar=0.5)
        gay_berne.r_cut[('A', 'B')] = 2 ** (1.0 / 6.0)

    """
    _cpp_class_name = "AnisoPotentialPairGB"

    def __init__(self, nlist, default_r_cut=None, mode='none'):
        super().__init__(nlist, default_r_cut, mode)
        params = TypeParameter(
            'params', 'particle_types',
            TypeParameterDict(epsilon=float,
                              lperp=float,
                              lpar=float,
                              len_keys=2))
        self._add_typeparam(params)

    @log(category="object")
    def type_shapes(self):
        """Get all the types of shapes in the current simulation.

        Example:

            >>> gay_berne.type_shapes
            [{'type': 'Ellipsoid', 'a': 1.0, 'b': 1.0, 'c': 1.5}]

        Returns:
            A list of dictionaries, one for each particle type in the system.
        """
        return super()._return_type_shapes()


class ALJ(AnisotropicPair):
    r"""Anistropic LJ potential.

    Args:
        nlist (hoomd.md.nlist.NList): Neighbor list
        default_r_cut (float): Default cutoff radius :math:`[length]`.
        mode (`str`, optional) : the energy shifting mode, defaults to "none".

    `ALJ` computes the Lennard-Jones potential between anisotropic particles as
    described in `Ramasubramani, V.  et. al. 2020`_. Specifically we implement
    the formula:

    .. _Ramasubramani, V.  et. al. 2020: https://doi.org/10.1063/5.0019735

    .. math::
        :nowrap:

        \begin{eqnarray*}
        V_{\mathrm{ALJ}}(r, r_c)
            = & 4 \varepsilon \left[ \left( \frac{\sigma}{r} \right)^{12} -
            \left( \frac{\sigma}{r} \right)^{6} \right] +
            4 \varepsilon_c \left[ \left( \frac{\sigma_c}{r_c} \right)^{12} -
            \left( \frac{\sigma_c}{r_c} \right)^{6} \right] \\
        \end{eqnarray*}

    The first term is the standard center-center interaction between two
    Lennard-Jones spheres. The second term is a contact interaction computed
    based on the smallest distance between the surfaces of the two shapes,
    :math:`r_c`. The total potential energy can thus be viewed as the sum of
    two interactions, a central Lennard-Jones potential and a shifted
    Lennard-Jones potential where the shift is anisotroipc and depends on the
    extent of the shape in each direction.

    Like a standard LJ potential, each term has an independent cutoff beyond
    which it decays to zero the behavior of these cutoffs is dependendent on
    whether a user requires LJ or Weeks-Chandler-Anderson (WCA)-like
    (repulsive-only) behavior. This behavior is controlled using the ``alpha``
    parameter, which can take on the following values:

    * 0:
      All interactions are WCA (no attraction).

    * 1:
      Center-center interactions include attraction,
      contact-contact interactions are solely repulsive.

    * 2:
      Center-center interactions are solely repulsive,
      contact-contact interactions include attraction.

    * 3:
      All interactions include attractive and repulsive components.

    For polytopes, computing interactions using a single contact point leads to
    significant instabilities in the torques because the contact point can jump
    from one end of a face to another in an arbitrarily small time interval. To
    ameliorate this, the ALJ potential performs a local averaging over all the
    features associated with the closest simplices on two polytopes. This
    averaging can be turned off by setting the ``average_simplices`` key for the
    type pair to ``False``.

    .. py:attribute:: params

        The ALJ potential parameters. The dictionary has the following keys:

        * ``epsilon`` (`float`, **required**) - base energy scale
          :math:`\varepsilon` :math:`[energy]`.
        * ``sigma_i`` (`float`, **required**) - the insphere radius of the first
          particle type, :math:`[length]`.
        * ``sigma_j`` (`float`, **required**) - the insphere radius of the
          second particle type, :math:`[length]`.
        * ``alpha`` (`int`, **required**) - Integer 0-3 indicating whether or
          not to include the attractive component of the interaction (see
          above for details).
        * ``contact_ratio_i`` (`float`, **optional**) - the ratio of the contact
          sphere radius of the first type with ``sigma_i``. Defaults to 0.15.
        * ``contact_ratio_j`` (`float`, **optional**) - the ratio of the contact
          sphere radius of the second type with ``sigma_j``. Defaults to 0.15.
        * ``average_simplices`` (`bool`, **optional**) - Whether to average over
          simplices. Defaults to ``True``. See class documentation for more
          information.

        Type: `hoomd.data.typeparam.TypeParameter` [`tuple` [``particle_types``,
        ``particle_types``], `dict`]

    .. py:attribute:: shape

        The shape of a given type. The dictionary has the following keys per
        type:

        * ``vertices`` (`list` [`tuple` [`float`, `float`, `float`]],
          **required**) - The vertices of a convex polytope in 2 or 3
          dimensions. The third dimension in 2D is ignored.
        * ``rounding_radii`` (`tuple` [`float`, `float`, `float`] or `float`,
          **required**) - The semimajor axes of a rounding ellipsoid. If a
          single value is specified, the rounding ellipsoid is a sphere.
        * ``faces`` (`list` [`list` [`int`]], **required**) - The faces of the
          polyhedron specified as a list of list of integers.  The vertices
          must be ordered (see `get_ordered_vertices` for more information).

        Type: `hoomd.data.typeparam.TypeParameter` [``particle_types``, `dict`]

    Specifying only ``rounding_radii`` creates an ellipsoid, while specifying
    only ``vertices`` creates a convex polytope (set ``vertices`` and ``faces``
    to empty list to create the ellipsoid). To automate the computation of
    faces, the convenience class method `get_ordered_vertices` can be used.
    However, because merging of faces requires applying a numerical threshold to
    find coplanar faces, in some cases `get_ordered_vertices` may result in not
    all coplanar faces actually being merged. In such cases, users can
    precompute the faces and provide them.

    Example::

        nl = hoomd.md.nlist.Cell()
        alj = hoomd.md.pair.aniso.ALJ(nl, r_cut=2.5)

        cube_verts = [(-0.5, -0.5, -0.5),
                      (-0.5, -0.5, 0.5),
                      (-0.5, 0.5, -0.5),
                      (-0.5, 0.5, 0.5),
                      (0.5, -0.5, -0.5),
                      (0.5, -0.5, 0.5),
                      (0.5, 0.5, -0.5),
                      (0.5, 0.5, 0.5)];

        cube_faces = [[0, 2, 6],
                      [6, 4, 0],
                      [5, 0, 4],
                      [5,1,0],
                      [5,4,6],
                      [5,6,7],
                      [3,2,0],
                      [3,0,1],
                      [3,6,2],
                      [3,7,6],
                      [3,1,5],
                      [3,5,7]]

        alj.params[("A", "A")] = dict(epsilon=2.0,
                                      sigma_i=1.0,
                                      sigma_j=1.0,
                                      alpha=1,
                                      )
        alj.shape["A"] = dict(vertices=cube_verts,
                              faces=cube_faces,
                              rounding_radii=1)

    Warning:
        Changing dimension in a simulation will invalidate this force and will
        lead to error or unrealistic behavior.
    """

    # We don't define a _cpp_class_name since the dimension is a template
    # parameter in C++, so use an instance level attribute instead that is
    # created in _attach based on the dimension of the associated simulation.

    def __init__(self, nlist, default_r_cut=None, mode='none'):
        super().__init__(nlist, default_r_cut, mode)
        params = TypeParameter(
            'params', 'particle_types',
            TypeParameterDict(epsilon=float,
                              sigma_i=float,
                              sigma_j=float,
                              alpha=int,
                              contact_ratio_i=0.15,
                              contact_ratio_j=0.15,
                              average_simplices=True,
                              len_keys=2))

        shape = TypeParameter(
            'shape', 'particle_types',
            TypeParameterDict(vertices=[(float, float, float)],
                              faces=[[int]],
                              rounding_radii=OnlyIf(
                                  to_type_converter((float, float, float)),
                                  preprocess=self._to_three_tuple),
                              len_keys=1))

        self._extend_typeparam((params, shape))

    @staticmethod
    def get_ordered_vertices(vertices, return_faces=True):
        """Compute vertices and faces of a convex hull of given vertices.

        Warning:
            This method requires the
            `coxeter <https://coxeter.readthedocs.io/>`_ package.

        Args:
            vertices (:math:`(N_v, 3)` numpy.ndarray of float): The vertices to
                take the convex hull of and get ordered vertices and faces from.
            return_faces (`bool`, optional): Whether to return faces as a list
                of list of int which index into the returned vertices. Defaults
                to ``True``. If ``False`` only vertices are returned and the
                return type is not a tuple.

        Returns:
            tuple: A tuple containing:

                * ``vertices`` (:math:`(N_v, 3)` `numpy.ndarray` of `float`) -
                  The vertices of the convex hull.
                * ``faces`` (`list` [`list` [`int`]]) - The indices into the
                  vertices of vertices defining the faces.
        """
        try:
            import coxeter
        except ImportError as error:
            raise RuntimeError(
                "Method requires coxeter as a dependency.") from error

        shape = coxeter.shapes.ConvexPolyhedron(vertices)

        if return_faces:
            return shape.vertices, shape.faces
        else:
            return shape.vertices

    def _attach(self):
        self._cpp_class_name = "AnisoPotentialPairALJ{}".format(
            "2D" if self._simulation.state.box.is2D else "3D")

        super()._attach()

    @staticmethod
    def _to_three_tuple(value):
        if isinstance(value, Sequence):
            return value
        if isinstance(value, Number):
            return (value, value, value)
        else:
            raise ValueError(f"Expected a float or tuple object got {value}")

    @log(category="object", requires_run=True)
    def type_shapes(self):
        """`list` [`dict` [`str`, ``any``]]: The shape specification for use \
                with GSD files for visualization.

        This is not meant to be used for access to shape information in Python.
        See the attribute ``shape`` for programatic assess. Use this property to
        log shape for visualization and storage through the GSD file type.
        """
        return self._return_type_shapes()<|MERGE_RESOLUTION|>--- conflicted
+++ resolved
@@ -11,11 +11,7 @@
 from hoomd.logging import log
 from hoomd.data.parameterdicts import TypeParameterDict
 from hoomd.data.typeparam import TypeParameter
-<<<<<<< HEAD
-=======
-from hoomd.data.typeconverter import (OnlyTypes, OnlyFrom, positive_real,
-                                      OnlyIf, to_type_converter)
->>>>>>> ad90ca11
+from hoomd.data.typeconverter import OnlyIf, to_type_converter
 
 
 class AnisotropicPair(Pair):
