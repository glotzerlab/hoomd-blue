--- conflicted
+++ resolved
@@ -13,10 +13,6 @@
 #include <vector>
 #include <string>
 #include <memory>
-<<<<<<< HEAD
-#include <boost/utility.hpp>
-=======
->>>>>>> 4a2611ce
 
 #ifdef ENABLE_CUDA
 #include <cuda.h>
