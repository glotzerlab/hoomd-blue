--- conflicted
+++ resolved
@@ -372,20 +372,12 @@
         _hpmc.convex_polyhedron_union_param_proxy.__init__(self, mc.cpp_integrator, index); # we will add this base class later because of the size templated
         _param.__init__(self, mc, index);
         self.__dict__.update(dict(colors=None));
-<<<<<<< HEAD
-        self._keys += ['centers', 'orientations', 'vertices', 'colors','overlap'];
-        self._py_params = ['colors'];
-
-    def __str__(self):
-        string = "convex polyhedron union(centers = {}, orientations = {}, vertices = {}, overlap = {})\n".format(self.centers, self.orientations, self.vertices, self.overlap);
-=======
         self._keys += ['centers', 'orientations', 'vertices', 'colors','overlap','sweep_radii'];
         self.make_fn = _hpmc.make_convex_polyhedron_union_params;
 
     def __str__(self):
         # should we put this in the c++ side?
         string = "convex polyhedron union(centers = {}, orientations = {}, overlap = {})\n".format(self.centers, self.orientations, self.overlap);
->>>>>>> 724ab8eb
         ct = 0;
         members = self.members;
         for m in members:
@@ -406,12 +398,8 @@
             data[key] = val;
         return data;
 
-<<<<<<< HEAD
     @classmethod
     def make_param(cls, centers, orientations, vertices, overlap=None, ignore_statistics=False, capacity=4): #colors=None,
-=======
-    def make_param(self, centers, orientations, vertices, overlap=None, sweep_radii=None, ignore_statistics=False, colors=None, capacity=4):
->>>>>>> 724ab8eb
         if overlap is None:
             overlap = [1 for c in centers]
 
@@ -421,11 +409,7 @@
         members = []
         for i,(verts, sweep_radius) in enumerate(zip(vertices, sweep_radii)):
             member_fn = _hpmc.make_poly3d_verts
-<<<<<<< HEAD
             members.append(member_fn(cls.ensure_list(verts), float(0), ignore_statistics, hoomd.context.current.system_definition.getParticleData().getExecConf()))
-=======
-            members.append(member_fn(self.ensure_list(verts), float(sweep_radius), ignore_statistics, hoomd.context.current.system_definition.getParticleData().getExecConf()))
->>>>>>> 724ab8eb
 
         N = len(vertices)
         if len(centers) != N or len(orientations)!= N:
