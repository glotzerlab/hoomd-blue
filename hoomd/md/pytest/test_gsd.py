--- conflicted
+++ resolved
@@ -161,10 +161,6 @@
                                      trigger=hoomd.trigger.Periodic(1),
                                      mode='xb',
                                      dynamic=['property', 'momentum'])
-<<<<<<< HEAD
-        sim.operations.writers.append(gsd_writer)
-=======
->>>>>>> 0f342316
         with pytest.raises(Exception):
             sim.operations.writers.append(gsd_writer)
             sim.run(1)
@@ -456,15 +452,10 @@
 
     sim.run(2)
 
-<<<<<<< HEAD
-    if sim.device.communicator.rank == 0:
-        with gsd.fl.open(name=filename, mode='rb') as f:
-=======
     gsd_writer.flush()
 
     if sim.device.communicator.rank == 0:
         with gsd.fl.open(name=filename, mode='r') as f:
->>>>>>> 0f342316
             for field in dynamic_fields:
                 if field == dynamic_field:
                     assert f.chunk_exists(frame=1, name=field)
@@ -510,12 +501,6 @@
 
     sim.run(2)
 
-<<<<<<< HEAD
-    if sim.device.communicator.rank == 0:
-        with gsd.fl.open(name=filename, mode='rb') as f:
-            for field in dynamic_fields:
-                assert not f.chunk_exists(frame=1, name=field)
-=======
     gsd_writer.flush()
 
     if sim.device.communicator.rank == 0:
@@ -555,5 +540,4 @@
             assert f.chunk_exists(frame=1, name='configuration/step')
             assert not f.chunk_exists(frame=1, name='configuration/box')
             assert not f.chunk_exists(frame=1, name='particles/N')
-            assert not f.chunk_exists(frame=1, name='particles/position')
->>>>>>> 0f342316
+            assert not f.chunk_exists(frame=1, name='particles/position')