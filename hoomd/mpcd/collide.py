--- conflicted
+++ resolved
@@ -31,15 +31,10 @@
     Args:
         shift (bool): When True, randomly shift underlying collision cells.
 
-<<<<<<< HEAD
     The MPCD `CellList` bins particles into cells aligned with the lattice
-    vectors that define the simulation box. The number of cells can be
-    determined from the nominal :math:`L_x`, :math:`L_y`, and :math:`L_z` and
-    the desired `cell_size`.
-=======
-    The MPCD `CellList` bins particles into cubic cells of edge length 1.0.
-    The simulation box must be orthorhombic, and its edges must be an integer.
->>>>>>> 4a313edc
+    vectors that define the simulation box. The default number of cells along
+    each lattice vector is computed from :math:`L_x`, :math:`L_y`, and
+    :math:`L_z` with a length of 1.0.
 
     When the total mean-free path of the MPCD particles is small, the cells
     should be randomly shifted in order to ensure Galilean invariance of the
@@ -70,14 +65,8 @@
     def __init__(self, shift=True):
         super().__init__()
 
-<<<<<<< HEAD
-        param_dict = ParameterDict(shift=bool(shift))
-=======
         param_dict = ParameterDict(shift=bool(shift),)
->>>>>>> 4a313edc
         self._param_dict.update(param_dict)
-
-        self.cell_size = cell_size
 
     def _attach_hook(self):
         sim = self._simulation
@@ -88,40 +77,9 @@
         else:
             cpp_class = _mpcd.CellList
 
-<<<<<<< HEAD
-        self._cpp_obj = cpp_class(sim.state._cpp_sys_def, self._cell_size,
-                                  self.shift)
-=======
         self._cpp_obj = cpp_class(sim.state._cpp_sys_def, 1.0, self.shift)
->>>>>>> 4a313edc
 
         super()._attach_hook()
-
-    @property
-    def cell_size(self):
-        """float: Edge length of a collision cell.
-
-        .. rubric:: Example:
-
-        .. code-block:: python
-
-            cell_list.cell_size = 1.0
-
-        """
-        return self._cell_size
-
-    @cell_size.setter
-    def cell_size(self, value):
-        try:
-            cell_size_ = float(value)
-        except TypeError:
-            cell_size_ = None
-        if cell_size_ is None:
-            raise TypeError("Cell size must be a float")
-
-        self._cell_size = cell_size_
-        if self._attached:
-            self._cpp_obj.setCellSize(self._cell_size)
 
     @property
     def num_cells(self):
