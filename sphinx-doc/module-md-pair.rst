--- conflicted
+++ resolved
@@ -8,11 +8,7 @@
 .. autosummary::
     :nosignatures:
 
-<<<<<<< HEAD
-    _NBody
-=======
     Pair
->>>>>>> 67be63b9
     Buckingham
     DLVO
     DPD
@@ -36,11 +32,7 @@
 
 .. automodule:: hoomd.md.pair
     :synopsis: Pair potentials.
-<<<<<<< HEAD
-    :members: _NBody,
-=======
     :members: Pair,
->>>>>>> 67be63b9
         Buckingham,
         DLVO,
         DPD,
