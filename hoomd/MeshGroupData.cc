// Copyright (c) 2009-2022 The Regents of the University of Michigan.
// Part of HOOMD-blue, released under the BSD 3-Clause License.

/*! \file MeshGroupData.h
    \brief Defines implementation of MeshGroupData
 */

#include "MeshGroupData.h"
#include "BondedGroupData.h"
#include "Index1D.h"
#include "ParticleData.h"

#include <pybind11/numpy.h>

#ifdef ENABLE_HIP
#include "CachedAllocator.h"
#include "MeshGroupData.cuh"
#endif

using namespace std;

namespace hoomd
    {
/*
 * Implementation of MeshGroupData methods
 */

/*! \param pdata The particle data to associate with
    \param n_group_types Number of bonded group types to initialize
 */
template<unsigned int group_size, typename Group, const char* name, typename snap, bool bond>
MeshGroupData<group_size, Group, name, snap, bond>::MeshGroupData(
    std::shared_ptr<ParticleData> pdata,
    unsigned int n_group_types)
    : BondedGroupData<group_size, Group, name, true>(pdata)
    {
    this->m_exec_conf->msg->notice(5)
        << "Constructing MeshGroupData (" << name << "s, n=" << group_size << ") " << endl;

    // connect to particle sort signal
    this->m_pdata->getParticleSortSignal()
        .template connect<BondedGroupData<group_size, Group, name, true>,
                          &BondedGroupData<group_size, Group, name, true>::setDirty>(this);

#ifdef ENABLE_MPI
    if (this->m_pdata->getDomainDecomposition())
        {
        this->m_pdata->getSingleParticleMoveSignal()
            .template connect<
                MeshGroupData<group_size, Group, name, snap, bond>,
                &MeshGroupData<group_size, Group, name, snap, bond>::moveParticleGroups>(this);
        }
#endif

    // offer a default type mapping
    for (unsigned int i = 0; i < n_group_types; i++)
        {
        this->m_type_mapping.push_back(detail::getDefaultTypeName(i));
        }

    // initialize data structures
    this->initialize();
    }

/*! \param pdata The particle data to associate with
    \param snapshot Snapshot to initialize from
 */
template<unsigned int group_size, typename Group, const char* name, typename snap, bool bond>
MeshGroupData<group_size, Group, name, snap, bond>::MeshGroupData(
    std::shared_ptr<ParticleData> pdata,
    const TriangleData::Snapshot& snapshot)
    : BondedGroupData<group_size, Group, name, true>(pdata)
    {
    this->m_exec_conf->msg->notice(5) << "Constructing MeshGroupData (" << name << ") " << endl;
    // connect to particle sort signal
    this->m_pdata->getParticleSortSignal()
        .template connect<BondedGroupData<group_size, Group, name, true>,
                          &BondedGroupData<group_size, Group, name, true>::setDirty>(this);

    // initialize from snapshot
    initializeFromSnapshot(snapshot);

#ifdef ENABLE_MPI
    if (this->m_pdata->getDomainDecomposition())
        {
        this->m_pdata->getSingleParticleMoveSignal()
            .template connect<
                MeshGroupData<group_size, Group, name, snap, bond>,
                &MeshGroupData<group_size, Group, name, snap, bond>::moveParticleGroups>(this);
        }
#endif
    }

//! Destructor
template<unsigned int group_size, typename Group, const char* name, typename snap, bool bond>
MeshGroupData<group_size, Group, name, snap, bond>::~MeshGroupData()
    {
    this->m_pdata->getParticleSortSignal()
        .template disconnect<BondedGroupData<group_size, Group, name, true>,
                             &BondedGroupData<group_size, Group, name, true>::setDirty>(this);
#ifdef ENABLE_MPI
    this->m_pdata->getSingleParticleMoveSignal()
        .template disconnect<
            MeshGroupData<group_size, Group, name, snap, bond>,
            &MeshGroupData<group_size, Group, name, snap, bond>::moveParticleGroups>(this);
#endif
    }

//! Initialize from a snapshot
template<unsigned int group_size, typename Group, const char* name, typename snap, bool bond>
void MeshGroupData<group_size, Group, name, snap, bond>::initializeFromSnapshot(
    const TriangleData::Snapshot& snapshot)
    {
    // check that all fields in the snapshot have correct length
    if (this->m_exec_conf->getRank() == 0 && !snapshot.validate())
        {
        this->m_exec_conf->msg->error()
            << "init.*: invalid " << name << " data snapshot." << std::endl
            << std::endl;
        throw std::runtime_error(std::string("Error initializing ") + name + std::string(" data."));
        }

    // re-initialize data structures
    this->initialize();

    std::vector<typename BondedGroupData<group_size, Group, name, true>::members_t> all_groups;

    if (bond)
        {
        for (unsigned group_idx = 0; group_idx < snapshot.groups.size(); group_idx++)
            {
            typename BondedGroupData<group_size, Group, name, true>::members_t triag;
            std::vector<typename BondedGroupData<group_size, Group, name, true>::members_t> bonds(
                3);
            triag.tag[0] = snapshot.groups[group_idx].tag[0];
            triag.tag[1] = snapshot.groups[group_idx].tag[1];
            triag.tag[2] = snapshot.groups[group_idx].tag[2];

            bonds[0].tag[0] = triag.tag[0];
            bonds[0].tag[1] = triag.tag[1];
            bonds[0].tag[2] = group_idx;
            bonds[0].tag[3] = group_idx;
            bonds[1].tag[0] = triag.tag[1];
            bonds[1].tag[1] = triag.tag[2];
            bonds[1].tag[2] = group_idx;
            bonds[1].tag[3] = group_idx;
            bonds[2].tag[0] = triag.tag[2];
            bonds[2].tag[1] = triag.tag[0];
            bonds[2].tag[2] = group_idx;
            bonds[2].tag[3] = group_idx;

            for (unsigned int i = 0; i < all_groups.size(); ++i)
                {
                for (unsigned int j = 0; j < bonds.size(); ++j)
                    {
                    if ((bonds[j].tag[0] == all_groups[i].tag[0]
                         && bonds[j].tag[1] == all_groups[i].tag[1])
                        || (bonds[j].tag[0] == all_groups[i].tag[1]
                            && bonds[j].tag[1] == all_groups[i].tag[0]))
                        {
                        all_groups[i].tag[3] = group_idx;
                        bonds.erase(bonds.begin() + j);
                        break;
                        }
                    }
                }
            for (unsigned int i = 0; i < bonds.size(); ++i)
                {
                all_groups.push_back(bonds[i]);
                }
            }
        }
    else
        {
        std::vector<typename BondedGroupData<group_size, Group, name, true>::members_t> all_helper;
        all_groups.resize(snapshot.groups.size());
        for (unsigned group_idx = 0; group_idx < snapshot.groups.size(); group_idx++)
            {
            typename BondedGroupData<group_size, Group, name, true>::members_t triag;
            std::vector<typename BondedGroupData<group_size, Group, name, true>::members_t> bonds(
                3);
            std::vector<int> bond_id;
            triag.tag[0] = snapshot.groups[group_idx].tag[0];
            triag.tag[1] = snapshot.groups[group_idx].tag[1];
            triag.tag[2] = snapshot.groups[group_idx].tag[2];

            bonds[0].tag[0] = triag.tag[0];
            bonds[0].tag[1] = triag.tag[1];
            bonds[1].tag[0] = triag.tag[1];
            bonds[1].tag[1] = triag.tag[2];
            bonds[2].tag[0] = triag.tag[2];
            bonds[2].tag[1] = triag.tag[0];

            for (unsigned int i = 0; i < all_helper.size(); ++i)
                {
                for (unsigned int j = 0; j < bonds.size(); ++j)
                    {
                    if ((bonds[j].tag[0] == all_helper[i].tag[0]
                         && bonds[j].tag[1] == all_helper[i].tag[1])
                        || (bonds[j].tag[0] == all_helper[i].tag[1]
                            && bonds[j].tag[1] == all_helper[i].tag[0]))
                        {
                        bond_id.push_back(i);
                        bonds.erase(bonds.begin() + j);
                        break;
                        }
                    }
                }
            unsigned int j = 0;
            for (j = 0; j < bond_id.size(); ++j)
                {
                triag.tag[3 + j] = bond_id[j];
                }

            for (unsigned int i = 0; i < bonds.size(); ++i)
                {
                triag.tag[3 + j] = (unsigned int)all_helper.size();
                all_helper.push_back(bonds[i]);
                j++;
                }
            all_groups[group_idx] = triag;
            }
        }

#ifdef ENABLE_MPI
    if (this->m_pdata->getDomainDecomposition())
        {
        // broadcast to all processors (temporarily)
        std::vector<typeval_t> all_typeval;

        if (this->m_exec_conf->getRank() == 0)
            {
            all_typeval.resize(snapshot.type_id.size());
            // fill in types
            for (unsigned int i = 0; i < snapshot.type_id.size(); ++i)
                {
                typeval_t t;
                t.type = snapshot.type_id[i];
                all_typeval[i] = t;
                }
            this->m_type_mapping = snapshot.type_mapping;
            }

        bcast(all_groups, 0, this->m_exec_conf->getMPICommunicator());
        bcast(all_typeval, 0, this->m_exec_conf->getMPICommunicator());
        bcast(this->m_type_mapping, 0, this->m_exec_conf->getMPICommunicator());

        if (bond)
            {
            for (unsigned int group_tag = 0; group_tag < all_groups.size(); ++group_tag)
                addBondedGroup(Group(all_typeval[0], all_groups[group_tag]));
            }
        else
            {
            for (unsigned int group_tag = 0; group_tag < all_groups.size(); ++group_tag)
                addBondedGroup(Group(all_typeval[group_tag], all_groups[group_tag]));
            }
        }
    else
#endif
        {
        this->m_type_mapping = snapshot.type_mapping;

        typeval_t t;
        t.type = 0;
        // t.type = snapshot.type_id[0];
        for (unsigned group_idx = 0; group_idx < all_groups.size(); group_idx++)
            {
            addBondedGroup(Group(t, all_groups[group_idx]));
            }
        }
    }

template<unsigned int group_size, typename Group, const char* name, typename snap, bool bond>
unsigned int MeshGroupData<group_size, Group, name, snap, bond>::addBondedGroup(Group g)
    {
    this->removeAllGhostGroups();

    typeval_t typeval = g.get_typeval();
    typename BondedGroupData<group_size, Group, name, true>::members_t members_tags
        = g.get_members();

    unsigned int max_tag = this->m_pdata->getMaximumTag();

    unsigned int group_size_half = group_size / 2;
    // validate user input
    for (unsigned int i = 0; i < group_size_half; ++i)
        {
        if (members_tags.tag[i] > max_tag)
            {
            std::ostringstream oss;
            oss << "Particle tag out of bounds when attempting to add " << name << ": ";
            for (unsigned int j = 0; j < group_size; ++j)
                oss << members_tags.tag[j] << ((j != group_size - 1) ? "," : "");
            oss << std::endl;
            throw runtime_error(oss.str());
            }

        for (unsigned int j = 0; j < group_size_half; ++j)
            {
            if (i != j && members_tags.tag[i] == members_tags.tag[j])
                {
                std::ostringstream oss;
                oss << "The same particle can only occur once in a " << name << ": ";
                for (unsigned int k = 0; k < group_size; ++k)
                    oss << members_tags.tag[k] << ((k != group_size - 1) ? "," : "");
                oss << std::endl;
                throw runtime_error(oss.str());
                }
            }
        }

    unsigned int type = typeval.type;
    if (type >= this->m_type_mapping.size())
        {
        std::ostringstream s;
        s << "Invalid " << name << " typeid " << type << ". The number of types is "
          << this->m_type_mapping.size() << ".";
        throw std::runtime_error(s.str());
        }

    // determine if bonded group needs to be added to local data
    bool is_local = true;
#ifdef ENABLE_MPI
    if (this->m_pdata->getDomainDecomposition())
        {
        is_local = false;
        // if any of the member tags is local, store this bond
        for (unsigned int i = 0; i < group_size; ++i)
            if (this->m_pdata->isParticleLocal(members_tags.tag[i]))
                {
                is_local = true;
                break;
                }
        }
#endif

    unsigned int tag = 0;
    // first check if we can recycle a deleted tag
    if (this->m_recycled_tags.size())
        {
        tag = this->m_recycled_tags.top();
        this->m_recycled_tags.pop();

        // update reverse-lookup tag to point to end of local group data
        if (is_local)
            this->m_group_rtag[tag] = this->getN();

        assert(is_local || this->m_group_rtag[tag] == GROUP_NOT_LOCAL);
        }
    else
        {
        // Otherwise, generate a new tag
        tag = this->getNGlobal();

        // add new reverse-lookup tag
        assert(this->m_group_rtag.size() == this->getNGlobal());
        if (is_local)
            {
            this->m_group_rtag.push_back(this->getN());
            }
        else
            {
            this->m_group_rtag.push_back(GROUP_NOT_LOCAL);
            }
        }

    assert(tag <= this->m_recycled_tags.size() + this->getNGlobal());

    if (is_local)
        {
        this->m_groups.push_back(members_tags);
        this->m_group_typeval.push_back(typeval);
        this->m_group_tag.push_back(tag);
#ifdef ENABLE_MPI
        if (this->m_pdata->getDomainDecomposition())
            {
            typename BondedGroupData<group_size, Group, name, true>::ranks_t r;
            // initialize with zero
            for (unsigned int i = 0; i < group_size; ++i)
                r.idx[i] = 0;

            this->m_group_ranks.push_back(r);
            }
#endif

        this->m_n_groups++;
        }

    // add to set of active tags
    this->m_tag_set.insert(tag);
    this->m_invalid_cached_tags = true;

    // increment number of bonded groups
    this->m_nglobal++;

    // notify observers
    this->m_group_num_change_signal.emit();
    this->notifyGroupReorder();

    return tag;
    }

template<unsigned int group_size, typename Group, const char* name, typename snap, bool bond>
void MeshGroupData<group_size, Group, name, snap, bond>::rebuildGPUTable()
    {
#ifdef ENABLE_HIP
    if (this->m_exec_conf->isCUDAEnabled())
        rebuildGPUTableGPU();
    else
#endif
        {
        ArrayHandle<unsigned int> h_rtag(this->m_pdata->getRTags(),
                                         access_location::host,
                                         access_mode::read);

        this->m_gpu_n_groups.resize(this->m_pdata->getN() + this->m_pdata->getNGhosts());

        unsigned int num_groups_max = 0;

        unsigned int group_size_half = group_size / 2;

        unsigned int ngroups_tot = this->m_n_groups + this->m_n_ghost;
            {
            ArrayHandle<unsigned int> h_n_groups(this->m_gpu_n_groups,
                                                 access_location::host,
                                                 access_mode::overwrite);

            unsigned int N = this->m_pdata->getN() + this->m_pdata->getNGhosts();

            // count the number of bonded groups per particle
            // start by initializing the n_groups values to 0
            memset(h_n_groups.data, 0, sizeof(unsigned int) * N);

            // loop through the particles and count the number of groups based on each particle
            // index
            for (unsigned int cur_group = 0; cur_group < ngroups_tot; cur_group++)
                {
                typename BondedGroupData<group_size, Group, name, true>::members_t g
                    = this->m_groups[cur_group];
                for (unsigned int i = 0; i < group_size_half; ++i)
                    {
                    unsigned int tag = g.tag[i];
                    unsigned int idx = h_rtag.data[tag];

                    if (idx == NOT_LOCAL)
                        {
                        throw std::runtime_error("Error building GPU group table.");
                        }

                    h_n_groups.data[idx]++;
                    }
                }

            // find the maximum number of groups
            num_groups_max = *std::max_element(h_n_groups.data, h_n_groups.data + N);
            }

        // resize lookup table
        this->m_gpu_table_indexer
            = Index2D(this->m_pdata->getN() + this->m_pdata->getNGhosts(), num_groups_max);
        this->m_gpu_table.resize(this->m_gpu_table_indexer.getNumElements());
        this->m_gpu_pos_table.resize(this->m_gpu_table_indexer.getNumElements());

            {
            ArrayHandle<unsigned int> h_n_groups(this->m_gpu_n_groups,
                                                 access_location::host,
                                                 access_mode::overwrite);
            ArrayHandle<typename BondedGroupData<group_size, Group, name, true>::members_t>
                h_gpu_table(this->m_gpu_table, access_location::host, access_mode::overwrite);

            ArrayHandle<unsigned int> h_gpu_pos_table(this->m_gpu_pos_table,
                                                      access_location::host,
                                                      access_mode::overwrite);

            // now, update the actual table
            // zero the number of bonded groups counter (again)
            memset(h_n_groups.data,
                   0,
                   sizeof(unsigned int) * (this->m_pdata->getN() + this->m_pdata->getNGhosts()));

            // loop through all group and add them to each column in the list
            for (unsigned int cur_group = 0; cur_group < ngroups_tot; cur_group++)
                {
                typename BondedGroupData<group_size, Group, name, true>::members_t g
                    = this->m_groups[cur_group];

                for (unsigned int i = 0; i < group_size_half; ++i)
                    {
                    unsigned int tag1 = g.tag[i];
                    unsigned int idx1 = h_rtag.data[tag1];
                    unsigned int num = h_n_groups.data[idx1]++;

                    typename BondedGroupData<group_size, Group, name, true>::members_t h;

                    h.idx[group_size - 1]
                        = static_cast<typeval_t>(this->m_group_typeval[cur_group]).type;
                    for (unsigned int j = group_size_half; j < group_size; ++j)
                        {
                        h.idx[j - 1] = g.tag[j];
                        }

                    // list all group members j!=i in p.idx
                    unsigned int n = 0;
                    unsigned int gpos = 0;
                    for (unsigned int j = 0; j < group_size_half; ++j)
                        {
                        if (j == i)
                            {
                            gpos = j;
                            continue;
                            }
                        unsigned int tag2 = g.tag[j];
                        unsigned int idx2 = h_rtag.data[tag2];
                        h.idx[n++] = idx2;
                        }

                    h_gpu_table.data[this->m_gpu_table_indexer(idx1, num)] = h;
                    h_gpu_pos_table.data[this->m_gpu_table_indexer(idx1, num)] = gpos;
                    }
                }
            }
        }
    }

#ifdef ENABLE_HIP
template<unsigned int group_size, typename Group, const char* name, typename snap, bool bond>
void MeshGroupData<group_size, Group, name, snap, bond>::rebuildGPUTableGPU()
    {
    // resize groups counter
    this->m_gpu_n_groups.resize(this->m_pdata->getN() + this->m_pdata->getNGhosts());

    // resize GPU table to current number of particles
    this->m_gpu_table_indexer = Index2D(this->m_pdata->getN() + this->m_pdata->getNGhosts(),
                                        this->m_gpu_table_indexer.getH());
    this->m_gpu_table.resize(this->m_gpu_table_indexer.getNumElements());
    this->m_gpu_pos_table.resize(this->m_gpu_table_indexer.getNumElements());

    unsigned int group_size_half = group_size / 2;

    bool done = false;
    while (!done)
        {
        unsigned int flag = 0;

            {
            ArrayHandle<typename BondedGroupData<group_size, Group, name, true>::members_t>
                d_groups(this->m_groups, access_location::device, access_mode::read);
            ArrayHandle<typeval_t> d_group_typeval(this->m_group_typeval,
                                                   access_location::device,
                                                   access_mode::read);
            ArrayHandle<unsigned int> d_rtag(this->m_pdata->getRTags(),
                                             access_location::device,
                                             access_mode::read);
            ArrayHandle<unsigned int> d_n_groups(this->m_gpu_n_groups,
                                                 access_location::device,
                                                 access_mode::overwrite);
            ArrayHandle<typename BondedGroupData<group_size, Group, name, true>::members_t>
                d_gpu_table(this->m_gpu_table, access_location::device, access_mode::overwrite);
<<<<<<< HEAD
            ArrayHandle<unsigned int> d_gpu_pos_table(this->m_gpu_pos_table,
                                                      access_location::device,
                                                      access_mode::overwrite);
=======

            ArrayHandle<unsigned int> d_gpu_pos_table(this->m_gpu_pos_table,
                                                      access_location::device,
                                                      access_mode::overwrite);

>>>>>>> 6ba39b96
            ArrayHandle<unsigned int> d_condition(this->m_condition,
                                                  access_location::device,
                                                  access_mode::readwrite);

            // allocate scratch buffers
            CachedAllocator& alloc = this->m_exec_conf->getCachedAllocator();
            size_t tmp_size = this->m_groups.size() * group_size_half;
            unsigned int nptl = this->m_pdata->getN() + this->m_pdata->getNGhosts();
            ScopedAllocation<unsigned int> d_scratch_g(alloc, tmp_size);
            ScopedAllocation<unsigned int> d_scratch_idx(alloc, tmp_size);
            ScopedAllocation<unsigned int> d_offsets(alloc, tmp_size);

            // fill group table on GPU
            gpu_update_mesh_table<
                group_size,
                typename BondedGroupData<group_size, Group, name, true>::members_t>(
                this->getN() + this->getNGhosts(),
                nptl,
                d_groups.data,
                d_group_typeval.data,
                d_rtag.data,
                d_n_groups.data,
                this->m_gpu_table_indexer.getH(),
                d_condition.data,
                this->m_next_flag,
                flag,
                d_gpu_table.data,
                d_gpu_pos_table.data,
                this->m_gpu_table_indexer.getW(),
                d_scratch_g.data,
                d_scratch_idx.data,
                d_offsets.data,
                this->m_exec_conf->getCachedAllocator());
            }
        if (this->m_exec_conf->isCUDAErrorCheckingEnabled())
            CHECK_CUDA_ERROR();

        if (flag >= this->m_next_flag + 1)
            {
            throw std::runtime_error("Error building GPU group table.");
            }

        if (flag == this->m_next_flag)
            {
            // grow array by incrementing groups per particle
            this->m_gpu_table_indexer = Index2D(this->m_pdata->getN() + this->m_pdata->getNGhosts(),
                                                this->m_gpu_table_indexer.getH() + 1);
            this->m_gpu_table.resize(this->m_gpu_table_indexer.getNumElements());
            this->m_next_flag++;
            }
        else
            done = true;
        }
    }
#endif

/*! \param snapshot Snapshot that will contain the group data
 * \returns a map to lookup snapshot index by tag
 *
 *  Data in the snapshot is in tag order, where non-existent tags are skipped
 */
template<unsigned int group_size, typename Group, const char* name, typename snap, bool bond>
std::map<unsigned int, unsigned int>
MeshGroupData<group_size, Group, name, snap, bond>::takeSnapshot(snap& snapshot) const
    {
    // map to lookup snapshot index by tag
    std::map<unsigned int, unsigned int> index;

    unsigned int group_size_half = group_size / 2;

    std::map<unsigned int, unsigned int> rtag_map;

    for (unsigned int group_idx = 0; group_idx < this->getN(); group_idx++)
        {
        unsigned int tag = this->m_group_tag[group_idx];
        assert(this->m_group_rtag[tag] == group_idx);

        rtag_map.insert(std::pair<unsigned int, unsigned int>(tag, group_idx));
        }

#ifdef ENABLE_MPI
    if (this->m_pdata->getDomainDecomposition())
        {
        // gather local data
        std::vector<typeval_t> typevals; // Group types or constraint values
        std::vector<typename BondedGroupData<group_size, Group, name, true>::members_t>
            members; // Group members

        for (unsigned int group_idx = 0; group_idx < this->getN(); ++group_idx)
            {
            typevals.push_back(this->m_group_typeval[group_idx]);
            members.push_back(this->m_groups[group_idx]);
            }

        std::vector<std::vector<typeval_t>> typevals_proc; // Group types of every processor
        std::vector<std::vector<typename BondedGroupData<group_size, Group, name, true>::members_t>>
            members_proc; // Group members of every processor

        std::vector<std::map<unsigned int, unsigned int>>
            rtag_map_proc; // List of reverse-lookup maps

        unsigned int size = this->m_exec_conf->getNRanks();

        // resize arrays to accumulate group data of all ranks
        typevals_proc.resize(size);
        members_proc.resize(size);
        rtag_map_proc.resize(size);

        // gather all processors' data
        gather_v(typevals, typevals_proc, 0, this->m_exec_conf->getMPICommunicator());
        gather_v(members, members_proc, 0, this->m_exec_conf->getMPICommunicator());
        gather_v(rtag_map, rtag_map_proc, 0, this->m_exec_conf->getMPICommunicator());

        if (this->m_exec_conf->getRank() == 0)
            {
            // allocate memory in snapshot
            snapshot.resize(this->getNGlobal());

            assert(rtag_map_proc.size() == size);

            // create single map of all group ranks and indices
            // groups present on more than one processor will count as one group
            std::map<unsigned int, std::pair<unsigned int, unsigned int>> rank_rtag_map;
            std::map<unsigned int, unsigned int>::iterator it;
            for (unsigned int irank = 0; irank < size; ++irank)
                for (it = rtag_map_proc[irank].begin(); it != rtag_map_proc[irank].end(); ++it)
                    rank_rtag_map.insert(
                        std::make_pair(it->first, std::make_pair(irank, it->second)));

            // add groups to snapshot
            std::map<unsigned int, std::pair<unsigned int, unsigned int>>::iterator rank_rtag_it;

            // index in snapshot
            unsigned int snap_id = 0;

            // loop through active tags
            std::set<unsigned int>::iterator active_tag_it;
            for (active_tag_it = this->m_tag_set.begin(); active_tag_it != this->m_tag_set.end();
                 ++active_tag_it)
                {
                unsigned int group_tag = *active_tag_it;
                rank_rtag_it = rank_rtag_map.find(group_tag);
                if (rank_rtag_it == rank_rtag_map.end())
                    {
                    this->m_exec_conf->msg->error() << endl
                                                    << "Could not find " << name << " " << group_tag
                                                    << " on any processor. " << endl
                                                    << endl;
                    throw std::runtime_error("Error gathering " + std::string(name) + "s");
                    }

                // store tag in index
                index.insert(std::make_pair(group_tag, snap_id));

                // rank contains the processor rank on which the particle was found
                std::pair<unsigned int, unsigned int> rank_idx = rank_rtag_it->second;
                unsigned int rank = rank_idx.first;
                unsigned int idx = rank_idx.second;

                snapshot.type_id[snap_id] = typevals_proc[rank][idx].type;
                for (unsigned int i = 0; i < group_size_half; i++)
                    {
                    snapshot.groups[snap_id].tag[i] = members_proc[rank][idx].tag[i];
                    }
                snap_id++;
                }
            }
        }
    else
#endif
        {
        // allocate memory in snapshot
        snapshot.resize(this->getNGlobal());

        assert(this->getN() == this->getNGlobal());
        std::map<unsigned int, unsigned int>::iterator rtag_it;
        // index in snapshot
        unsigned int snap_id = 0;

        // loop through active tags
        std::set<unsigned int>::iterator active_tag_it;
        for (active_tag_it = this->m_tag_set.begin(); active_tag_it != this->m_tag_set.end();
             ++active_tag_it)
            {
            unsigned int group_tag = *active_tag_it;
            rtag_it = rtag_map.find(group_tag);
            if (rtag_it == rtag_map.end())
                {
                throw std::runtime_error("Could not find " + std::string(name) + " "
                                         + std::to_string(group_tag) + ". Error gathering "
                                         + std::string(name) + "s");
                }

            // store tag in index
            index.insert(std::make_pair(group_tag, snap_id));

            unsigned int group_idx = rtag_it->second;
            typename BondedGroupData<group_size, Group, name, true>::members_t member
                = this->m_groups[group_idx];
            for (unsigned int i = 0; i < group_size_half; i++)
                {
                snapshot.groups[snap_id].tag[i] = member.tag[i];
                }
            snapshot.type_id[snap_id] = ((typeval_t)this->m_group_typeval[group_idx]).type;
            snap_id++;
            }
        }

    snapshot.type_mapping = this->m_type_mapping;

    return index;
    }

#ifdef ENABLE_MPI
template<unsigned int group_size, typename Group, const char* name, typename snap, bool bond>
void MeshGroupData<group_size, Group, name, snap, bond>::moveParticleGroups(unsigned int tag,
                                                                            unsigned int old_rank,
                                                                            unsigned int new_rank)
    {
    unsigned int my_rank = this->m_exec_conf->getRank();

    unsigned int group_size_half = group_size / 2;

    // first remove any ghost groups
    this->removeAllGhostGroups();

    // move groups connected to a particle
    if (my_rank == old_rank)
        {
        std::vector<unsigned int> send_groups;

        // create a list of groups connected to the particle
        for (unsigned int group_idx = 0; group_idx < this->m_n_groups; ++group_idx)
            {
            typename BondedGroupData<group_size, Group, name, true>::members_t members
                = this->m_groups[group_idx];
            bool send = false;
            for (unsigned int i = 0; i < group_size_half; ++i)
                if (members.tag[i] == tag)
                    send = true;
            unsigned int group_tag = this->m_group_tag[group_idx];
            if (send)
                send_groups.push_back(group_tag);
            }

        MPI_Status stat;
        MPI_Request req;
        unsigned int num = (unsigned int)send_groups.size();

        MPI_Isend(&num,
                  1,
                  MPI_UNSIGNED,
                  new_rank,
                  0,
                  this->m_exec_conf->getMPICommunicator(),
                  &req);
        MPI_Wait(&req, &stat);

        for (std::vector<unsigned int>::iterator it = send_groups.begin(); it != send_groups.end();
             ++it)
            {
            // send group properties to other rank
            unsigned int group_tag = *it;
            unsigned int group_idx = this->m_group_rtag[group_tag];
            assert(group_idx != GROUP_NOT_LOCAL);

            MPI_Isend(&group_tag,
                      1,
                      MPI_UNSIGNED,
                      new_rank,
                      0,
                      this->m_exec_conf->getMPICommunicator(),
                      &req);
            MPI_Wait(&req, &stat);
            typename BondedGroupData<group_size, Group, name, true>::members_t members
                = this->m_groups[group_idx];
            MPI_Isend(&members,
                      sizeof(typename BondedGroupData<group_size, Group, name, true>::members_t),
                      MPI_BYTE,
                      new_rank,
                      0,
                      this->m_exec_conf->getMPICommunicator(),
                      &req);
            MPI_Wait(&req, &stat);
            typeval_t typeval = this->m_group_typeval[group_idx];
            MPI_Isend(&typeval,
                      sizeof(typeval_t),
                      MPI_BYTE,
                      new_rank,
                      0,
                      this->m_exec_conf->getMPICommunicator(),
                      &req);
            MPI_Wait(&req, &stat);
            }
        // remove groups that are no longer local
        for (std::vector<unsigned int>::iterator it = send_groups.begin(); it != send_groups.end();
             ++it)
            {
            unsigned int group_tag = *it;
            unsigned int group_idx = this->m_group_rtag[group_tag];
            typename BondedGroupData<group_size, Group, name, true>::members_t members
                = this->m_groups[group_idx];
            bool is_local = false;
            for (unsigned int i = 0; i < group_size_half; ++i)
                if (this->m_pdata->isParticleLocal(members.tag[i]))
                    is_local = true;

            if (!is_local)
                {
                this->m_group_rtag[group_tag] = GROUP_NOT_LOCAL;

                this->m_groups.erase(group_idx);
                this->m_group_typeval.erase(group_idx);
                this->m_group_ranks.erase(group_idx);
                this->m_group_tag.erase(group_idx);

                this->m_n_groups--;

                // reindex rtags
                ArrayHandle<unsigned int> h_group_rtag(this->m_group_rtag,
                                                       access_location::host,
                                                       access_mode::readwrite);
                ArrayHandle<unsigned int> h_group_tag(this->m_group_tag,
                                                      access_location::host,
                                                      access_mode::read);
                for (unsigned int i = 0; i < this->m_n_groups; ++i)
                    h_group_rtag.data[h_group_tag.data[i]] = i;
                }
            }
        }
    else if (my_rank == new_rank)
        {
        MPI_Status stat;
        MPI_Request req;

        // receive number of groups
        unsigned int num;
        MPI_Irecv(&num,
                  1,
                  MPI_UNSIGNED,
                  old_rank,
                  0,
                  this->m_exec_conf->getMPICommunicator(),
                  &req);
        MPI_Wait(&req, &stat);

        for (unsigned int i = 0; i < num; ++i)
            {
            unsigned int tag;
            MPI_Irecv(&tag,
                      1,
                      MPI_UNSIGNED,
                      old_rank,
                      0,
                      this->m_exec_conf->getMPICommunicator(),
                      &req);
            MPI_Wait(&req, &stat);

            typename BondedGroupData<group_size, Group, name, true>::members_t members;
            MPI_Irecv(&members,
                      sizeof(typename BondedGroupData<group_size, Group, name, true>::members_t),
                      MPI_BYTE,
                      old_rank,
                      0,
                      this->m_exec_conf->getMPICommunicator(),
                      &req);
            MPI_Wait(&req, &stat);

            typeval_t typeval;
            MPI_Irecv(&typeval,
                      sizeof(typeval_t),
                      MPI_BYTE,
                      old_rank,
                      0,
                      this->m_exec_conf->getMPICommunicator(),
                      &req);
            MPI_Wait(&req, &stat);

            bool is_local = this->m_group_rtag[tag] != NOT_LOCAL;

            // if not already local
            if (!is_local)
                {
                // append to end of group data
                unsigned int n = (unsigned int)this->m_groups.size();
                this->m_group_tag.push_back(tag);
                this->m_groups.push_back(members);
                this->m_group_typeval.push_back(typeval);
                typename BondedGroupData<group_size, Group, name, true>::ranks_t r;
                for (unsigned int j = 0; j < group_size; j++)
                    // initialize to zero
                    r.idx[j] = 0;

                this->m_n_groups++;

                this->m_group_ranks.push_back(r);
                this->m_group_rtag[tag] = n;
                }
            }
        }

    // notify observers
    this->m_group_num_change_signal.emit();
    this->notifyGroupReorder();
    }
#endif

namespace detail
    {
template<class T, class Group>
void export_MeshGroupData(pybind11::module& m,
                          std::string name,
                          std::string snapshot_name,
                          bool export_struct)
    {
    // export group structure
    if (export_struct)
        Group::export_to_python(m);

    pybind11::class_<T, std::shared_ptr<T>>(m, name.c_str())
        .def(pybind11::init<std::shared_ptr<ParticleData>, unsigned int>())
        .def(
            pybind11::init<std::shared_ptr<ParticleData>, const typename TriangleData::Snapshot&>())
        .def("initializeFromSnapshot", &T::initializeFromSnapshot)
        .def("takeSnapshot", &T::takeSnapshot)
        .def("getN", &T::getN)
        .def("getNGlobal", &T::getNGlobal)
        .def("getNTypes", &T::getNTypes)
        .def("getNthTag", &T::getNthTag)
        .def("getMaximumTag", &T::getMaximumTag)
        .def("getGroupByTag", &T::getGroupByTag)
        .def("getTypeByName", &T::getTypeByName)
        .def("setTypeName", &T::setTypeName)
        .def("getNameByType", &T::getNameByType)
        .def("addBondedGroup", &T::addBondedGroup)
        .def("removeBondedGroup", &T::removeBondedGroup)
        .def("getTypes", &T::getTypesPy);
    }

    } // end namespace detail

template class PYBIND11_EXPORT
    MeshGroupData<6, MeshTriangle, name_meshtriangle_data, TriangleData::Snapshot, false>;
template class PYBIND11_EXPORT
    MeshGroupData<4, MeshBond, name_meshbond_data, BondData::Snapshot, true>;

namespace detail
    {
template void export_MeshGroupData<MeshTriangleData, MeshTriangle>(pybind11::module& m,
                                                                   std::string name,
                                                                   std::string snapshot_name,
                                                                   bool export_struct);

template void export_MeshGroupData<MeshBondData, MeshBond>(pybind11::module& m,
                                                           std::string name,
                                                           std::string snapshot_name,
                                                           bool export_struct);
    } // end namespace detail
    } // end namespace hoomd<|MERGE_RESOLUTION|>--- conflicted
+++ resolved
@@ -557,17 +557,11 @@
                                                  access_mode::overwrite);
             ArrayHandle<typename BondedGroupData<group_size, Group, name, true>::members_t>
                 d_gpu_table(this->m_gpu_table, access_location::device, access_mode::overwrite);
-<<<<<<< HEAD
+
             ArrayHandle<unsigned int> d_gpu_pos_table(this->m_gpu_pos_table,
                                                       access_location::device,
                                                       access_mode::overwrite);
-=======
-
-            ArrayHandle<unsigned int> d_gpu_pos_table(this->m_gpu_pos_table,
-                                                      access_location::device,
-                                                      access_mode::overwrite);
-
->>>>>>> 6ba39b96
+
             ArrayHandle<unsigned int> d_condition(this->m_condition,
                                                   access_location::device,
                                                   access_mode::readwrite);
