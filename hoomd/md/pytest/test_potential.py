from collections.abc import Sequence, Mapping
import math
from numbers import Number

import numpy as np

import hoomd
from hoomd import md
from hoomd.logging import LoggerCategories
from hoomd.conftest import logging_check, pickling_check
from hoomd.error import TypeConversionError
import pytest
import itertools
from copy import deepcopy
import json
from pathlib import Path
from collections import namedtuple


def _equivalent_data_structures(reference, struct_2):
    """Compare arbitrary data structures for equality.

    ``reference`` is expected to be the reference data structure. Cannot handle
    set like data structures.
    """
    if isinstance(reference, np.ndarray):
        return np.allclose(reference, struct_2)
    if isinstance(reference, Mapping):
        # if the non-reference value does not have all the keys
        # we don't check for the exact same keys, since some values may have
        # defaults.
        if set(reference.keys()) - set(struct_2.keys()):
            return False
        return all(
            _equivalent_data_structures(reference[key], struct_2[key])
            for key in reference)
    if isinstance(reference, Sequence):
        if len(reference) != len(struct_2):
            return False
        return all(
            _equivalent_data_structures(value_1, value_2)
            for value_1, value_2 in zip(reference, struct_2))
    if isinstance(reference, Number):
        return math.isclose(reference, struct_2)


def _assert_equivalent_parameter_dicts(param_dict1, param_dict2):
    for key in param_dict1:
        assert param_dict1[key] == param_dict2[key]


def test_rcut(simulation_factory, two_particle_snapshot_factory):
    lj = md.pair.LJ(nlist=md.nlist.Cell(), default_r_cut=2.5)
    assert lj.r_cut.default == 2.5

    lj.params[('A', 'A')] = {'sigma': 1, 'epsilon': 0.5}
    with pytest.raises(TypeConversionError):
        lj.r_cut[('A', 'A')] = 'str'
    with pytest.raises(TypeConversionError):
        lj.r_cut[('A', 'A')] = [1, 2, 3]

    sim = simulation_factory(two_particle_snapshot_factory(dimensions=3, d=.5))
    integrator = md.Integrator(dt=0.005)
    integrator.forces.append(lj)
    integrator.methods.append(
        hoomd.md.methods.Langevin(hoomd.filter.All(), kT=1))
    sim.operations.integrator = integrator

    lj.r_cut[('A', 'A')] = 2.5
    assert _equivalent_data_structures({('A', 'A'): 2.5}, lj.r_cut.to_dict())
    sim.run(0)
    assert _equivalent_data_structures({('A', 'A'): 2.5}, lj.r_cut.to_dict())


def test_invalid_mode():
    cell = md.nlist.Cell()
    for invalid_mode in [1, 'str', [1, 2, 3]]:
<<<<<<< HEAD
        with pytest.raises(hoomd.data.typeconverter.TypeConversionError):
            md.pair.LJ(nlist=cell, default_r_cut=2.5, mode=invalid_mode)
=======
        with pytest.raises(TypeConversionError):
            md.pair.LJ(nlist=cell, r_cut=2.5, mode=invalid_mode)
>>>>>>> 226a33e1


@pytest.mark.parametrize("mode", ['none', 'shift', 'xplor'])
def test_mode(simulation_factory, two_particle_snapshot_factory, mode):
    cell = md.nlist.Cell()
    lj = md.pair.LJ(nlist=cell, default_r_cut=2.5, mode=mode)
    lj.params[('A', 'A')] = {'sigma': 1, 'epsilon': 0.5}
    snap = two_particle_snapshot_factory(dimensions=3, d=.5)
    sim = simulation_factory(snap)
    integrator = md.Integrator(dt=0.005)
    integrator.forces.append(lj)
    integrator.methods.append(
        hoomd.md.methods.Langevin(hoomd.filter.All(), kT=1))
    sim.operations.integrator = integrator
    sim.run(1)


def test_ron(simulation_factory, two_particle_snapshot_factory):
    lj = md.pair.LJ(nlist=md.nlist.Cell(), mode='xplor', default_r_cut=2.5)
    lj.params[('A', 'A')] = {'sigma': 1, 'epsilon': 0.5}
    with pytest.raises(TypeConversionError):
        lj.r_on[('A', 'A')] = 'str'
    with pytest.raises(TypeConversionError):
        lj.r_on[('A', 'A')] = [1, 2, 3]

    sim = simulation_factory(two_particle_snapshot_factory(dimensions=3, d=.5))
    integrator = md.Integrator(dt=0.005)
    integrator.forces.append(lj)
    integrator.methods.append(
        hoomd.md.methods.Langevin(hoomd.filter.All(), kT=1))
    sim.operations.integrator = integrator
    assert lj.r_on.to_dict() == {}

    lj.r_on[('A', 'A')] = 1.5
    assert _equivalent_data_structures({('A', 'A'): 1.5}, lj.r_on.to_dict())
    sim.run(0)
    assert _equivalent_data_structures({('A', 'A'): 1.5}, lj.r_on.to_dict())

    lj.r_on[('A', 'A')] = 1.0
    assert _equivalent_data_structures({('A', 'A'): 1.0}, lj.r_on.to_dict())


def _make_invalid_param_dict(valid_dict):
    """This could is fragile if multiple types are allowed for a key."""
    invalid_dicts = [valid_dict] * len(valid_dict.keys()) * 2
    count = 0
    for key in valid_dict.keys():
        invalid_count = 0
        # Set one invalid argument per dictionary
        # Set two invalid arguments per key
        valid_value = invalid_dicts[count][key]
        if not isinstance(valid_value, list):
            invalid_dicts[count][key] = [1, 2]
            invalid_count += 1
        if not isinstance(valid_value, str):
            invalid_dicts[count + 1][key] = 'str'
            invalid_count += 1
        if invalid_count == 2:
            break
        if not isinstance(valid_value, float):
            invalid_dicts[count][key] = 1.0
            invalid_count += 1
        if invalid_count == 2:
            break
        if not isinstance(valid_value, bool):
            invalid_dicts[count + 1][key] = False
            invalid_count += 1
        if invalid_count != 2:
            raise RuntimeError("Unable to generate 2 invalid dict entries.")
        count += 2
    return invalid_dicts


paramtuple = namedtuple(
    'paramtuple', ['pair_potential', 'pair_potential_params', 'extra_args'])


def _make_invalid_params(invalid_param_dicts, pot, extra_args):
    N = len(invalid_param_dicts)
    params = []
    for i in range(len(invalid_param_dicts)):
        params.append({('A', 'A'): invalid_param_dicts[i]})
    return [paramtuple(pot, params[i], extra_args) for i in range(N)]


def _invalid_params():
    invalid_params_list = []
    # Start with valid parameters to get the keys and placeholder values

    lj_valid_dict = {'sigma': 1.0, 'epsilon': 1.0}
    lj_invalid_dicts = _make_invalid_param_dict(lj_valid_dict)
    invalid_params_list.extend(
        _make_invalid_params(lj_invalid_dicts, md.pair.LJ, {}))

    gauss_valid_dict = {'sigma': 0.05, 'epsilon': 0.05}
    gauss_invalid_dicts = _make_invalid_param_dict(gauss_valid_dict)
    invalid_params_list.extend(
        _make_invalid_params(gauss_invalid_dicts, md.pair.Gauss, {}))

    yukawa_valid_dict = {"epsilon": 0.0005, "kappa": 1}
    yukawa_invalid_dicts = _make_invalid_param_dict(yukawa_valid_dict)
    invalid_params_list.extend(
        _make_invalid_params(yukawa_invalid_dicts, md.pair.Yukawa, {}))

    ewald_valid_dict = {"alpha": 0.05, "kappa": 1}
    ewald_invalid_dicts = _make_invalid_param_dict(ewald_valid_dict)
    invalid_params_list.extend(
        _make_invalid_params(ewald_invalid_dicts, md.pair.Ewald, {}))

    morse_valid_dict = {"D0": 0.05, "alpha": 1, "r0": 0}
    morse_invalid_dicts = _make_invalid_param_dict(morse_valid_dict)
    invalid_params_list.extend(
        _make_invalid_params(morse_invalid_dicts, md.pair.Morse, {}))

    dpd_conservative_valid_dict = {"A": 0.05}
    dpd_conservative_invalid_dicts = _make_invalid_param_dict(
        dpd_conservative_valid_dict)
    invalid_params_list.extend(
        _make_invalid_params(dpd_conservative_invalid_dicts,
                             md.pair.DPDConservative, {}))

    force_shifted_LJ_valid_dict = {"epsilon": 0.0005, "sigma": 1}
    force_shifted_LJ_invalid_dicts = _make_invalid_param_dict(
        force_shifted_LJ_valid_dict)
    invalid_params_list.extend(
        _make_invalid_params(force_shifted_LJ_invalid_dicts,
                             md.pair.ForceShiftedLJ, {}))

    moliere_valid_dict = {"qi": 15, "qj": 12, "aF": 1}
    moliere_invalid_dicts = _make_invalid_param_dict(moliere_valid_dict)
    invalid_params_list.extend(
        _make_invalid_params(moliere_invalid_dicts, md.pair.Moliere, {}))
    zbl_valid_dict = {"qi": 10, "qj": 8, "aF": 0.5}
    zbl_invalid_dicts = _make_invalid_param_dict(zbl_valid_dict)
    invalid_params_list.extend(
        _make_invalid_params(zbl_invalid_dicts, md.pair.ZBL, {}))

    mie_valid_dict = {"epsilon": 0.05, "sigma": 0.5, "n": 12, "m": 6}
    mie_invalid_dicts = _make_invalid_param_dict(mie_valid_dict)
    invalid_params_list.extend(
        _make_invalid_params(mie_invalid_dicts, md.pair.Mie, {}))

    rf_valid_dict = {"epsilon": 0.05, "eps_rf": 0.5, "use_charge": False}
    rf_invalid_dicts = _make_invalid_param_dict(rf_valid_dict)
    invalid_params_list.extend(
        _make_invalid_params(rf_invalid_dicts, md.pair.ReactionField, {}))

    buckingham_valid_dict = {"A": 0.05, "rho": 0.5, "C": 0.05}
    buckingham_invalid_dicts = _make_invalid_param_dict(buckingham_valid_dict)
    invalid_params_list.extend(
        _make_invalid_params(buckingham_invalid_dicts, md.pair.Buckingham, {}))

    lj1208_valid_dict = {"sigma": 0.5, "epsilon": 0.0005}
    lj1208_invalid_dicts = _make_invalid_param_dict(lj1208_valid_dict)
    invalid_params_list.extend(
        _make_invalid_params(lj1208_invalid_dicts, md.pair.LJ1208, {}))

    lj0804_valid_dict = {'sigma': 1.0, 'epsilon': 1.0}
    lj0804_invalid_dicts = _make_invalid_param_dict(lj0804_valid_dict)
    invalid_params_list.extend(
        _make_invalid_params(lj0804_invalid_dicts, md.pair.LJ0804, {}))

    fourier_valid_dict = {"a": [0.5, 1.0, 1.5], "b": [0.25, 0.034, 0.76]}
    fourier_invalid_dicts = _make_invalid_param_dict(fourier_valid_dict)
    invalid_params_list.extend(
        _make_invalid_params(fourier_invalid_dicts, md.pair.Fourier, {}))

    slj_valid_dict = {"sigma": 0.5, "epsilon": 0.0005}
    slj_invalid_dicts = _make_invalid_param_dict(slj_valid_dict)
    invalid_params_list.extend(
        _make_invalid_params(slj_invalid_dicts, md.pair.SLJ, {}))

    dpd_valid_dict = {"A": 0.5, "gamma": 0.0005}
    dpd_invalid_dicts = _make_invalid_param_dict(dpd_valid_dict)
    invalid_params_list.extend(
        _make_invalid_params(dpd_invalid_dicts, md.pair.DPD, {'kT': 2}))

    dpdlj_valid_dict = {'sigma': 0.5, 'epsilon': 0.0005, 'gamma': 0.034}
    dpdlj_invalid_dicts = _make_invalid_param_dict(dpdlj_valid_dict)
    invalid_params_list.extend(
        _make_invalid_params(dpdlj_invalid_dicts, md.pair.DPDLJ, {'kT': 1}))

    dlvo_valid_dict = {'kappa': 1.0, 'Z': 0.1, 'A': 0.1}
    dlvo_invalid_dicts = _make_invalid_param_dict(dlvo_valid_dict)
    invalid_params_list.extend(
        _make_invalid_params(dlvo_invalid_dicts, md.pair.DLVO, {}))

    opp_valid_dict = {
        'C1': 1.0,
        'C2': 0.1,
        'eta1': 15,
        'eta2': 3,
        'k': 0.8,
        'phi': 0.1
    }
    opp_invalid_dicts = _make_invalid_param_dict(opp_valid_dict)
    invalid_params_list.extend(
        _make_invalid_params(opp_invalid_dicts, hoomd.md.pair.OPP, {}))
    twf_valid_dict = {'sigma': 1.0, 'epsilon': 1.0, 'alpha': 15}
    twf_invalid_dicts = _make_invalid_param_dict(twf_valid_dict)
    invalid_params_list.extend(
        _make_invalid_params(twf_invalid_dicts, hoomd.md.pair.TWF, {}))
    tersoff_valid_dict = {
        'cutoff_thickness': 1.0,
        'magnitudes': (5.0, 2.0),
        'exp_factors': (2.0, 2.0),
        'lambda3': 2.0,
        'dimer_r': 2.5,
        'n': 2.0,
        'gamma': 2.0,
        'c': 2.0,
        'd': 2.0,
        'm': 2.0,
        'alpha': 2.0,
    }
    tersoff_invalid_dicts = _make_invalid_param_dict(tersoff_valid_dict)
    invalid_params_list.extend(
        _make_invalid_params(tersoff_invalid_dicts, hoomd.md.many_body.Tersoff,
                             {}))

    square_density_valid_dict = {'A': 5.0, 'B': 2.0}
    sq_dens_invalid_dicts = _make_invalid_param_dict(square_density_valid_dict)
    invalid_params_list.extend(
        _make_invalid_params(sq_dens_invalid_dicts,
                             hoomd.md.many_body.SquareDensity, {}))

    revcross_valid_dict = {
        'sigma': 5.0,
        'n': 2.0,
        'epsilon': 2.0,
        'lambda3': 2.0
    }
    revcross_invalid_dicts = _make_invalid_param_dict(revcross_valid_dict)
    invalid_params_list.extend(
        _make_invalid_params(revcross_invalid_dicts,
                             hoomd.md.many_body.RevCross, {}))

    return invalid_params_list


@pytest.fixture(scope="function",
                params=_invalid_params(),
                ids=(lambda x: x[0].__name__))
def invalid_params(request):
    return deepcopy(request.param)


def test_invalid_params(invalid_params):
    pot = invalid_params.pair_potential(**invalid_params.extra_args,
                                        nlist=md.nlist.Cell())
    for pair in invalid_params.pair_potential_params:
        if isinstance(pair, tuple):
            with pytest.raises(TypeConversionError):
                pot.params[pair] = invalid_params.pair_potential_params[pair]


def test_invalid_pair_key():
    pot = md.pair.LJ(nlist=md.nlist.Cell())
    for invalid_key in [3, [1, 2], 'str']:
        with pytest.raises(KeyError):
            pot.r_cut[invalid_key] = 2.5


def _make_valid_param_dicts(arg_dict):
    """Unpack dictionary of lists of numbers into dictionary of numbers.

    Ex: turn {'a': [0, 1], 'b':[2, 3]} into [{'a': 0, 'b': 2}, {'a': 1, 'b': 3}]
    """
    return [dict(zip(arg_dict, val)) for val in zip(*arg_dict.values())]


def _valid_params(particle_types=['A', 'B']):
    valid_params_list = []
    combos = list(itertools.combinations_with_replacement(particle_types, 2))
    lj_arg_dict = {'sigma': [0.5, 1.0, 1.5], 'epsilon': [0.0005, 0.001, 0.0015]}
    lj_valid_param_dicts = _make_valid_param_dicts(lj_arg_dict)
    valid_params_list.append(
        paramtuple(md.pair.LJ, dict(zip(combos, lj_valid_param_dicts)), {}))

    gauss_arg_dict = {'epsilon': [0.025, 0.05, 0.075], 'sigma': [0.5, 1.0, 1.5]}
    gauss_valid_param_dicts = _make_valid_param_dicts(gauss_arg_dict)
    valid_params_list.append(
        paramtuple(md.pair.Gauss, dict(zip(combos, gauss_valid_param_dicts)),
                   {}))

    yukawa_arg_dict = {
        'epsilon': [0.00025, 0.0005, 0.00075],
        'kappa': [0.5, 1.0, 1.5]
    }
    yukawa_valid_param_dicts = _make_valid_param_dicts(yukawa_arg_dict)
    valid_params_list.append(
        paramtuple(md.pair.Yukawa, dict(zip(combos, yukawa_valid_param_dicts)),
                   {}))

    ewald_arg_dict = {"alpha": [0.025, 0.05, 0.075], "kappa": [0.5, 1.0, 1.5]}
    ewald_valid_param_dicts = _make_valid_param_dicts(ewald_arg_dict)
    valid_params_list.append(
        paramtuple(md.pair.Ewald, dict(zip(combos, ewald_valid_param_dicts)),
                   {}))

    morse_arg_dict = {
        "D0": [0.025, 0.05, 0.075],
        "alpha": [0.5, 1.0, 1.5],
        "r0": [0, 0.05, 0.1]
    }
    morse_valid_param_dicts = _make_valid_param_dicts(morse_arg_dict)
    valid_params_list.append(
        paramtuple(md.pair.Morse, dict(zip(combos, morse_valid_param_dicts)),
                   {}))

    dpd_conservative_arg_dict = {"A": [0.025, 0.05, 0.075]}
    dpd_conservative_valid_param_dicts = _make_valid_param_dicts(
        dpd_conservative_arg_dict)
    valid_params_list.append(
        paramtuple(md.pair.DPDConservative,
                   dict(zip(combos, dpd_conservative_valid_param_dicts)), {}))

    force_shifted_LJ_arg_dict = {
        'sigma': [0.5, 1.0, 1.5],
        'epsilon': [0.0005, 0.001, 0.0015]
    }
    force_shifted_LJ_valid_param_dicts = _make_valid_param_dicts(
        force_shifted_LJ_arg_dict)
    valid_params_list.append(
        paramtuple(md.pair.ForceShiftedLJ,
                   dict(zip(combos, force_shifted_LJ_valid_param_dicts)), {}))

    moliere_arg_dict = {
        'qi': [2.5, 7.5, 15],
        'qj': [2, 6, 12],
        'aF': [.134197, .234463, .319536]
    }
    moliere_valid_param_dicts = _make_valid_param_dicts(moliere_arg_dict)
    valid_params_list.append(
        paramtuple(md.pair.Moliere, dict(zip(combos,
                                             moliere_valid_param_dicts)), {}))

    zbl_arg_dict = {
        'qi': [2.5, 7.5, 15],
        'qj': [2, 6, 12],
        'aF': [.133669, .243535, .341914]
    }
    zbl_valid_param_dicts = _make_valid_param_dicts(zbl_arg_dict)
    valid_params_list.append(
        paramtuple(md.pair.ZBL, dict(zip(combos, zbl_valid_param_dicts)), {}))

    mie_arg_dict = {
        'epsilon': [.05, .025, .010],
        'sigma': [.5, 1, 1.5],
        'n': [12, 14, 16],
        'm': [6, 8, 10]
    }
    mie_valid_param_dicts = _make_valid_param_dicts(mie_arg_dict)
    valid_params_list.append(
        paramtuple(md.pair.Mie, dict(zip(combos, mie_valid_param_dicts)), {}))

    reactfield_arg_dict = {
        'epsilon': [.05, .025, .010],
        'eps_rf': [.5, 1, 1.5],
        'use_charge': [False, True, False]
    }
    reactfield_valid_param_dicts = _make_valid_param_dicts(reactfield_arg_dict)
    valid_params_list.append(
        paramtuple(md.pair.ReactionField,
                   dict(zip(combos, reactfield_valid_param_dicts)), {}))

    buckingham_arg_dict = {
        'A': [.05, .025, .010],
        'rho': [.5, 1, 1.5],
        'C': [.05, .025, .01]
    }
    buckingham_valid_param_dicts = _make_valid_param_dicts(buckingham_arg_dict)
    valid_params_list.append(
        paramtuple(md.pair.Buckingham,
                   dict(zip(combos, buckingham_valid_param_dicts)), {}))

    lj1208_arg_dict = {
        'sigma': [0.5, 1.0, 1.5],
        'epsilon': [0.0005, 0.001, 0.0015]
    }
    lj1208_valid_param_dicts = _make_valid_param_dicts(lj1208_arg_dict)
    valid_params_list.append(
        paramtuple(md.pair.LJ1208, dict(zip(combos, lj1208_valid_param_dicts)),
                   {}))

    fourier_arg_dict = {
        'a': [[0.5, 1.0, 1.5], [.05, .1, .15], [.005, .01, .015]],
        'b': [[0.25, 0.034, 0.76], [0.36, 0.12, 0.65], [0.78, 0.04, 0.98]]
    }
    fourier_valid_param_dicts = _make_valid_param_dicts(fourier_arg_dict)
    valid_params_list.append(
        paramtuple(md.pair.Fourier, dict(zip(combos,
                                             fourier_valid_param_dicts)), {}))

    slj_arg_dict = {
        'sigma': [0.5, 1.0, 1.5],
        'epsilon': [0.0005, 0.001, 0.0015]
    }
    slj_valid_param_dicts = _make_valid_param_dicts(slj_arg_dict)
    valid_params_list.append(
        paramtuple(md.pair.SLJ, dict(zip(combos, slj_valid_param_dicts)), {}))

    dpd_arg_dict = {'A': [0.5, 1.0, 1.5], 'gamma': [0.0005, 0.001, 0.0015]}
    dpd_valid_param_dicts = _make_valid_param_dicts(dpd_arg_dict)
    valid_params_list.append(
        paramtuple(md.pair.DPD, dict(zip(combos, dpd_valid_param_dicts)),
                   {"kT": 2}))

    dpdlj_arg_dict = {
        'sigma': [0.5, 1.0, 1.5],
        'epsilon': [0.0005, 0.001, 0.0015],
        'gamma': [0.034, 33.2, 1.2]
    }
    dpdlj_valid_param_dicts = _make_valid_param_dicts(dpdlj_arg_dict)

    valid_params_list.append(
        paramtuple(md.pair.DPDLJ, dict(zip(combos, dpdlj_valid_param_dicts)),
                   {"kT": 1}))

    dlvo_arg_dict = {
        'kappa': [1.0, 2.0, 5.0],
        'Z': [0.1, 0.5, 2.0],
        'A': [0.1, 0.5, 2.0]
    }
    dlvo_valid_param_dicts = _make_valid_param_dicts(dlvo_arg_dict)

    valid_params_list.append(
        paramtuple(md.pair.DLVO, dict(zip(combos, dlvo_valid_param_dicts)), {}))

    tersoff_arg_dict = {
        'cutoff_thickness': [0.1, 0.5, 1.0],
        'magnitudes': [(0.02, 0.01), (0.0, 0.005), (0.002, 0.003)],
        'exp_factors': [(0.1, 0.1), (0.05, 0.05), (-0.02, 0.04)],
        'lambda3': [0.0, 0.5, 0.3],
        'dimer_r': [1.0, 2.0, 1.2],
        'n': [0.3, 0.5, 0.7],
        'gamma': [0.1, 0.5, 0.4],
        'c': [0.1, 0.5, 2.0],
        'd': [0.1, 0.5, 2.0],
        'm': [0.1, 0.5, 2.0],
        'alpha': [0.1, 0.5, 2.0],
    }
    tersoff_valid_param_dicts = _make_valid_param_dicts(tersoff_arg_dict)
    valid_params_list.append(
        paramtuple(hoomd.md.many_body.Tersoff,
                   dict(zip(combos, tersoff_valid_param_dicts)), {}))

    square_density_arg_dict = {'A': [1.0, 2.0, 5.0], 'B': [0.1, 0.5, 2.0]}
    square_density_valid_param_dicts = _make_valid_param_dicts(
        square_density_arg_dict)
    valid_params_list.append(
        paramtuple(hoomd.md.many_body.SquareDensity,
                   dict(zip(combos, square_density_valid_param_dicts)), {}))

    revcross_arg_dict = {
        'sigma': [1.0, 2.0, 5.0],
        'n': [0.1, 0.5, 2.0],
        'epsilon': [0.1, 0.5, 2.0],
        'lambda3': [0.1, 0.5, 2.0],
    }
    revcross_valid_param_dicts = _make_valid_param_dicts(revcross_arg_dict)
    valid_params_list.append(
        paramtuple(hoomd.md.many_body.RevCross,
                   dict(zip(combos, revcross_valid_param_dicts)), {}))

    opp_arg_dict = {
        'C1': [1.0, 2.0, 5.0],
        'C2': [0.1, 0.5, 2.0],
        'eta1': [15.0, 12.0, 8.0],
        'eta2': [3.0, 2.0, 1.5],
        'k': [1.0, 2.0, 3.0],
        'phi': [0.0, 0.5, np.pi / 2]
    }
    opp_valid_param_dicts = _make_valid_param_dicts(opp_arg_dict)
    valid_params_list.append(
        paramtuple(hoomd.md.pair.OPP, dict(zip(combos, opp_valid_param_dicts)),
                   {}))
    twf_arg_dict = {
        'sigma': [0.1, 0.2, 0.5],
        'epsilon': [0.1, 0.5, 2.0],
        'alpha': [15.0, 12.0, 8.0]
    }
    twf_valid_param_dicts = _make_valid_param_dicts(twf_arg_dict)
    valid_params_list.append(
        paramtuple(hoomd.md.pair.TWF, dict(zip(combos, twf_valid_param_dicts)),
                   {}))
    return valid_params_list


@pytest.fixture(scope="function",
                params=_valid_params(),
                ids=(lambda x: x[0].__name__))
def valid_params(request):
    return deepcopy(request.param)


def test_valid_params(valid_params):
    pot = valid_params.pair_potential(**valid_params.extra_args,
                                      nlist=md.nlist.Cell(),
                                      default_r_cut=2.5)
    for pair in valid_params.pair_potential_params:
        pot.params[pair] = valid_params.pair_potential_params[pair]
    assert _equivalent_data_structures(valid_params.pair_potential_params,
                                       pot.params.to_dict())


def _update_snap(pair_potential, snap):
    if (any(name in str(pair_potential) for name in ['Ewald'])
            and snap.communicator.rank == 0):
        snap.particles.charge[:] = 1.
    if 'SLJ' in str(pair_potential) and snap.communicator.rank == 0:
        snap.particles.diameter[:] = 2
    if 'DLVO' in str(pair_potential) and snap.communicator.rank == 0:
        snap.particles.diameter[0] = 0.2
        snap.particles.diameter[1] = 0.5


def _skip_if_triplet_gpu_mpi(sim, pair_potential):
    """Determines if the simulation is able to run this pair potential."""
    if (isinstance(sim.device, hoomd.device.GPU)
            and sim.device.communicator.num_ranks > 1
            and issubclass(pair_potential, hoomd.md.many_body.Triplet)):
        pytest.skip("Cannot run triplet potentials with GPU+MPI enabled")


def test_attached_params(simulation_factory, lattice_snapshot_factory,
                         valid_params):
    pair_potential, pair_potential_dict, extra_args = valid_params
    pair_keys = valid_params.pair_potential_params.keys()
    particle_types = list(set(itertools.chain.from_iterable(pair_keys)))
    pot = valid_params.pair_potential(**valid_params.extra_args,
                                      nlist=md.nlist.Cell(),
                                      default_r_cut=2.5)
    pot.params = valid_params.pair_potential_params

    snap = lattice_snapshot_factory(particle_types=particle_types,
                                    n=10,
                                    a=1.5,
                                    r=0.01)

    _update_snap(valid_params.pair_potential, snap)
    if snap.communicator.rank == 0:
        snap.particles.typeid[:] = np.random.randint(0,
                                                     len(snap.particles.types),
                                                     snap.particles.N)
    sim = simulation_factory(snap)
    _skip_if_triplet_gpu_mpi(sim, valid_params.pair_potential)
    sim.operations.integrator = hoomd.md.Integrator(dt=0.005)
    sim.operations.integrator.forces.append(pot)
    sim.run(1)
    assert _equivalent_data_structures(valid_params.pair_potential_params,
                                       pot.params.to_dict())


def test_run(simulation_factory, lattice_snapshot_factory, valid_params):
    pair_keys = valid_params.pair_potential_params.keys()
    particle_types = list(set(itertools.chain.from_iterable(pair_keys)))
    pot = valid_params.pair_potential(**valid_params.extra_args,
                                      nlist=md.nlist.Cell(),
                                      default_r_cut=2.5)
    pot.params = valid_params.pair_potential_params

    snap = lattice_snapshot_factory(particle_types=particle_types,
                                    n=7,
                                    a=1.7,
                                    r=0.01)
    if snap.communicator.rank == 0:
        snap.particles.typeid[:] = np.random.randint(0,
                                                     len(snap.particles.types),
                                                     snap.particles.N)
    sim = simulation_factory(snap)
    _skip_if_triplet_gpu_mpi(sim, valid_params.pair_potential)

    integrator = hoomd.md.Integrator(dt=0.005)
    integrator.forces.append(pot)
    integrator.methods.append(
        hoomd.md.methods.Langevin(hoomd.filter.All(), kT=1))
    sim.operations.integrator = integrator
    sim.operations._schedule()
    old_snap = sim.state.snapshot
    sim.run(2)
    new_snap = sim.state.snapshot
    if new_snap.communicator.rank == 0:
        assert not np.allclose(new_snap.particles.position,
                               old_snap.particles.position)


def test_energy_shifting(simulation_factory, two_particle_snapshot_factory):
    # A subtle bug existed where we used "shifted" instead of "shift" in Python
    # and in C++ we used else if clauses with no error raised if the set Python
    # mode fell through. This means the actual shift mode was not set.
    pytest.skip("Test is broken.")

    def S_r(r, r_cut, r_on):  # noqa: N802 - allow uppercase function name
        if r < r_on:
            return 1
        elif r > r_cut:
            return 0
        numerator = ((r_cut**2 - r**2)**2) * (r_cut**2 + 2 * r**2 - 3 * r_on**2)
        denominator = (r_cut**2 - r_on**2)**3
        return numerator / denominator

    r_cut = 2.5
    r_on = 0.5
    r = 1.0

    lj = md.pair.LJ(nlist=md.nlist.Cell(), default_r_cut=r_cut)
    lj.params[('A', 'A')] = {'sigma': 1, 'epsilon': 0.5}

    sim = simulation_factory(two_particle_snapshot_factory(dimensions=3, d=r))

    integrator = md.Integrator(dt=0.005)
    integrator.forces.append(lj)
    integrator.methods.append(
        hoomd.md.methods.Langevin(hoomd.filter.All(), kT=1))
    sim.operations.integrator = integrator
    sim.run(0)

    energies = sim.operations.integrator.forces[0].energies
    if energies is not None:
        E_r = sum(energies)

    snap = sim.state.snapshot
    if snap.communicator.rank == 0:
        snap.particles.position[0] = [0, 0, .1]
        snap.particles.position[1] = [0, 0, r_cut + .1]
    sim.state.snapshot = snap
    energies = sim.operations.integrator.forces[0].energies
    if energies is not None:
        E_rcut = sum(energies)

    lj_shift = md.pair.LJ(nlist=md.nlist.Cell(),
                          mode='shift',
                          default_r_cut=r_cut)
    lj_shift.params[('A', 'A')] = {'sigma': 1, 'epsilon': 0.5}
    integrator = md.Integrator(dt=0.005)
    integrator.forces.append(lj_shift)
    integrator.methods.append(
        hoomd.md.methods.Langevin(hoomd.filter.All(), kT=1))
    sim.operations.integrator = integrator
    sim.run(0)

    snap = sim.state.snapshot
    if snap.communicator.rank == 0:
        snap.particles.position[0] = [0, 0, .1]
        snap.particles.position[1] = [0, 0, r + .1]
    sim.state.snapshot = snap

    energies = sim.operations.integrator.forces[0].energies
    if energies is not None:
        assert sum(energies) == E_r - E_rcut

    lj_xplor = md.pair.LJ(nlist=md.nlist.Cell(),
                          mode='xplor',
                          default_r_cut=r_cut)
    lj_xplor.params[('A', 'A')] = {'sigma': 1, 'epsilon': 0.5}
    lj_xplor.r_on[('A', 'A')] = 0.5
    integrator = md.Integrator(dt=0.005)
    integrator.forces.append(lj_xplor)
    integrator.methods.append(
        hoomd.md.methods.Langevin(hoomd.filter.All(), kT=1))

    sim.operations.integrator = integrator
    sim.run(0)

    energies = sim.operations.integrator.forces[0].energies
    if energies is not None:
        xplor_E = sum(energies)
        assert xplor_E == E_r * S_r(r, r_cut, r_on)

        lj_xplor.r_on[('A', 'A')] = 3.0
        assert sum(energies) == E_r - E_rcut


def _calculate_force(sim):
    """Calculate the forces in a two particle simulation frame.

    Finds the negative derivative of energy divided by inter-particle distance
    """
    snap = sim.state.snapshot
    if snap.communicator.rank == 0:
        initial_pos = snap.particles.position
        snap.particles.position[1] = initial_pos[1] * 0.99999999
    sim.state.snapshot = snap
    E0 = sim.operations.integrator.forces[0].energies
    snap = sim.state.snapshot
    if snap.communicator.rank == 0:
        pos = snap.particles.position
        r0 = pos[0] - pos[1]
        mag_r0 = np.linalg.norm(r0)
        direction = r0 / mag_r0

        snap.particles.position[1] = initial_pos[1] * 1.00000001
    sim.state.snapshot = snap
    E1 = sim.operations.integrator.forces[0].energies
    snap = sim.state.snapshot
    if snap.communicator.rank == 0:
        pos = snap.particles.position
        mag_r1 = np.linalg.norm(pos[0] - pos[1])

        Fa = -1 * ((E1[0] - E0[0]) / (mag_r1 - mag_r0)) * 2 * direction
        Fb = -1 * ((E1[1] - E0[1]) / (mag_r1 - mag_r0)) * 2 * direction * -1
    snap = sim.state.snapshot
    if snap.communicator.rank == 0:
        snap.particles.position[1] = initial_pos[1]
    sim.state.snapshot = snap
    if sim.state.snapshot.communicator.rank == 0:
        return Fa, Fb
    else:
        return 0, 0  # return dummy values if not on rank 1


def test_force_energy_relationship(simulation_factory,
                                   two_particle_snapshot_factory, valid_params):
    # don't really test DPD and DPDLJ for this test
    pot_name = valid_params.pair_potential.__name__
    if any(pot_name == name for name in ["DPD", "DPDLJ"]):
        pytest.skip("Cannot test force energy relationship for " + pot_name
                    + " pair force")

    pair_keys = valid_params.pair_potential_params.keys()
    particle_types = list(set(itertools.chain.from_iterable(pair_keys)))
    pot = valid_params.pair_potential(**valid_params.extra_args,
                                      nlist=md.nlist.Cell(),
                                      default_r_cut=2.5)
    for pair in valid_params.pair_potential_params:
        pot.params[pair] = valid_params.pair_potential_params[pair]

    snap = two_particle_snapshot_factory(particle_types=particle_types, d=1.5)
    _update_snap(valid_params.pair_potential, snap)
    sim = simulation_factory(snap)
    _skip_if_triplet_gpu_mpi(sim, valid_params.pair_potential)
    integrator = md.Integrator(dt=0.005)
    integrator.forces.append(pot)
    integrator.methods.append(
        hoomd.md.methods.Langevin(hoomd.filter.All(), kT=1))
    sim.operations.integrator = integrator
    sim.run(0)
    for pair in valid_params.pair_potential_params:
        snap = sim.state.snapshot
        if snap.communicator.rank == 0:
            snap.particles.typeid[0] = particle_types.index(pair[0])
            snap.particles.typeid[1] = particle_types.index(pair[1])
        sim.state.snapshot = snap

        calculated_forces = _calculate_force(sim)
        sim_forces = sim.operations.integrator.forces[0].forces
        if sim_forces is not None:
            np.testing.assert_allclose(calculated_forces[0],
                                       sim_forces[0],
                                       rtol=1e-05)
            np.testing.assert_allclose(calculated_forces[1],
                                       sim_forces[1],
                                       rtol=1e-05)


def _forces_and_energies():
    """Return reference force and energy values.

    Reference force and energy values were calculated using Mathematica 12.1.1
    and then stored in the json file below. Values were calculated at
    distances of 0.75 and 1.5 for each argument dictionary
    """
    FEtuple = namedtuple('FEtuple', [
        'pair_potential', 'pair_potential_params', 'extra_args', 'forces',
        'energies'
    ])

    path = Path(__file__).parent / "forces_and_energies.json"

    def json_with_inf(val):
        if isinstance(val, str):
            if val.lower() == "infinity":
                return np.inf
            elif val.lower() == "neg_infinity":
                return -np.inf
        else:
            return val

    with path.open() as f:
        F_and_E = json.load(f)
        param_list = []
        for pot in F_and_E.keys():
            if pot[0].isalpha():
                kT_dict = {'DPD': {'kT': 2}, 'DPDLJ': {'kT': 1}}.get(pot, {})
                for i in range(3):
                    param_list.append(
                        FEtuple(getattr(md.pair, pot),
                                F_and_E[pot]["params"][i], kT_dict, [
                                    json_with_inf(v)
                                    for v in F_and_E[pot]["forces"][i]
                                ], [
                                    json_with_inf(v)
                                    for v in F_and_E[pot]["energies"][i]
                                ]))
    return param_list


def isclose(value, reference, rtol=5e-6):
    """Return if two values are close while automatically managing atol."""
    if isinstance(reference, (Sequence, np.ndarray)):
        ref = np.asarray(reference, np.float64)
        val = np.asarray(reference, np.float64)
        min_value = np.min(np.abs(reference))
        atol = 1e-6 if min_value == 0 else min_value / 1e4
        return np.allclose(val, ref, rtol=rtol, atol=atol, equal_nan=True)
    else:
        atol = 1e-6 if reference == 0 else 0
        return math.isclose(value, reference, rel_tol=rtol, abs_tol=atol)


# We ignore this warning raise by NumPy so we can test the use of infinity in
# some pair potentials currently TWF. This is used when the force from the JSON
# file needs to be multipled by r to compare with the computed force of the
# simulation.
@pytest.mark.filterwarnings("ignore:invalid value encountered in multiply")
@pytest.mark.parametrize("forces_and_energies",
                         _forces_and_energies(),
                         ids=lambda x: x.pair_potential.__name__)
def test_force_energy_accuracy(simulation_factory,
                               two_particle_snapshot_factory,
                               forces_and_energies):
    pot_name = forces_and_energies.pair_potential.__name__
    if pot_name == "DPD" or pot_name == "DPDLJ":
        pytest.skip("Cannot test force energy accuracy for " + pot_name
                    + " pair force")

    pot = forces_and_energies.pair_potential(**forces_and_energies.extra_args,
                                             nlist=md.nlist.Cell(),
                                             default_r_cut=2.5)
    pot.params[('A', 'A')] = forces_and_energies.pair_potential_params
    snap = two_particle_snapshot_factory(particle_types=['A'], d=0.75)
    _update_snap(forces_and_energies.pair_potential, snap)
    sim = simulation_factory(snap)
    integrator = md.Integrator(dt=0.005)
    integrator.forces.append(pot)
    integrator.methods.append(
        hoomd.md.methods.Langevin(hoomd.filter.All(), kT=1))
    sim.operations.integrator = integrator
    sim.run(0)
    particle_distances = [0.75, 1.5]
    for i in range(len(particle_distances)):
        d = particle_distances[i]
        r = np.array([0, 0, d]) / d
        snap = sim.state.snapshot
        if snap.communicator.rank == 0:
            snap.particles.position[0] = [0, 0, .1]
            snap.particles.position[1] = [0, 0, d + .1]
        sim.state.snapshot = snap
        sim_energies = sim.operations.integrator.forces[0].energies
        sim_forces = sim.operations.integrator.forces[0].forces
        if sim_energies is not None:
            assert isclose(sum(sim_energies), forces_and_energies.energies[i])
            assert isclose(sim_forces[0], forces_and_energies.forces[i] * r)
            assert isclose(sim_forces[0], -forces_and_energies.forces[i] * r)


# Test logging
@pytest.mark.parametrize(
    'cls, expected_namespace, expected_loggables',
    zip((md.pair.Pair, md.pair.aniso.AnisotropicPair, md.many_body.Triplet),
        (('md', 'pair'), ('md', 'pair', 'aniso'), ('md', 'many_body')),
        itertools.repeat({
            'energy': {
                'category': LoggerCategories.scalar,
                'default': True
            },
            'energies': {
                'category': LoggerCategories.particle,
                'default': True
            },
            'forces': {
                'category': LoggerCategories.particle,
                'default': True
            },
            'torques': {
                'category': LoggerCategories.particle,
                'default': True
            },
            'virials': {
                'category': LoggerCategories.particle,
                'default': True
            },
        })))
def test_logging(cls, expected_namespace, expected_loggables):
    logging_check(cls, expected_namespace, expected_loggables)


def test_pickling(simulation_factory, two_particle_snapshot_factory,
                  valid_params):
    sim = simulation_factory(two_particle_snapshot_factory())
    _skip_if_triplet_gpu_mpi(sim, valid_params.pair_potential)
    pot = valid_params.pair_potential(**valid_params.extra_args,
                                      nlist=md.nlist.Cell(),
                                      default_r_cut=2.5)
    for pair in valid_params.pair_potential_params:
        pot.params[pair] = valid_params.pair_potential_params[pair]
    pickling_check(pot)
    integrator = hoomd.md.Integrator(0.05, forces=[pot])
    sim.operations.integrator = integrator
    sim.run(0)
    pickling_check(pot)<|MERGE_RESOLUTION|>--- conflicted
+++ resolved
@@ -75,13 +75,8 @@
 def test_invalid_mode():
     cell = md.nlist.Cell()
     for invalid_mode in [1, 'str', [1, 2, 3]]:
-<<<<<<< HEAD
-        with pytest.raises(hoomd.data.typeconverter.TypeConversionError):
+        with pytest.raises(TypeConversionError):
             md.pair.LJ(nlist=cell, default_r_cut=2.5, mode=invalid_mode)
-=======
-        with pytest.raises(TypeConversionError):
-            md.pair.LJ(nlist=cell, r_cut=2.5, mode=invalid_mode)
->>>>>>> 226a33e1
 
 
 @pytest.mark.parametrize("mode", ['none', 'shift', 'xplor'])
