--- conflicted
+++ resolved
@@ -636,12 +636,7 @@
                     if (m_reciprocal)
                         eval.setAngularMomentum(ai + aj,1);
                     else
-<<<<<<< HEAD
                         eval.setAngularMomentum(aj,typej);
-=======
-
-                        eval.setAngularMomentum(aj);
->>>>>>> f548a667
                     }
 
                 bool evaluated = eval.evaluate(force, pair_eng, energy_shift, torque_i, torque_j);
