// Copyright (c) 2009-2021 The Regents of the University of Michigan
// This file is part of the HOOMD-blue project, released under the BSD 3-Clause License.


// Maintainer: mphoward

#include "NeighborList.h"
#include "hoomd/CellList.h"
#include "hoomd/CellListStencil.h"

/*! \file NeighborListStencil.h
    \brief Declares the NeighborListStencil class
*/

#ifdef __HIPCC__
#error This header cannot be compiled by nvcc
#endif

#include <pybind11/pybind11.h>

#ifndef __NEIGHBORLISTSTENCIL_H__
#define __NEIGHBORLISTSTENCIL_H__

//! Efficient neighbor list build on the CPU with multiple bin stencils
/*! Implements the O(N) neighbor list build on the CPU using a cell list with multiple bin stencils.

    \sa CellListStencil
    \ingroup computes
*/
class PYBIND11_EXPORT NeighborListStencil : public NeighborList
    {
    public:
        //! Constructs the compute
        NeighborListStencil(std::shared_ptr<SystemDefinition> sysdef,
                Scalar r_cut, Scalar r_buff);

        //! Destructor
        virtual ~NeighborListStencil();

        /// Notify NeighborList that a r_cut matrix value has changed
        virtual void notifyRCutMatrixChange()
            {
            m_update_cell_size = true;
            m_needs_restencil = true;
            NeighborList::notifyRCutMatrixChange();
            }

        //! Change the underlying cell width
        void setCellWidth(Scalar cell_width)
            {
            m_override_cell_width = true;
            m_needs_restencil = true;
            m_cl->setNominalWidth(cell_width);
            }

<<<<<<< HEAD
        void setDeterministic(bool deterministic)
            {
            m_cl->setSortCellList(deterministic);
            }

        bool getDeterministic()
            {
            return m_cl->getSortCellList();
            }

        Scalar getCellWidth()
            {
            return m_cl->getNominalWidth();
            }

        #ifdef ENABLE_MPI
=======
        #ifdef ENABLE_MPI

>>>>>>> b93186c2
        virtual void setCommunicator(std::shared_ptr<Communicator> comm)
            {
            // call base class method
            NeighborList::setCommunicator(comm);

            // set the communicator on the internal cell lists
            m_cl->setCommunicator(comm);
            m_cls->setCommunicator(comm);
            }
<<<<<<< HEAD
=======

>>>>>>> b93186c2
        #endif

    protected:
        //! Builds the neighbor list
        virtual void buildNlist(uint64_t timestep);

    private:
        std::shared_ptr<CellList> m_cl;          //!< The cell list
        std::shared_ptr<CellListStencil> m_cls;  //!< The cell list stencil
        bool m_override_cell_width = false;      //!< Flag to override the cell width

        bool m_needs_restencil = true;  //!< Flag for updating the stencil

        /// Track when the cell size needs to be updated
        bool m_update_cell_size = true;

        //! Update the stencil radius
        void updateRStencil();
    };

//! Exports NeighborListStencil to python
void export_NeighborListStencil(pybind11::module& m);

#endif // __NEIGHBORLISTSTENCIL_H__<|MERGE_RESOLUTION|>--- conflicted
+++ resolved
@@ -53,7 +53,6 @@
             m_cl->setNominalWidth(cell_width);
             }
 
-<<<<<<< HEAD
         void setDeterministic(bool deterministic)
             {
             m_cl->setSortCellList(deterministic);
@@ -70,10 +69,7 @@
             }
 
         #ifdef ENABLE_MPI
-=======
-        #ifdef ENABLE_MPI
 
->>>>>>> b93186c2
         virtual void setCommunicator(std::shared_ptr<Communicator> comm)
             {
             // call base class method
@@ -83,10 +79,7 @@
             m_cl->setCommunicator(comm);
             m_cls->setCommunicator(comm);
             }
-<<<<<<< HEAD
-=======
 
->>>>>>> b93186c2
         #endif
 
     protected:
