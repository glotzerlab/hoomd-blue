# Copyright (c) 2009-2023 The Regents of the University of Michigan.
# Part of HOOMD-blue, released under the BSD 3-Clause License.

import hoomd
import pytest
import math
import numpy as np

_harmonic_args = {'k': [30.0, 25.0, 20.0], 'r0': [1.6, 1.7, 1.8]}
_harmonic_arg_list = [(hoomd.md.mesh.bond.Harmonic,
                       dict(zip(_harmonic_args, val)))
                      for val in zip(*_harmonic_args.values())]

_FENE_args = {
    'k': [30.0, 25.0, 20.0],
    'r0': [1.6, 1.7, 1.8],
    'epsilon': [0.9, 1.0, 1.1],
    'sigma': [1.1, 1.0, 0.9],
    'delta': [0, 0, 0]
}
_FENE_arg_list = [(hoomd.md.mesh.bond.FENEWCA, dict(zip(_FENE_args, val)))
                  for val in zip(*_FENE_args.values())]

_Tether_args = {
    'k_b': [5.0, 6.0, 7.0],
    'l_min': [0.7, 0.8, 0.9],
    'l_c1': [0.9, 1.05, 1.1],
    'l_c0': [1.1, 1.1, 1.3],
    'l_max': [1.3, 1.3, 1.5]
}
_Tether_arg_list = [(hoomd.md.mesh.bond.Tether, dict(zip(_Tether_args, val)))
                    for val in zip(*_Tether_args.values())]

_AreaConservation_args = {
    'k': [1.0, 20.0, 100.0],
    'A0': [6 * np.sqrt(3), 5 * np.sqrt(3), 7 * np.sqrt(3)]
}
_TriangleAreaConservation_arg_list = [
    (hoomd.md.mesh.conservation.TriangleArea,
     dict(zip(_AreaConservation_args, val)))
    for val in zip(*_AreaConservation_args.values())
]

_AreaConservation_arg_list = [(hoomd.md.mesh.conservation.Area,
                               dict(zip(_AreaConservation_args, val)))
                              for val in zip(*_AreaConservation_args.values())]


def get_mesh_potential_and_args():
    return (_harmonic_arg_list + _FENE_arg_list + _Tether_arg_list
            + _TriangleAreaConservation_arg_list + _AreaConservation_arg_list)


def get_mesh_potential_args_forces_and_energies():
    harmonic_forces = [[[37.86, 0., -26.771063], [-37.86, 0., -26.771063],
                        [0., 37.86, 26.771063], [0., -37.86, 26.771063]],
                       [[36.55, 0., -25.844753], [-36.55, 0., -25.844753],
                        [0., 36.55, 25.844753], [0., -36.55, 25.844753]],
                       [[33.24, 0., -23.504229], [-33.24, 0., -23.504229],
                        [0., 33.24, 23.504229], [0., -33.24, 23.504229]]]
    harmonic_energies = [35.83449, 40.077075, 41.43366]
    FENE_forces = [[[221.113071, 0.,
                     -156.350552], [-221.113071, 0., -156.350552],
                    [0., 221.113071, 156.350552], [0., -221.113071,
                                                   156.350552]],
                   [[12.959825, 0., -9.16398], [-12.959825, 0., -9.16398],
                    [0., 12.959825, 9.16398], [0., -12.959825, 9.16398]],
                   [[-44.644347, 0., 31.568321], [44.644347, 0., 31.568321],
                    [0., -44.644347, -31.568321], [0., 44.644347, -31.568321]]]
    FENE_energies = [163.374213, 97.189301, 67.058202]
    Tether_forces = [[[0, 0, 0], [0, 0, 0], [0, 0, 0], [0, 0, 0]],
                     [[0.048888, 0., -0.034569], [-0.048888, 0., -0.034569],
                      [0., 0.048888, 0.034569], [0., -0.048888, 0.034569]],
                     [[7.144518, 0., -5.051937], [-7.144518, 0., -5.051937],
                      [0., 7.144518, 5.051937], [0., -7.144518, 5.051937]]]
    Tether_energies = [0, 0.000926, 0.294561]
    AreaConservation_forces = [[[0.94380349, 0., -0.66736985],
                                [-0.94380349, 0., -0.66736985],
                                [0., 0.94380349, 0.66736985],
                                [0, -0.94380349, 0.66736985]],
                               [[18.17566447, 0., -12.8521356],
                                [-18.17566447, 0., -12.8521356],
                                [0., 18.17566447, 12.8521356],
                                [0., -18.17566447, 12.8521356]],
                               [[96.88179659, 0., -68.50577534],
                                [-96.88179659, 0., -68.50577534],
                                [0., 96.88179659, 68.50577534],
                                [0., -96.88179659, 68.50577534]]]
    AreaConservation_energies = [3.69707, 57.13009, 454.492529]

    harmonic_args_and_vals = []
    FENE_args_and_vals = []
    Tether_args_and_vals = []
    TriangleAreaConservation_args_and_vals = []
    AreaConservation_args_and_vals = []
    for i in range(3):
        harmonic_args_and_vals.append(
            (*_harmonic_arg_list[i], harmonic_forces[i], harmonic_energies[i]))
        FENE_args_and_vals.append(
            (*_FENE_arg_list[i], FENE_forces[i], FENE_energies[i]))
        Tether_args_and_vals.append(
            (*_Tether_arg_list[i], Tether_forces[i], Tether_energies[i]))
        TriangleAreaConservation_args_and_vals.append(
            (*_AreaConservation_arg_list[i], AreaConservation_forces[i],
             AreaConservation_energies[i]))
        AreaConservation_args_and_vals.append(
            (*_AreaConservation_arg_list[i], AreaConservation_forces[i],
             AreaConservation_energies[i]))
    return (harmonic_args_and_vals + FENE_args_and_vals + Tether_args_and_vals
            + TriangleAreaConservation_args_and_vals
            + AreaConservation_args_and_vals)


@pytest.fixture(scope='session')
def tetrahedron_snapshot_factory(device):

    def make_snapshot(d=1.0, particle_types=['A'], L=20):
        s = hoomd.Snapshot(device.communicator)
        N = 4
        if s.communicator.rank == 0:
            box = [L, L, L, 0, 0, 0]
            s.configuration.box = box
            s.particles.N = N

            base_positions = np.array([[1.0, 0.0, -1.0 / np.sqrt(2.0)],
                                       [-1.0, 0.0, -1.0 / np.sqrt(2.0)],
                                       [0.0, 1.0, 1.0 / np.sqrt(2.0)],
                                       [0.0, -1.0, 1.0 / np.sqrt(2.0)]])
            # move particles slightly in direction of MPI decomposition which
            # varies by simulation dimension
            s.particles.position[:] = 0.5 * d * base_positions
            s.particles.types = particle_types
        return s

    return make_snapshot


@pytest.mark.parametrize("mesh_potential_cls, potential_kwargs",
                         get_mesh_potential_and_args())
def test_before_attaching(mesh_potential_cls, potential_kwargs):
    mesh = hoomd.mesh.Mesh()
    mesh_potential = mesh_potential_cls(mesh)
    mesh_potential.params["mesh"] = potential_kwargs

    assert mesh is mesh_potential.mesh
    for key in potential_kwargs:
        np.testing.assert_allclose(mesh_potential.params["mesh"][key],
                                   potential_kwargs[key],
                                   rtol=1e-6)

    mesh1 = hoomd.mesh.Mesh()
    mesh_potential.mesh = mesh1
    assert mesh1 is mesh_potential.mesh


@pytest.mark.parametrize("mesh_potential_cls, potential_kwargs",
                         get_mesh_potential_and_args())
def test_after_attaching(tetrahedron_snapshot_factory, simulation_factory,
                         mesh_potential_cls, potential_kwargs):
    snap = tetrahedron_snapshot_factory(d=0.969, L=5)
    sim = simulation_factory(snap)

    mesh = hoomd.mesh.Mesh()
<<<<<<< HEAD
    mesh.type_ids = [0, 0, 0, 0]
    mesh.triangles = [[2, 1, 0], [0, 1, 3], [2, 0, 3], [1, 2, 3]]
=======
    mesh.triangulation = dict(type_ids=[0], triangles=[[0, 1, 2]])
>>>>>>> d6ae458b

    mesh_potential = mesh_potential_cls(mesh)
    mesh_potential.params["mesh"] = potential_kwargs

    integrator = hoomd.md.Integrator(dt=0.005)

    integrator.forces.append(mesh_potential)

    langevin = hoomd.md.methods.Langevin(kT=1,
                                         filter=hoomd.filter.All(),
                                         alpha=0.1)

    integrator.methods.append(langevin)
    sim.operations.integrator = integrator

    sim.run(0)
    for key in potential_kwargs:
        np.testing.assert_allclose(mesh_potential.params["mesh"][key],
                                   potential_kwargs[key],
                                   rtol=1e-6)

    mesh1 = hoomd.mesh.Mesh()
    with pytest.raises(RuntimeError):
        mesh_potential.mesh = mesh1


@pytest.mark.parametrize("mesh_potential_cls, potential_kwargs",
                         get_mesh_potential_and_args())
def test_multiple_types(tetrahedron_snapshot_factory, simulation_factory,
                        mesh_potential_cls, potential_kwargs):

    sim = simulation_factory(tetrahedron_snapshot_factory(d=0.969, L=5))

    mesh = hoomd.mesh.Mesh()
    mesh.types = ["mesh", "patch"]
<<<<<<< HEAD
    mesh.type_ids = [0, 0, 0, 1]
    mesh.triangles = [[2, 1, 0], [0, 1, 3], [2, 0, 3], [1, 2, 3]]
=======
    mesh.triangulation = dict(type_ids=[0], triangles=[[0, 1, 2]])
>>>>>>> d6ae458b

    mesh_potential = mesh_potential_cls(mesh)
    mesh_potential.params.default = potential_kwargs

    integrator = hoomd.md.Integrator(dt=0.005)

    integrator.forces.append(mesh_potential)

    langevin = hoomd.md.methods.Langevin(kT=1,
                                         filter=hoomd.filter.All(),
                                         alpha=0.1)
    integrator.methods.append(langevin)
    sim.operations.integrator = integrator

    sim.run(0)
    for key in potential_kwargs:
        np.testing.assert_allclose(mesh_potential.params["mesh"][key],
                                   potential_kwargs[key],
                                   rtol=1e-6)
        np.testing.assert_allclose(mesh_potential.params["patch"][key],
                                   potential_kwargs[key],
                                   rtol=1e-6)


def test_area(simulation_factory, tetrahedron_snapshot_factory):
    snap = tetrahedron_snapshot_factory(d=0.969, L=5)
    sim = simulation_factory(snap)

    mesh = hoomd.mesh.Mesh()
    mesh.type_ids = [0, 0, 0, 0]
    mesh.triangles = [[2, 1, 0], [0, 1, 3], [2, 0, 3], [1, 2, 3]]

    mesh_potential = hoomd.md.mesh.conservation.Area(mesh)
    mesh_potential.params["mesh"] = dict(k=1, A0=1)

    integrator = hoomd.md.Integrator(dt=0.005)

    integrator.forces.append(mesh_potential)

    langevin = hoomd.md.methods.Langevin(kT=1,
                                         filter=hoomd.filter.All(),
                                         alpha=0.1)
    integrator.methods.append(langevin)
    sim.operations.integrator = integrator

    sim.run(0)

    assert math.isclose(mesh_potential.area,
                        1.62633,
                        rel_tol=1e-2,
                        abs_tol=1e-5)


def test_triangle_area(simulation_factory, tetrahedron_snapshot_factory):
    snap = tetrahedron_snapshot_factory(d=0.969, L=5)
    sim = simulation_factory(snap)

    mesh = hoomd.mesh.Mesh()
<<<<<<< HEAD
    mesh.type_ids = [0, 0, 0, 0]
    mesh.triangles = [[2, 1, 0], [0, 1, 3], [2, 0, 3], [1, 2, 3]]
=======
    mesh.triangulation = dict(type_ids=[0], triangles=[[0, 1, 2]])
>>>>>>> d6ae458b

    mesh_potential = hoomd.md.mesh.conservation.TriangleArea(mesh)
    mesh_potential.params["mesh"] = dict(k=1, A0=1)

    integrator = hoomd.md.Integrator(dt=0.005)

    integrator.forces.append(mesh_potential)

    langevin = hoomd.md.methods.Langevin(kT=1,
                                         filter=hoomd.filter.All(),
                                         alpha=0.1)
    integrator.methods.append(langevin)
    sim.operations.integrator = integrator

    sim.run(0)

    assert math.isclose(mesh_potential.area,
                        1.62633,
                        rel_tol=1e-2,
                        abs_tol=1e-5)


@pytest.mark.parametrize("mesh_potential_cls, potential_kwargs, force, energy",
                         get_mesh_potential_args_forces_and_energies())
def test_forces_and_energies(tetrahedron_snapshot_factory, simulation_factory,
                             mesh_potential_cls, potential_kwargs, force,
                             energy):
    snap = tetrahedron_snapshot_factory(d=0.969, L=5)
    sim = simulation_factory(snap)

    mesh = hoomd.mesh.Mesh()
    mesh.types = ["mesh", "patch"]
    mesh.type_ids = [0, 0, 0, 0]
    mesh.triangles = [[2, 1, 0], [0, 1, 3], [2, 0, 3], [1, 2, 3]]

    mesh_potential = mesh_potential_cls(mesh)
    mesh_potential.params["mesh"] = potential_kwargs
    mesh_potential.params["patch"] = potential_kwargs

    integrator = hoomd.md.Integrator(dt=0.005)

    integrator.forces.append(mesh_potential)

    langevin = hoomd.md.methods.Langevin(kT=1,
                                         filter=hoomd.filter.All(),
                                         alpha=0.1)
    integrator.methods.append(langevin)
    sim.operations.integrator = integrator
    sim.run(0)
    sim_energies = sim.operations.integrator.forces[0].energies
    sim_forces = sim.operations.integrator.forces[0].forces
    if sim.device.communicator.rank == 0:
        np.testing.assert_allclose(sum(sim_energies),
                                   energy,
                                   rtol=1e-2,
                                   atol=1e-5)
        np.testing.assert_allclose(sim_forces, force, rtol=1e-2, atol=1e-5)


def test_auto_detach_simulation(simulation_factory,
                                tetrahedron_snapshot_factory):
    sim = simulation_factory(tetrahedron_snapshot_factory(d=0.969, L=5))
    mesh = hoomd.mesh.Mesh()
    mesh.triangulation = dict(type_ids=[0, 0], triangles=[[0, 1, 2], [0, 2, 3]])

    harmonic = hoomd.md.mesh.bond.Harmonic(mesh)
    harmonic.params["mesh"] = dict(k=1, r0=1)

    harmonic_2 = hoomd.md.mesh.bond.Harmonic(mesh)
    harmonic_2.params["mesh"] = dict(k=5, r0=1.1)

    integrator = hoomd.md.Integrator(dt=0.005, forces=[harmonic, harmonic_2])

    integrator.methods.append(
        hoomd.md.methods.Langevin(kT=1, filter=hoomd.filter.All()))
    sim.operations.integrator = integrator

    sim.run(0)
    del integrator.forces[1]
    assert mesh._attached
    assert hasattr(mesh, "_cpp_obj")
    del integrator.forces[0]
    assert not mesh._attached
    assert mesh._cpp_obj is None<|MERGE_RESOLUTION|>--- conflicted
+++ resolved
@@ -161,12 +161,9 @@
     sim = simulation_factory(snap)
 
     mesh = hoomd.mesh.Mesh()
-<<<<<<< HEAD
-    mesh.type_ids = [0, 0, 0, 0]
-    mesh.triangles = [[2, 1, 0], [0, 1, 3], [2, 0, 3], [1, 2, 3]]
-=======
-    mesh.triangulation = dict(type_ids=[0], triangles=[[0, 1, 2]])
->>>>>>> d6ae458b
+    type_ids = [0, 0, 0, 0]
+    triangles = [[2, 1, 0], [0, 1, 3], [2, 0, 3], [1, 2, 3]]
+    mesh.triangulation = dict(type_ids=type_ids, triangles=triangles)
 
     mesh_potential = mesh_potential_cls(mesh)
     mesh_potential.params["mesh"] = potential_kwargs
@@ -202,12 +199,9 @@
 
     mesh = hoomd.mesh.Mesh()
     mesh.types = ["mesh", "patch"]
-<<<<<<< HEAD
-    mesh.type_ids = [0, 0, 0, 1]
-    mesh.triangles = [[2, 1, 0], [0, 1, 3], [2, 0, 3], [1, 2, 3]]
-=======
-    mesh.triangulation = dict(type_ids=[0], triangles=[[0, 1, 2]])
->>>>>>> d6ae458b
+    type_ids = [0, 0, 0, 1]
+    triangles = [[2, 1, 0], [0, 1, 3], [2, 0, 3], [1, 2, 3]]
+    mesh.triangulation = dict(type_ids=type_ids, triangles=triangles)
 
     mesh_potential = mesh_potential_cls(mesh)
     mesh_potential.params.default = potential_kwargs
@@ -237,8 +231,9 @@
     sim = simulation_factory(snap)
 
     mesh = hoomd.mesh.Mesh()
-    mesh.type_ids = [0, 0, 0, 0]
-    mesh.triangles = [[2, 1, 0], [0, 1, 3], [2, 0, 3], [1, 2, 3]]
+    type_ids = [0, 0, 0, 0]
+    triangles = [[2, 1, 0], [0, 1, 3], [2, 0, 3], [1, 2, 3]]
+    mesh.triangulation = dict(type_ids=type_ids, triangles=triangles)
 
     mesh_potential = hoomd.md.mesh.conservation.Area(mesh)
     mesh_potential.params["mesh"] = dict(k=1, A0=1)
@@ -266,12 +261,9 @@
     sim = simulation_factory(snap)
 
     mesh = hoomd.mesh.Mesh()
-<<<<<<< HEAD
-    mesh.type_ids = [0, 0, 0, 0]
-    mesh.triangles = [[2, 1, 0], [0, 1, 3], [2, 0, 3], [1, 2, 3]]
-=======
-    mesh.triangulation = dict(type_ids=[0], triangles=[[0, 1, 2]])
->>>>>>> d6ae458b
+    type_ids = [0, 0, 0, 0]
+    triangles = [[2, 1, 0], [0, 1, 3], [2, 0, 3], [1, 2, 3]]
+    mesh.triangulation = dict(type_ids=type_ids, triangles=triangles)
 
     mesh_potential = hoomd.md.mesh.conservation.TriangleArea(mesh)
     mesh_potential.params["mesh"] = dict(k=1, A0=1)
@@ -304,8 +296,9 @@
 
     mesh = hoomd.mesh.Mesh()
     mesh.types = ["mesh", "patch"]
-    mesh.type_ids = [0, 0, 0, 0]
-    mesh.triangles = [[2, 1, 0], [0, 1, 3], [2, 0, 3], [1, 2, 3]]
+    type_ids = [0, 0, 0, 0]
+    triangles = [[2, 1, 0], [0, 1, 3], [2, 0, 3], [1, 2, 3]]
+    mesh.triangulation = dict(type_ids=type_ids, triangles=triangles)
 
     mesh_potential = mesh_potential_cls(mesh)
     mesh_potential.params["mesh"] = potential_kwargs
