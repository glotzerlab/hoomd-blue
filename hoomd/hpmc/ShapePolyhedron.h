--- conflicted
+++ resolved
@@ -54,15 +54,8 @@
 */
 struct TriangleMesh : ShapeParams
     {
-<<<<<<< HEAD
     TriangleMesh()
-        : verts(), face_offs(), face_verts(), face_overlap(), n_faces(0), ignore(0),
-          hull_only(0), sweep_radius(0.0), diameter(0.0)
-=======
-    DEVICE TriangleMesh()
-        : convex_hull_verts(), verts(), face_offs(),
           face_verts(), face_overlap(), n_faces(0), ignore(0)
->>>>>>> d21e9c78
         {
         };
 
@@ -104,29 +97,6 @@
 
         unsigned int leaf_capacity = v["capacity"].cast<unsigned int>();
 
-<<<<<<< HEAD
-=======
-        // compute convex hull of vertices
-        typedef quickhull::Vector3<OverlapReal> vec;
-        std::vector<vec> qh_pts;
-        for (unsigned int i = 0; i < n_verts; i++)
-            {
-            pybind11::list vert_list = verts_list[i];
-            if (len(vert_list) != 3)
-                throw std::runtime_error("Each vertex must have 3 elements");
-            vec vert;
-            vert.x = pybind11::cast<OverlapReal>(vert_list[0]);
-            vert.y = pybind11::cast<OverlapReal>(vert_list[1]);
-            vert.z = pybind11::cast<OverlapReal>(vert_list[2]);
-            qh_pts.push_back(vert);
-            }
-
-        quickhull::QuickHull<OverlapReal> qh;
-        auto hull = qh.getConvexHull(qh_pts, true, false);
-        auto vertexBuffer = hull.getVertexBuffer();
-
-        convex_hull_verts = PolyhedronVertices((unsigned int)vertexBuffer.size(), managed);
->>>>>>> d21e9c78
         verts = ManagedArray<vec3<OverlapReal> >(n_verts, managed);
         face_offs = ManagedArray<unsigned int>(n_faces + 1, managed);
         face_verts = ManagedArray<unsigned int>(n_faces * 3, managed);
@@ -948,21 +918,6 @@
                                  const ShapePolyhedron& b,
                                  unsigned int& err)
     {
-<<<<<<< HEAD
-=======
-    // test overlap of convex hulls
-    if (bool(a.isSpheroPolyhedron()) || bool(b.isSpheroPolyhedron()))
-        {
-        if (!test_overlap(r_ab, ShapeSpheropolyhedron(a.orientation,a.data.convex_hull_verts),
-               ShapeSpheropolyhedron(b.orientation,b.data.convex_hull_verts),err)) return false;
-        }
-    else
-        {
-        if (!test_overlap(r_ab, ShapeConvexPolyhedron(a.orientation,a.data.convex_hull_verts),
-           ShapeConvexPolyhedron(b.orientation,b.data.convex_hull_verts),err)) return false;
-        }
-
->>>>>>> d21e9c78
     OverlapReal DaDb = a.getCircumsphereDiameter() + b.getCircumsphereDiameter();
     const OverlapReal abs_tol(OverlapReal(DaDb*1e-12));
     vec3<OverlapReal> dr = r_ab;
