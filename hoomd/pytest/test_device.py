--- conflicted
+++ resolved
@@ -129,8 +129,7 @@
     device.notice(msg, level=5)
 
     if device.communicator.rank == 0:
-<<<<<<< HEAD
-        with open(device.msg_file) as fh:
+        with open(device.message_filename) as fh:
             assert fh.read() == ""
 
 
@@ -164,7 +163,5 @@
     notice_file.write(msg)
 
     if device.communicator.rank == 0:
-=======
->>>>>>> 8f5b14ba
         with open(device.message_filename) as fh:
             assert fh.read() == ""