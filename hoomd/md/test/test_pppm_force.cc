--- conflicted
+++ resolved
@@ -22,11 +22,7 @@
 #include <math.h>
 
 using namespace std;
-<<<<<<< HEAD
 using namespace std::placeholders;
-=======
-
->>>>>>> 681748a3
 
 /*! \file pppm_force_test.cc
     \brief Implements unit tests for PPPMForceCompute and PPPMForceComputeGPU and descendants
