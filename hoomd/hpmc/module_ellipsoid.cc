--- conflicted
+++ resolved
@@ -53,14 +53,9 @@
     export_ExternalCallback<ShapeEllipsoid>(m, "ExternalCallbackEllipsoid");
 
     #ifdef ENABLE_HIP
-<<<<<<< HEAD
-    export_IntegratorHPMCMonoGPU< ShapeEllipsoid >(m, "IntegratorHPMCMonoGPUEllipsoid");
-    export_ComputeFreeVolumeGPU< ShapeEllipsoid >(m, "ComputeFreeVolumeGPUEllipsoid");
-    export_UpdaterClustersGPU< ShapeEllipsoid >(m, "UpdaterClustersGPUEllipsoid");
-=======
     export_IntegratorHPMCMonoGPU< ShapeEllipsoid >(m, "IntegratorHPMCMonoEllipsoidGPU");
     export_ComputeFreeVolumeGPU< ShapeEllipsoid >(m, "ComputeFreeVolumeEllipsoidGPU");
->>>>>>> 49d8da63
+    export_UpdaterClustersGPU< ShapeEllipsoid >(m, "UpdaterClustersEllipsoidGPU");
     #endif
     }
 
