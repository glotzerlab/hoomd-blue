--- conflicted
+++ resolved
@@ -91,11 +91,8 @@
     test_table_dihedral_force
     test_table_angle_force
     test_gridshift_correct
-<<<<<<< HEAD
     test_gayberne_force
-=======
     test_opls_dihedral_force
->>>>>>> ec735210
     )
 
 option(HOOMD_SKIP_LONG_TESTS "Skip long unit tests" on)
