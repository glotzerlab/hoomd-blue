--- conflicted
+++ resolved
@@ -38,11 +38,7 @@
 
     const unsigned int min_shared_bytes = args.num_types * sizeof(Scalar);
 
-<<<<<<< HEAD
     unsigned int shared_bytes = n_groups * (sizeof(unsigned int) + 2*sizeof(Scalar4) + 2*sizeof(Scalar3) + 2*sizeof(Scalar) + 2*sizeof(float))
-=======
-    unsigned int shared_bytes = (unsigned int)(n_groups * (4*sizeof(unsigned int) + 2*sizeof(Scalar4) + 2*sizeof(Scalar3) + 2*sizeof(Scalar))
->>>>>>> d21e9c78
         + max_queue_size * 2 * sizeof(unsigned int)
         + min_shared_bytes);
 
@@ -66,11 +62,7 @@
         n_groups = run_block_size / (tpp*eval_threads);
         max_queue_size = n_groups*tpp;
 
-<<<<<<< HEAD
         shared_bytes = n_groups * (sizeof(unsigned int) + 2*sizeof(Scalar4) + 2*sizeof(Scalar3) + 2*sizeof(Scalar) + 2*sizeof(float))
-=======
-        shared_bytes = (unsigned int)(n_groups * (4*sizeof(unsigned int) + 2*sizeof(Scalar4) + 2*sizeof(Scalar3) + 2*sizeof(Scalar)
->>>>>>> d21e9c78
             + max_queue_size * 2 * sizeof(unsigned int)
             + min_shared_bytes));
         }
