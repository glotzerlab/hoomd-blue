--- conflicted
+++ resolved
@@ -259,13 +259,7 @@
 */
 void IntegratorTwoStep::prepRun(uint64_t timestep)
     {
-<<<<<<< HEAD
     Integrator::prepRun(timestep);
-    bool aniso = false;
-
-    // set (an-)isotropic integration mode
-    switch (m_aniso_mode)
-=======
     if (m_integrate_rotational_dof && !areForcesAnisotropic())
         {
         m_exec_conf->msg->warning() << "Requested integration of orientations, but no forces"
@@ -273,7 +267,6 @@
                                     << endl;
         }
     if (!m_integrate_rotational_dof && areForcesAnisotropic())
->>>>>>> e574b49f
         {
         m_exec_conf->msg->warning() << "Forces provide torques, but integrate_rotational_dof is"
                                        "false."
@@ -428,18 +421,11 @@
         .def(pybind11::init<std::shared_ptr<SystemDefinition>, Scalar>())
         .def_property_readonly("methods", &IntegratorTwoStep::getIntegrationMethods)
         .def_property("rigid", &IntegratorTwoStep::getRigid, &IntegratorTwoStep::setRigid)
-<<<<<<< HEAD
-        .def_property("aniso",
-                      &IntegratorTwoStep::getAnisotropicMode,
-                      &IntegratorTwoStep::setAnisotropicMode);
-    }
-
-    } // end namespace detail
-    } // end namespace md
-    } // end namespace hoomd
-=======
         .def_property("integrate_rotational_dof",
                       &IntegratorTwoStep::getIntegrateRotationalDOF,
                       &IntegratorTwoStep::setIntegrateRotationalDOF);
     }
->>>>>>> e574b49f
+
+    } // end namespace detail
+    } // end namespace md
+    } // end namespace hoomd