// Copyright (c) 2009-2023 The Regents of the University of Michigan.
// Part of HOOMD-blue, released under the BSD 3-Clause License.

#include "GSDDumpWriter.h"
#include "Filesystem.h"
#include "GSD.h"
#include "HOOMDVersion.h"

#ifdef ENABLE_MPI
#include "Communicator.h"
#endif

#include <pybind11/numpy.h>
#include <pybind11/stl_bind.h>

#include <limits>
#include <list>
#include <sstream>
#include <stdexcept>
#include <string.h>
using namespace std;
using namespace hoomd::detail;

namespace hoomd
    {
std::list<std::string> GSDDumpWriter::particle_chunks {"particles/position",
                                                       "particles/typeid",
                                                       "particles/mass",
                                                       "particles/charge",
                                                       "particles/diameter",
                                                       "particles/body",
                                                       "particles/moment_inertia",
                                                       "particles/orientation",
                                                       "particles/velocity",
                                                       "particles/angmom",
                                                       "particles/image"};

/*! Constructs the GSDDumpWriter. After construction, settings are set. No file operations are
    attempted until analyze() is called.

    \param sysdef SystemDefinition containing the ParticleData to dump
    \param fname File name to write data to
    \param group Group of particles to include in the output
    \param mode File open mode ("wb", "xb", or "ab")
    \param truncate If true, truncate the file to 0 frames every time analyze() called, then write
   out one frame

    If the group does not include all particles, then topology information cannot be written to the
   file.
*/
GSDDumpWriter::GSDDumpWriter(std::shared_ptr<SystemDefinition> sysdef,
                             std::shared_ptr<Trigger> trigger,
                             const std::string& fname,
                             std::shared_ptr<ParticleGroup> group,
                             std::string mode,
                             bool truncate)
    : Analyzer(sysdef, trigger), m_fname(fname), m_mode(mode), m_truncate(truncate), m_group(group)
    {
    m_exec_conf->msg->notice(5) << "Constructing GSDDumpWriter: " << m_fname << " " << mode << " "
                                << truncate << endl;
    if (mode != "wb" && mode != "xb" && mode != "ab")
        {
        throw std::invalid_argument("Invalid GSD file mode: " + mode);
        }
    m_log_writer = pybind11::none();

#ifdef ENABLE_MPI
    if (m_sysdef->isDomainDecomposed())
        {
        m_gather_tag_order = GatherTagOrder(m_exec_conf->getMPICommunicator());
        }
#endif

<<<<<<< HEAD
    m_particle_dynamic.reset();
    m_particle_dynamic[gsd_flag::position] = true;
    m_particle_dynamic[gsd_flag::orientation] = true;
=======
    m_dynamic.reset();
    m_dynamic[gsd_flag::particles_position] = true;
    m_dynamic[gsd_flag::particles_orientation] = true;

    initFileIO();
>>>>>>> 0f342316
    }

pybind11::tuple GSDDumpWriter::getDynamic()
    {
    pybind11::list result;
<<<<<<< HEAD

    if (m_particle_dynamic[gsd_flag::position])
        {
        result.append("particles/position");
        }
    if (m_particle_dynamic[gsd_flag::orientation])
        {
        result.append("particles/orientation");
        }
    if (m_particle_dynamic[gsd_flag::velocity])
        {
        result.append("particles/velocity");
        }
    if (m_particle_dynamic[gsd_flag::angmom])
        {
        result.append("particles/angmom");
        }
    if (m_particle_dynamic[gsd_flag::image])
        {
        result.append("particles/image");
        }
    if (m_particle_dynamic[gsd_flag::types])
        {
        result.append("particles/types");
        }
    if (m_particle_dynamic[gsd_flag::type])
        {
        result.append("particles/typeid");
        }
    if (m_particle_dynamic[gsd_flag::mass])
        {
        result.append("particles/mass");
        }
    if (m_particle_dynamic[gsd_flag::charge])
        {
        result.append("particles/charge");
        }
    if (m_particle_dynamic[gsd_flag::diameter])
        {
        result.append("particles/diameter");
        }
    if (m_particle_dynamic[gsd_flag::body])
        {
        result.append("particles/body");
        }
    if (m_particle_dynamic[gsd_flag::inertia])
        {
        result.append("particles/moment_inertia");
        }
    if (m_write_topology)
        {
        result.append("topology");
        }

    return pybind11::tuple(result);
    }

void GSDDumpWriter::setDynamic(pybind11::object dynamic)
    {
    pybind11::list dynamic_list = dynamic;
    m_particle_dynamic.reset();
    m_write_topology = false;

    for (const auto& s_py : dynamic_list)
        {
        std::string s = s_py.cast<std::string>();
        if (s == "particles/position" || s == "property")
            {
            m_particle_dynamic[gsd_flag::position] = true;
            }
        if (s == "particles/orientation" || s == "property")
            {
            m_particle_dynamic[gsd_flag::orientation] = true;
            }
        if (s == "particles/velocity" || s == "momentum")
            {
            m_particle_dynamic[gsd_flag::velocity] = true;
            }
        if (s == "particles/angmom" || s == "momentum")
            {
            m_particle_dynamic[gsd_flag::angmom] = true;
            }
        if (s == "particles/image" || s == "momentum")
            {
            m_particle_dynamic[gsd_flag::image] = true;
            }
        if (s == "particles/types" || s == "attribute")
            {
            m_particle_dynamic[gsd_flag::types] = true;
            }
        if (s == "particles/typeid" || s == "attribute")
            {
            m_particle_dynamic[gsd_flag::type] = true;
            }
        if (s == "particles/mass" || s == "attribute")
            {
            m_particle_dynamic[gsd_flag::mass] = true;
            }
        if (s == "particles/charge" || s == "attribute")
            {
            m_particle_dynamic[gsd_flag::charge] = true;
            }
        if (s == "particles/diameter" || s == "attribute")
            {
            m_particle_dynamic[gsd_flag::diameter] = true;
            }
        if (s == "particles/body" || s == "attribute")
            {
            m_particle_dynamic[gsd_flag::body] = true;
            }
        if (s == "particles/moment_inertia" || s == "attribute")
            {
            m_particle_dynamic[gsd_flag::inertia] = true;
            }
        if (s == "topology")
            {
            m_write_topology = true;
=======

    if (m_dynamic[gsd_flag::configuration_box])
        {
        result.append("configuration/box");
        }
    if (m_dynamic[gsd_flag::particles_N])
        {
        result.append("particles/N");
        }
    if (m_dynamic[gsd_flag::particles_position])
        {
        result.append("particles/position");
        }
    if (m_dynamic[gsd_flag::particles_orientation])
        {
        result.append("particles/orientation");
        }
    if (m_dynamic[gsd_flag::particles_velocity])
        {
        result.append("particles/velocity");
        }
    if (m_dynamic[gsd_flag::particles_angmom])
        {
        result.append("particles/angmom");
        }
    if (m_dynamic[gsd_flag::particles_image])
        {
        result.append("particles/image");
        }
    if (m_dynamic[gsd_flag::particles_types])
        {
        result.append("particles/types");
        }
    if (m_dynamic[gsd_flag::particles_type])
        {
        result.append("particles/typeid");
        }
    if (m_dynamic[gsd_flag::particles_mass])
        {
        result.append("particles/mass");
        }
    if (m_dynamic[gsd_flag::particles_charge])
        {
        result.append("particles/charge");
        }
    if (m_dynamic[gsd_flag::particles_diameter])
        {
        result.append("particles/diameter");
        }
    if (m_dynamic[gsd_flag::particles_body])
        {
        result.append("particles/body");
        }
    if (m_dynamic[gsd_flag::particles_inertia])
        {
        result.append("particles/moment_inertia");
        }
    if (m_write_topology)
        {
        result.append("topology");
        }

    return pybind11::tuple(result);
    }

void GSDDumpWriter::setDynamic(pybind11::object dynamic)
    {
    pybind11::list dynamic_list = dynamic;
    m_dynamic.reset();
    m_write_topology = false;

    for (const auto& s_py : dynamic_list)
        {
        std::string s = s_py.cast<std::string>();
        if (s == "configuration/box" || s == "property")
            {
            m_dynamic[gsd_flag::configuration_box] = true;
            }
        if (s == "particles/N" || s == "property")
            {
            m_dynamic[gsd_flag::particles_N] = true;
            }
        if (s == "particles/position" || s == "property")
            {
            m_dynamic[gsd_flag::particles_position] = true;
            }
        if (s == "particles/orientation" || s == "property")
            {
            m_dynamic[gsd_flag::particles_orientation] = true;
            }
        if (s == "particles/velocity" || s == "momentum")
            {
            m_dynamic[gsd_flag::particles_velocity] = true;
            }
        if (s == "particles/angmom" || s == "momentum")
            {
            m_dynamic[gsd_flag::particles_angmom] = true;
            }
        if (s == "particles/image" || s == "momentum")
            {
            m_dynamic[gsd_flag::particles_image] = true;
            }
        if (s == "particles/types" || s == "attribute")
            {
            m_dynamic[gsd_flag::particles_types] = true;
            }
        if (s == "particles/typeid" || s == "attribute")
            {
            m_dynamic[gsd_flag::particles_type] = true;
            }
        if (s == "particles/mass" || s == "attribute")
            {
            m_dynamic[gsd_flag::particles_mass] = true;
            }
        if (s == "particles/charge" || s == "attribute")
            {
            m_dynamic[gsd_flag::particles_charge] = true;
            }
        if (s == "particles/diameter" || s == "attribute")
            {
            m_dynamic[gsd_flag::particles_diameter] = true;
            }
        if (s == "particles/body" || s == "attribute")
            {
            m_dynamic[gsd_flag::particles_body] = true;
>>>>>>> 0f342316
            }
        if (s == "particles/moment_inertia" || s == "attribute")
            {
            m_dynamic[gsd_flag::particles_inertia] = true;
            }
        if (s == "topology")
            {
            m_write_topology = true;
            }
        }
    }

void GSDDumpWriter::flush()
    {
    if (m_exec_conf->isRoot())
        {
        m_exec_conf->msg->notice(5) << "GSD: flush gsd file " << m_fname << endl;
        int retval = gsd_flush(&m_handle);
        GSDUtils::checkError(retval, m_fname);
        }
    }
<<<<<<< HEAD

//! Initializes the output file for writing
void GSDDumpWriter::initFileIO()
    {
    if (m_exec_conf->isRoot())
        {
        // create a new file or overwrite an existing one
        if (m_mode == "wb" || m_mode == "xb" || (m_mode == "ab" && !filesystem::exists(m_fname)))
            {
            ostringstream o;
            o << "HOOMD-blue " << HOOMD_VERSION;

            m_exec_conf->msg->notice(3) << "GSD: create or overwrite gsd file " << m_fname << endl;
            int retval = gsd_create_and_open(&m_handle,
                                             m_fname.c_str(),
                                             o.str().c_str(),
                                             "hoomd",
                                             gsd_make_version(1, 4),
                                             GSD_OPEN_APPEND,
                                             m_mode == "xb");
            GSDUtils::checkError(retval, m_fname);

            // in a created or overwritten file, all quantities are default
            for (auto const& chunk : particle_chunks)
                {
                m_nondefault[chunk] = false;
                }
            }
        else if (m_mode == "ab")
            {
            // populate the non-default map
            populateNonDefault();

            // open the file in append mode
            m_exec_conf->msg->notice(3) << "GSD: open gsd file " << m_fname << endl;
            int retval = gsd_open(&m_handle, m_fname.c_str(), GSD_OPEN_APPEND);
            GSDUtils::checkError(retval, m_fname);

            // validate schema
            if (string(m_handle.header.schema) != string("hoomd"))
                {
                std::ostringstream s;
                s << "GSD: "
                  << "Invalid schema in " << m_fname;
                throw runtime_error("Error opening GSD file");
                }
            if (m_handle.header.schema_version >= gsd_make_version(2, 0))
                {
                std::ostringstream s;
                s << "GSD: "
                  << "Invalid schema version in " << m_fname;
                throw runtime_error("Error opening GSD file");
                }
            }
        else
            {
            throw std::invalid_argument("Invalid GSD file mode: " + m_mode);
            }
=======

void GSDDumpWriter::setMaximumWriteBufferSize(uint64_t size)
    {
    if (m_exec_conf->isRoot())
        {
        int retval = gsd_set_maximum_write_buffer_size(&m_handle, size);
        GSDUtils::checkError(retval, m_fname);

        // Scale the index buffer entires to write with the write buffer.
        retval = gsd_set_index_entries_to_buffer(&m_handle, size / 256);
        GSDUtils::checkError(retval, m_fname);
        }
    }

uint64_t GSDDumpWriter::getMaximumWriteBufferSize()
    {
    if (m_exec_conf->isRoot())
        {
        return gsd_get_maximum_write_buffer_size(&m_handle);
        }
    else
        {
        return 0;
        }
    }

//! Initializes the output file for writing
void GSDDumpWriter::initFileIO()
    {
    if (m_exec_conf->isRoot())
        {
        // create a new file or overwrite an existing one
        if (m_mode == "wb" || m_mode == "xb" || (m_mode == "ab" && !filesystem::exists(m_fname)))
            {
            ostringstream o;
            o << "HOOMD-blue " << HOOMD_VERSION;

            m_exec_conf->msg->notice(3) << "GSD: create or overwrite gsd file " << m_fname << endl;
            int retval = gsd_create_and_open(&m_handle,
                                             m_fname.c_str(),
                                             o.str().c_str(),
                                             "hoomd",
                                             gsd_make_version(1, 4),
                                             GSD_OPEN_APPEND,
                                             m_mode == "xb");
            GSDUtils::checkError(retval, m_fname);

            // in a created or overwritten file, all quantities are default
            for (auto const& chunk : particle_chunks)
                {
                m_nondefault[chunk] = false;
                }
            }
        else if (m_mode == "ab")
            {
            // populate the non-default map
            populateNonDefault();

            // open the file in append mode
            m_exec_conf->msg->notice(3) << "GSD: open gsd file " << m_fname << endl;
            int retval = gsd_open(&m_handle, m_fname.c_str(), GSD_OPEN_APPEND);
            GSDUtils::checkError(retval, m_fname);

            // validate schema
            if (string(m_handle.header.schema) != string("hoomd"))
                {
                std::ostringstream s;
                s << "GSD: "
                  << "Invalid schema in " << m_fname;
                throw runtime_error("Error opening GSD file");
                }
            if (m_handle.header.schema_version >= gsd_make_version(2, 0))
                {
                std::ostringstream s;
                s << "GSD: "
                  << "Invalid schema version in " << m_fname;
                throw runtime_error("Error opening GSD file");
                }
            }
        else
            {
            throw std::invalid_argument("Invalid GSD file mode: " + m_mode);
            }
>>>>>>> 0f342316

        m_nframes = gsd_get_nframes(&m_handle);
        }

#ifdef ENABLE_MPI
    if (m_sysdef->isDomainDecomposed())
        {
        bcast(m_nframes, 0, m_exec_conf->getMPICommunicator());
        bcast(m_nondefault, 0, m_exec_conf->getMPICommunicator());
        }
#endif
<<<<<<< HEAD

    m_is_initialized = true;
=======
>>>>>>> 0f342316
    }

GSDDumpWriter::~GSDDumpWriter()
    {
    m_exec_conf->msg->notice(5) << "Destroying GSDDumpWriter" << endl;

    if (m_exec_conf->isRoot())
        {
        m_exec_conf->msg->notice(5) << "GSD: close gsd file " << m_fname << endl;
        gsd_close(&m_handle);
        }
    }

/*! \param timestep Current time step of the simulation

    The first call to analyze() will create or overwrite the file and write out the current system
   configuration as frame 0. Subsequent calls will append frames to the file, or keep overwriting
   frame 0 if m_truncate is true.
*/
void GSDDumpWriter::analyze(uint64_t timestep)
    {
    Analyzer::analyze(timestep);
    int retval;
<<<<<<< HEAD

    // open the file if it is not yet opened
    if (!m_is_initialized)
        initFileIO();
=======
>>>>>>> 0f342316

    // truncate the file if requested
    if (m_truncate)
        {
        if (m_exec_conf->isRoot())
            {
            m_exec_conf->msg->notice(10) << "GSD: truncating file" << endl;
            retval = gsd_truncate(&m_handle);
            GSDUtils::checkError(retval, m_fname);
            }

        m_nframes = 0;
        }

    populateLocalFrame(m_local_frame, timestep);

#ifdef ENABLE_MPI
    if (m_sysdef->isDomainDecomposed())
        {
        gatherGlobalFrame(m_local_frame);

        if (m_exec_conf->isRoot())
            {
            writeFrameHeader(m_global_frame);
            writeAttributes(m_global_frame);
            writeProperties(m_global_frame);
            writeMomenta(m_global_frame);
            }
        }
    else
#endif
        {
        writeFrameHeader(m_local_frame);
        writeAttributes(m_local_frame);
        writeProperties(m_local_frame);
        writeMomenta(m_local_frame);
        }

    // topology is only meaningful if this is the all group
    if (m_group->getNumMembersGlobal() == m_pdata->getNGlobal()
        && (m_write_topology || m_nframes == 0))
        {
        if (m_exec_conf->isRoot())
            {
            writeTopology(m_local_frame.bond_data,
                          m_local_frame.angle_data,
                          m_local_frame.dihedral_data,
                          m_local_frame.improper_data,
                          m_local_frame.constraint_data,
                          m_local_frame.pair_data);
            }
        }

    // emit on all ranks, the slot needs to handle the mpi logic.
    m_write_signal.emit(m_handle);

    if (!m_log_writer.is_none())
        {
        m_log_writer.attr("_write_frame")(this);
        }

    if (m_exec_conf->isRoot())
        {
        m_exec_conf->msg->notice(10) << "GSD: ending frame" << endl;
        retval = gsd_end_frame(&m_handle);
        GSDUtils::checkError(retval, m_fname);
        }

    m_nframes++;
    }

void GSDDumpWriter::writeTypeMapping(std::string chunk, std::vector<std::string> type_mapping)
    {
    int max_len = 0;
    for (unsigned int i = 0; i < type_mapping.size(); i++)
        {
        max_len = std::max(max_len, (int)type_mapping[i].size());
        }
    max_len += 1; // for null

        {
        m_exec_conf->msg->notice(10) << "GSD: writing " << chunk << endl;
        std::vector<char> types(max_len * type_mapping.size());
        for (unsigned int i = 0; i < type_mapping.size(); i++)
            strncpy(&types[max_len * i], type_mapping[i].c_str(), max_len);
        int retval = gsd_write_chunk(&m_handle,
                                     chunk.c_str(),
                                     GSD_TYPE_UINT8,
                                     type_mapping.size(),
                                     max_len,
                                     0,
                                     (void*)&types[0]);
        GSDUtils::checkError(retval, m_fname);
        }
    }

/*! Write the data chunks configuration/step, configuration/box, and particles/N. If this is frame
   0, also write configuration/dimensions.
*/
void GSDDumpWriter::writeFrameHeader(const GSDDumpWriter::GSDFrame& frame)
    {
    int retval;
    m_exec_conf->msg->notice(10) << "GSD: writing configuration/step" << endl;
    retval = gsd_write_chunk(&m_handle,
                             "configuration/step",
                             GSD_TYPE_UINT64,
                             1,
                             1,
                             0,
                             (void*)&frame.timestep);
    GSDUtils::checkError(retval, m_fname);

    if (m_nframes == 0)
        {
        m_exec_conf->msg->notice(10) << "GSD: writing configuration/dimensions" << endl;
        uint8_t dimensions = (uint8_t)m_sysdef->getNDimensions();
        retval = gsd_write_chunk(&m_handle,
                                 "configuration/dimensions",
                                 GSD_TYPE_UINT8,
                                 1,
                                 1,
                                 0,
                                 (void*)&dimensions);
        GSDUtils::checkError(retval, m_fname);
        }

<<<<<<< HEAD
    m_exec_conf->msg->notice(10) << "GSD: writing configuration/box" << endl;
    float box_a[6];
    box_a[0] = (float)frame.global_box.getL().x;
    box_a[1] = (float)frame.global_box.getL().y;
    box_a[2] = (float)frame.global_box.getL().z;
    box_a[3] = (float)frame.global_box.getTiltFactorXY();
    box_a[4] = (float)frame.global_box.getTiltFactorXZ();
    box_a[5] = (float)frame.global_box.getTiltFactorYZ();
    retval = gsd_write_chunk(&m_handle, "configuration/box", GSD_TYPE_FLOAT, 6, 1, 0, (void*)box_a);
    GSDUtils::checkError(retval, m_fname);
=======
    if (m_nframes == 0 || m_dynamic[gsd_flag::configuration_box])
        {
        m_exec_conf->msg->notice(10) << "GSD: writing configuration/box" << endl;
        float box_a[6];
        box_a[0] = (float)frame.global_box.getL().x;
        box_a[1] = (float)frame.global_box.getL().y;
        box_a[2] = (float)frame.global_box.getL().z;
        box_a[3] = (float)frame.global_box.getTiltFactorXY();
        box_a[4] = (float)frame.global_box.getTiltFactorXZ();
        box_a[5] = (float)frame.global_box.getTiltFactorYZ();
        retval = gsd_write_chunk(&m_handle,
                                 "configuration/box",
                                 GSD_TYPE_FLOAT,
                                 6,
                                 1,
                                 0,
                                 (void*)box_a);
        GSDUtils::checkError(retval, m_fname);
        }
>>>>>>> 0f342316

    if (m_nframes == 0 || m_dynamic[gsd_flag::particles_N])
        {
        m_exec_conf->msg->notice(10) << "GSD: writing particles/N" << endl;
        uint32_t N = m_group->getNumMembersGlobal();
        retval = gsd_write_chunk(&m_handle, "particles/N", GSD_TYPE_UINT32, 1, 1, 0, (void*)&N);
        GSDUtils::checkError(retval, m_fname);
        }
    }

/*! Writes the data chunks types, typeid, mass, charge, diameter, body, moment_inertia in
   particles/.
*/
void GSDDumpWriter::writeAttributes(const GSDDumpWriter::GSDFrame& frame)
    {
    uint32_t N = m_group->getNumMembersGlobal();
    int retval;

<<<<<<< HEAD
    if (m_particle_dynamic[gsd_flag::types] || m_nframes == 0)
=======
    if (m_dynamic[gsd_flag::particles_types] || m_nframes == 0)
>>>>>>> 0f342316
        {
        writeTypeMapping("particles/types", frame.particle_data.type_mapping);
        }

    if (frame.particle_data.type.size() != 0)
        {
        assert(frame.particle_data.type.size() == N);

        m_exec_conf->msg->notice(10) << "GSD: writing particles/typeid" << endl;
        retval = gsd_write_chunk(&m_handle,
                                 "particles/typeid",
                                 GSD_TYPE_UINT32,
                                 N,
                                 1,
                                 0,
                                 (void*)frame.particle_data.type.data());
        GSDUtils::checkError(retval, m_fname);
        if (m_nframes == 0)
            m_nondefault["particles/typeid"] = true;
        }

    if (frame.particle_data.mass.size() != 0)
        {
        assert(frame.particle_data.mass.size() == N);

        m_exec_conf->msg->notice(10) << "GSD: writing particles/mass" << endl;
        retval = gsd_write_chunk(&m_handle,
                                 "particles/mass",
                                 GSD_TYPE_FLOAT,
                                 N,
                                 1,
                                 0,
                                 (void*)frame.particle_data.mass.data());
        GSDUtils::checkError(retval, m_fname);
        if (m_nframes == 0)
            m_nondefault["particles/mass"] = true;
        }

    if (frame.particle_data.charge.size() != 0)
        {
        assert(frame.particle_data.charge.size() == N);

        m_exec_conf->msg->notice(10) << "GSD: writing particles/charge" << endl;
        retval = gsd_write_chunk(&m_handle,
                                 "particles/charge",
                                 GSD_TYPE_FLOAT,
                                 N,
                                 1,
                                 0,
                                 (void*)frame.particle_data.charge.data());
        GSDUtils::checkError(retval, m_fname);
        if (m_nframes == 0)
            m_nondefault["particles/charge"] = true;
        }

    if (m_write_diameter)
        {
        if (frame.particle_data.diameter.size() != 0)
            {
            assert(frame.particle_data.diameter.size() == N);

            m_exec_conf->msg->notice(10) << "GSD: writing particles/diameter" << endl;
            retval = gsd_write_chunk(&m_handle,
                                     "particles/diameter",
                                     GSD_TYPE_FLOAT,
                                     N,
                                     1,
                                     0,
                                     (void*)frame.particle_data.diameter.data());
            GSDUtils::checkError(retval, m_fname);
            if (m_nframes == 0)
                m_nondefault["particles/diameter"] = true;
            }
        }

    if (frame.particle_data.body.size() != 0)
        {
        assert(frame.particle_data.body.size() == N);

        m_exec_conf->msg->notice(10) << "GSD: writing particles/body" << endl;
        retval = gsd_write_chunk(&m_handle,
                                 "particles/body",
                                 GSD_TYPE_INT32,
                                 N,
                                 1,
                                 0,
                                 (void*)frame.particle_data.body.data());
        GSDUtils::checkError(retval, m_fname);
        if (m_nframes == 0)
            m_nondefault["particles/body"] = true;
        }

    if (frame.particle_data.inertia.size() != 0)
        {
        assert(frame.particle_data.inertia.size() == N);

        m_exec_conf->msg->notice(10) << "GSD: writing particles/moment_inertia" << endl;
        retval = gsd_write_chunk(&m_handle,
                                 "particles/moment_inertia",
                                 GSD_TYPE_FLOAT,
                                 N,
                                 3,
                                 0,
                                 (void*)frame.particle_data.inertia.data());
        GSDUtils::checkError(retval, m_fname);
        if (m_nframes == 0)
            m_nondefault["particles/moment_inertia"] = true;
        }
    }

/*! Writes the data chunks position and orientation in particles/.
 */
void GSDDumpWriter::writeProperties(const GSDDumpWriter::GSDFrame& frame)
    {
    uint32_t N = m_group->getNumMembersGlobal();
    int retval;

    if (frame.particle_data.pos.size() != 0)
        {
        assert(frame.particle_data.pos.size() == N);

        m_exec_conf->msg->notice(10) << "GSD: writing particles/position" << endl;
        retval = gsd_write_chunk(&m_handle,
                                 "particles/position",
                                 GSD_TYPE_FLOAT,
                                 N,
                                 3,
                                 0,
                                 (void*)frame.particle_data.pos.data());
        GSDUtils::checkError(retval, m_fname);
        if (m_nframes == 0)
            m_nondefault["particles/position"] = true;
        }

    if (frame.particle_data.orientation.size() != 0)
        {
        assert(frame.particle_data.orientation.size() == N);

        m_exec_conf->msg->notice(10) << "GSD: writing particles/orientation" << endl;
        retval = gsd_write_chunk(&m_handle,
                                 "particles/orientation",
                                 GSD_TYPE_FLOAT,
                                 N,
                                 4,
                                 0,
                                 (void*)frame.particle_data.orientation.data());
        GSDUtils::checkError(retval, m_fname);
        if (m_nframes == 0)
            m_nondefault["particles/orientation"] = true;
        }
    }

/*! Writes the data chunks velocity, angmom, and image in particles/.
 */
void GSDDumpWriter::writeMomenta(const GSDDumpWriter::GSDFrame& frame)
    {
    uint32_t N = m_group->getNumMembersGlobal();
    int retval;

    if (frame.particle_data.vel.size() != 0)
        {
        assert(frame.particle_data.vel.size() == N);

        m_exec_conf->msg->notice(10) << "GSD: writing particles/velocity" << endl;
        retval = gsd_write_chunk(&m_handle,
                                 "particles/velocity",
                                 GSD_TYPE_FLOAT,
                                 N,
                                 3,
                                 0,
                                 (void*)frame.particle_data.vel.data());
        GSDUtils::checkError(retval, m_fname);
        if (m_nframes == 0)
            m_nondefault["particles/velocity"] = true;
        }

    if (frame.particle_data.angmom.size() != 0)
        {
        assert(frame.particle_data.angmom.size() == N);

        m_exec_conf->msg->notice(10) << "GSD: writing particles/angmom" << endl;
        retval = gsd_write_chunk(&m_handle,
                                 "particles/angmom",
                                 GSD_TYPE_FLOAT,
                                 N,
                                 4,
                                 0,
                                 (void*)frame.particle_data.angmom.data());
        GSDUtils::checkError(retval, m_fname);
        if (m_nframes == 0)
            m_nondefault["particles/angmom"] = true;
        }

    if (frame.particle_data.image.size() != 0)
        {
        assert(frame.particle_data.image.size() == N);

        m_exec_conf->msg->notice(10) << "GSD: writing particles/image" << endl;
        retval = gsd_write_chunk(&m_handle,
                                 "particles/image",
                                 GSD_TYPE_INT32,
                                 N,
                                 3,
                                 0,
                                 (void*)frame.particle_data.image.data());
        GSDUtils::checkError(retval, m_fname);
        if (m_nframes == 0)
            m_nondefault["particles/image"] = true;
        }
    }

/*! \param bond Bond data snapshot
    \param angle Angle data snapshot
    \param dihedral Dihedral data snapshot
    \param improper Improper data snapshot
    \param constraint Constraint data snapshot
    \param pair Special pair data snapshot

    Write out all the snapshot data to the GSD file
*/
void GSDDumpWriter::writeTopology(BondData::Snapshot& bond,
                                  AngleData::Snapshot& angle,
                                  DihedralData::Snapshot& dihedral,
                                  ImproperData::Snapshot& improper,
                                  ConstraintData::Snapshot& constraint,
                                  PairData::Snapshot& pair)
    {
    if (bond.size > 0)
        {
        m_exec_conf->msg->notice(10) << "GSD: writing bonds/N" << endl;
        uint32_t N = bond.size;
        int retval = gsd_write_chunk(&m_handle, "bonds/N", GSD_TYPE_UINT32, 1, 1, 0, (void*)&N);
        GSDUtils::checkError(retval, m_fname);

        writeTypeMapping("bonds/types", bond.type_mapping);

        m_exec_conf->msg->notice(10) << "GSD: writing bonds/typeid" << endl;
        retval = gsd_write_chunk(&m_handle,
                                 "bonds/typeid",
                                 GSD_TYPE_UINT32,
                                 N,
                                 1,
                                 0,
                                 (void*)&bond.type_id[0]);
        GSDUtils::checkError(retval, m_fname);

        m_exec_conf->msg->notice(10) << "GSD: writing bonds/group" << endl;
        retval = gsd_write_chunk(&m_handle,
                                 "bonds/group",
                                 GSD_TYPE_UINT32,
                                 N,
                                 2,
                                 0,
                                 (void*)&bond.groups[0]);
        GSDUtils::checkError(retval, m_fname);
        }
    if (angle.size > 0)
        {
        m_exec_conf->msg->notice(10) << "GSD: writing angles/N" << endl;
        uint32_t N = angle.size;
        int retval = gsd_write_chunk(&m_handle, "angles/N", GSD_TYPE_UINT32, 1, 1, 0, (void*)&N);
        GSDUtils::checkError(retval, m_fname);

        writeTypeMapping("angles/types", angle.type_mapping);

        m_exec_conf->msg->notice(10) << "GSD: writing angles/typeid" << endl;
        retval = gsd_write_chunk(&m_handle,
                                 "angles/typeid",
                                 GSD_TYPE_UINT32,
                                 N,
                                 1,
                                 0,
                                 (void*)&angle.type_id[0]);
        GSDUtils::checkError(retval, m_fname);

        m_exec_conf->msg->notice(10) << "GSD: writing angles/group" << endl;
        retval = gsd_write_chunk(&m_handle,
                                 "angles/group",
                                 GSD_TYPE_UINT32,
                                 N,
                                 3,
                                 0,
                                 (void*)&angle.groups[0]);
        GSDUtils::checkError(retval, m_fname);
        }
    if (dihedral.size > 0)
        {
        m_exec_conf->msg->notice(10) << "GSD: writing dihedrals/N" << endl;
        uint32_t N = dihedral.size;
        int retval = gsd_write_chunk(&m_handle, "dihedrals/N", GSD_TYPE_UINT32, 1, 1, 0, (void*)&N);
        GSDUtils::checkError(retval, m_fname);

        writeTypeMapping("dihedrals/types", dihedral.type_mapping);

        m_exec_conf->msg->notice(10) << "GSD: writing dihedrals/typeid" << endl;
        retval = gsd_write_chunk(&m_handle,
                                 "dihedrals/typeid",
                                 GSD_TYPE_UINT32,
                                 N,
                                 1,
                                 0,
                                 (void*)&dihedral.type_id[0]);
        GSDUtils::checkError(retval, m_fname);

        m_exec_conf->msg->notice(10) << "GSD: writing dihedrals/group" << endl;
        retval = gsd_write_chunk(&m_handle,
                                 "dihedrals/group",
                                 GSD_TYPE_UINT32,
                                 N,
                                 4,
                                 0,
                                 (void*)&dihedral.groups[0]);
        GSDUtils::checkError(retval, m_fname);
        }
    if (improper.size > 0)
        {
        m_exec_conf->msg->notice(10) << "GSD: writing impropers/N" << endl;
        uint32_t N = improper.size;
        int retval = gsd_write_chunk(&m_handle, "impropers/N", GSD_TYPE_UINT32, 1, 1, 0, (void*)&N);
        GSDUtils::checkError(retval, m_fname);

        writeTypeMapping("impropers/types", improper.type_mapping);

        m_exec_conf->msg->notice(10) << "GSD: writing impropers/typeid" << endl;
        retval = gsd_write_chunk(&m_handle,
                                 "impropers/typeid",
                                 GSD_TYPE_UINT32,
                                 N,
                                 1,
                                 0,
                                 (void*)&improper.type_id[0]);
        GSDUtils::checkError(retval, m_fname);

        m_exec_conf->msg->notice(10) << "GSD: writing impropers/group" << endl;
        retval = gsd_write_chunk(&m_handle,
                                 "impropers/group",
                                 GSD_TYPE_UINT32,
                                 N,
                                 4,
                                 0,
                                 (void*)&improper.groups[0]);
        GSDUtils::checkError(retval, m_fname);
        }

    if (constraint.size > 0)
        {
        m_exec_conf->msg->notice(10) << "GSD: writing constraints/N" << endl;
        uint32_t N = constraint.size;
        int retval
            = gsd_write_chunk(&m_handle, "constraints/N", GSD_TYPE_UINT32, 1, 1, 0, (void*)&N);
        GSDUtils::checkError(retval, m_fname);

        m_exec_conf->msg->notice(10) << "GSD: writing constraints/value" << endl;
            {
            std::vector<float> data(N);
            data.reserve(1); //! make sure we allocate
            for (unsigned int i = 0; i < N; i++)
                data[i] = float(constraint.val[i]);

            retval = gsd_write_chunk(&m_handle,
                                     "constraints/value",
                                     GSD_TYPE_FLOAT,
                                     N,
                                     1,
                                     0,
                                     (void*)&data[0]);
            GSDUtils::checkError(retval, m_fname);
            }

        m_exec_conf->msg->notice(10) << "GSD: writing constraints/group" << endl;
        retval = gsd_write_chunk(&m_handle,
                                 "constraints/group",
                                 GSD_TYPE_UINT32,
                                 N,
                                 2,
                                 0,
                                 (void*)&constraint.groups[0]);
        GSDUtils::checkError(retval, m_fname);
        }

    if (pair.size > 0)
        {
        m_exec_conf->msg->notice(10) << "GSD: writing pairs/N" << endl;
        uint32_t N = pair.size;
        int retval = gsd_write_chunk(&m_handle, "pairs/N", GSD_TYPE_UINT32, 1, 1, 0, (void*)&N);
        GSDUtils::checkError(retval, m_fname);

        writeTypeMapping("pairs/types", pair.type_mapping);

        m_exec_conf->msg->notice(10) << "GSD: writing pairs/typeid" << endl;
        retval = gsd_write_chunk(&m_handle,
                                 "pairs/typeid",
                                 GSD_TYPE_UINT32,
                                 N,
                                 1,
                                 0,
                                 (void*)&pair.type_id[0]);
        GSDUtils::checkError(retval, m_fname);

        m_exec_conf->msg->notice(10) << "GSD: writing pairs/group" << endl;
        retval = gsd_write_chunk(&m_handle,
                                 "pairs/group",
                                 GSD_TYPE_UINT32,
                                 N,
                                 2,
                                 0,
                                 (void*)&pair.groups[0]);
        GSDUtils::checkError(retval, m_fname);
        }
    }

void GSDDumpWriter::writeLogQuantities(pybind11::dict dict)
    {
    bool root = true;
#ifdef ENABLE_MPI
    root = m_exec_conf->isRoot();
#endif

    // only evaluate the numpy array on the root rank
    if (root)
        {
        for (auto key_iter = dict.begin(); key_iter != dict.end(); ++key_iter)
            {
            std::string name = pybind11::cast<std::string>(key_iter->first);
            m_exec_conf->msg->notice(10) << "GSD: writing " << name << endl;

            pybind11::array arr
                = pybind11::array::ensure(key_iter->second, pybind11::array::c_style);
            gsd_type type = GSD_TYPE_UINT8;
            auto dtype = arr.dtype();
            if (dtype.kind() == 'u' && dtype.itemsize() == 1)
                {
                type = GSD_TYPE_UINT8;
                }
            else if (dtype.kind() == 'u' && dtype.itemsize() == 2)
                {
                type = GSD_TYPE_UINT16;
                }
            else if (dtype.kind() == 'u' && dtype.itemsize() == 4)
                {
                type = GSD_TYPE_UINT32;
                }
            else if (dtype.kind() == 'u' && dtype.itemsize() == 8)
                {
                type = GSD_TYPE_UINT64;
                }
            else if (dtype.kind() == 'i' && dtype.itemsize() == 1)
                {
                type = GSD_TYPE_INT8;
                }
            else if (dtype.kind() == 'i' && dtype.itemsize() == 2)
                {
                type = GSD_TYPE_INT16;
                }
            else if (dtype.kind() == 'i' && dtype.itemsize() == 4)
                {
                type = GSD_TYPE_INT32;
                }
            else if (dtype.kind() == 'i' && dtype.itemsize() == 8)
                {
                type = GSD_TYPE_INT64;
                }
            else if (dtype.kind() == 'f' && dtype.itemsize() == 4)
                {
                type = GSD_TYPE_FLOAT;
                }
            else if (dtype.kind() == 'f' && dtype.itemsize() == 8)
                {
                type = GSD_TYPE_DOUBLE;
                }
            else if (dtype.kind() == 'b' && dtype.itemsize() == 1)
                {
                type = GSD_TYPE_UINT8;
                }
            else
                {
                throw range_error("Invalid numpy array format in gsd log data [" + name
                                  + "]: " + string(pybind11::str(arr.dtype())));
                }

            size_t M = 1;
            size_t N = 1;
            auto ndim = arr.ndim();
            if (ndim == 0)
                {
                // numpy converts scalars to arrays with zero dimensions
                // gsd treats them as 1x1 arrays.
                M = 1;
                N = 1;
                }
            if (ndim == 1)
                {
                N = arr.shape(0);
                M = 1;
                }
            if (ndim == 2)
                {
                N = arr.shape(0);
                M = arr.shape(1);
                if (M > std::numeric_limits<uint32_t>::max())
                    throw runtime_error("Array dimension too large in gsd log data [" + name + "]");
                }
            if (ndim > 2)
                {
                throw invalid_argument("Invalid numpy dimension in gsd log data [" + name + "]");
                }

            int retval = gsd_write_chunk(&m_handle,
                                         name.c_str(),
                                         type,
                                         N,
                                         (uint32_t)M,
                                         0,
                                         (void*)arr.data());
            GSDUtils::checkError(retval, m_fname);
            }
        }
    }

/*! Populate the m_nondefault map.
    Set entries to true when they exist in frame 0 of the file, otherwise, set them to false.
*/
void GSDDumpWriter::populateNonDefault()
    {
    int retval;

    // open the file in read only mode
    m_exec_conf->msg->notice(3) << "GSD: check frame 0 in gsd file " << m_fname << endl;
    retval = gsd_open(&m_handle, m_fname.c_str(), GSD_OPEN_READONLY);
    GSDUtils::checkError(retval, m_fname);

    // validate schema
    if (string(m_handle.header.schema) != string("hoomd"))
        {
        std::ostringstream s;
        s << "GSD: "
          << "Invalid schema in " << m_fname;
        throw runtime_error("Error opening GSD file");
        }
    if (m_handle.header.schema_version >= gsd_make_version(2, 0))
        {
        std::ostringstream s;
        s << "GSD: "
          << "Invalid schema version in " << m_fname;
        throw runtime_error("Error opening GSD file");
        }

    for (auto const& chunk : particle_chunks)
        {
        const gsd_index_entry* entry = gsd_find_chunk(&m_handle, 0, chunk.c_str());
        m_nondefault[chunk] = (entry != nullptr);
        }

    // close the file
    gsd_close(&m_handle);
    }

void GSDDumpWriter::populateLocalFrame(GSDDumpWriter::GSDFrame& frame, uint64_t timestep)
    {
    frame.timestep = timestep;
    frame.global_box = m_pdata->getGlobalBox();

    frame.particle_data.type_mapping = m_pdata->getTypeMapping();

    uint32_t N = m_group->getNumMembersGlobal();

    // Assume values are all default to start, set flags to false when we find a non-default.
    std::bitset<n_gsd_flags> all_default;
    all_default.set();
    frame.clear();

    ArrayHandle<unsigned int> h_rtag(m_pdata->getRTags(), access_location::host, access_mode::read);

    if (N > 0)
        {
        ArrayHandle<unsigned int> h_tag(m_pdata->getTags(),
                                        access_location::host,
                                        access_mode::read);

        m_index.resize(0);

        for (unsigned int group_tag_index = 0; group_tag_index < N; group_tag_index++)
            {
            unsigned int tag = m_group->getMemberTag(group_tag_index);
            unsigned int index = h_rtag.data[tag];
            if (index >= m_pdata->getN())
                {
                continue;
                }

            frame.particle_tags.push_back(h_tag.data[index]);
            m_index.push_back(index);
            }
        }

    if (N > 0
<<<<<<< HEAD
        && (m_particle_dynamic[gsd_flag::position] || m_particle_dynamic[gsd_flag::type]
            || m_particle_dynamic[gsd_flag::image] || m_nframes == 0))
=======
        && (m_dynamic[gsd_flag::particles_position] || m_dynamic[gsd_flag::particles_type]
            || m_dynamic[gsd_flag::particles_image] || m_nframes == 0))
>>>>>>> 0f342316
        {
        ArrayHandle<Scalar4> h_postype(m_pdata->getPositions(),
                                       access_location::host,
                                       access_mode::read);
        ArrayHandle<int3> h_image(m_pdata->getImages(), access_location::host, access_mode::read);

<<<<<<< HEAD
        if (m_particle_dynamic[gsd_flag::position] || m_nframes == 0)
            {
            frame.particle_data_present[gsd_flag::position] = true;
            }
        if (m_particle_dynamic[gsd_flag::image] || m_nframes == 0)
            {
            frame.particle_data_present[gsd_flag::image] = true;
            }
        if (m_particle_dynamic[gsd_flag::type] || m_nframes == 0)
            {
            frame.particle_data_present[gsd_flag::type] = true;
=======
        if (m_dynamic[gsd_flag::particles_position] || m_nframes == 0)
            {
            frame.particle_data_present[gsd_flag::particles_position] = true;
            }
        if (m_dynamic[gsd_flag::particles_image] || m_nframes == 0)
            {
            frame.particle_data_present[gsd_flag::particles_image] = true;
            }
        if (m_dynamic[gsd_flag::particles_type] || m_nframes == 0)
            {
            frame.particle_data_present[gsd_flag::particles_type] = true;
>>>>>>> 0f342316
            }

        for (unsigned int index : m_index)
            {
            vec3<Scalar> position
                = vec3<Scalar>(h_postype.data[index]) - vec3<Scalar>(m_pdata->getOrigin());
            unsigned int type = __scalar_as_int(h_postype.data[index].w);
            int3 image = make_int3(0, 0, 0);

<<<<<<< HEAD
            if (m_particle_dynamic[gsd_flag::image] || m_nframes == 0)
=======
            if (m_dynamic[gsd_flag::particles_image] || m_nframes == 0)
>>>>>>> 0f342316
                {
                image = h_image.data[index];
                }

            frame.global_box.wrap(position, image);

<<<<<<< HEAD
            if (m_particle_dynamic[gsd_flag::position] || m_nframes == 0)
                {
                if (position != vec3<Scalar>(0, 0, 0))
                    {
                    all_default[gsd_flag::position] = false;
=======
            if (m_dynamic[gsd_flag::particles_position] || m_nframes == 0)
                {
                if (position != vec3<Scalar>(0, 0, 0))
                    {
                    all_default[gsd_flag::particles_position] = false;
>>>>>>> 0f342316
                    }

                frame.particle_data.pos.push_back(vec3<float>(position));
                }

<<<<<<< HEAD
            if (m_particle_dynamic[gsd_flag::image] || m_nframes == 0)
                {
                if (image != make_int3(0, 0, 0))
                    {
                    all_default[gsd_flag::image] = false;
=======
            if (m_dynamic[gsd_flag::particles_image] || m_nframes == 0)
                {
                if (image != make_int3(0, 0, 0))
                    {
                    all_default[gsd_flag::particles_image] = false;
>>>>>>> 0f342316
                    }

                frame.particle_data.image.push_back(image);
                }

<<<<<<< HEAD
            if (m_particle_dynamic[gsd_flag::type] || m_nframes == 0)
                {
                if (type != 0)
                    {
                    all_default[gsd_flag::type] = false;
=======
            if (m_dynamic[gsd_flag::particles_type] || m_nframes == 0)
                {
                if (type != 0)
                    {
                    all_default[gsd_flag::particles_type] = false;
>>>>>>> 0f342316
                    }

                frame.particle_data.type.push_back(type);
                }
            }
        }

<<<<<<< HEAD
    if (N > 0 && (m_particle_dynamic[gsd_flag::orientation] || m_nframes == 0))
=======
    if (N > 0 && (m_dynamic[gsd_flag::particles_orientation] || m_nframes == 0))
>>>>>>> 0f342316
        {
        ArrayHandle<Scalar4> h_orientation(m_pdata->getOrientationArray(),
                                           access_location::host,
                                           access_mode::read);
<<<<<<< HEAD
        frame.particle_data_present[gsd_flag::orientation] = true;
=======
        frame.particle_data_present[gsd_flag::particles_orientation] = true;
>>>>>>> 0f342316

        for (unsigned int index : m_index)
            {
            quat<Scalar> orientation(h_orientation.data[index]);
            if (orientation.s != Scalar(1.0) || orientation.v.x != Scalar(0.0)
                || orientation.v.y != Scalar(0.0) || orientation.v.z != Scalar(0.0))
                {
<<<<<<< HEAD
                all_default[gsd_flag::orientation] = false;
=======
                all_default[gsd_flag::particles_orientation] = false;
>>>>>>> 0f342316
                }

            frame.particle_data.orientation.push_back(quat<float>(orientation));
            }
        }

    if (N > 0
<<<<<<< HEAD
        && (m_particle_dynamic[gsd_flag::velocity] || m_particle_dynamic[gsd_flag::mass]
=======
        && (m_dynamic[gsd_flag::particles_velocity] || m_dynamic[gsd_flag::particles_mass]
>>>>>>> 0f342316
            || m_nframes == 0))
        {
        ArrayHandle<Scalar4> h_velocity_mass(m_pdata->getVelocities(),
                                             access_location::host,
                                             access_mode::read);

<<<<<<< HEAD
        if (m_particle_dynamic[gsd_flag::mass] || m_nframes == 0)
            {
            frame.particle_data_present[gsd_flag::mass] = true;
            }
        if (m_particle_dynamic[gsd_flag::velocity] || m_nframes == 0)
            {
            frame.particle_data_present[gsd_flag::velocity] = true;
=======
        if (m_dynamic[gsd_flag::particles_mass] || m_nframes == 0)
            {
            frame.particle_data_present[gsd_flag::particles_mass] = true;
            }
        if (m_dynamic[gsd_flag::particles_velocity] || m_nframes == 0)
            {
            frame.particle_data_present[gsd_flag::particles_velocity] = true;
>>>>>>> 0f342316
            }

        for (unsigned int index : m_index)
            {
            vec3<float> velocity = vec3<float>(static_cast<float>(h_velocity_mass.data[index].x),
                                               static_cast<float>(h_velocity_mass.data[index].y),
                                               static_cast<float>(h_velocity_mass.data[index].z));
            float mass = static_cast<float>(h_velocity_mass.data[index].w);

<<<<<<< HEAD
            if (m_particle_dynamic[gsd_flag::mass] || m_nframes == 0)
                {
                if (mass != 1.0f)
                    {
                    all_default[gsd_flag::mass] = false;
=======
            if (m_dynamic[gsd_flag::particles_mass] || m_nframes == 0)
                {
                if (mass != 1.0f)
                    {
                    all_default[gsd_flag::particles_mass] = false;
>>>>>>> 0f342316
                    }

                frame.particle_data.mass.push_back(mass);
                }

<<<<<<< HEAD
            if (m_particle_dynamic[gsd_flag::velocity] || m_nframes == 0)
                {
                if (velocity != vec3<float>(0, 0, 0))
                    {
                    all_default[gsd_flag::velocity] = false;
=======
            if (m_dynamic[gsd_flag::particles_velocity] || m_nframes == 0)
                {
                if (velocity != vec3<float>(0, 0, 0))
                    {
                    all_default[gsd_flag::particles_velocity] = false;
>>>>>>> 0f342316
                    }

                frame.particle_data.vel.push_back(velocity);
                }
            }
        }

<<<<<<< HEAD
    if (N > 0 && (m_particle_dynamic[gsd_flag::charge] || m_nframes == 0))
=======
    if (N > 0 && (m_dynamic[gsd_flag::particles_charge] || m_nframes == 0))
>>>>>>> 0f342316
        {
        ArrayHandle<Scalar> h_charge(m_pdata->getCharges(),
                                     access_location::host,
                                     access_mode::read);

<<<<<<< HEAD
        frame.particle_data_present[gsd_flag::charge] = true;
=======
        frame.particle_data_present[gsd_flag::particles_charge] = true;
>>>>>>> 0f342316

        for (unsigned int index : m_index)
            {
            float charge = static_cast<float>(h_charge.data[index]);
            if (charge != 0.0f)
                {
<<<<<<< HEAD
                all_default[gsd_flag::charge] = false;
=======
                all_default[gsd_flag::particles_charge] = false;
>>>>>>> 0f342316
                }

            frame.particle_data.charge.push_back(charge);
            }
        }

<<<<<<< HEAD
    if (N > 0 && (m_particle_dynamic[gsd_flag::diameter] || m_nframes == 0))
=======
    if (N > 0 && (m_dynamic[gsd_flag::particles_diameter] || m_nframes == 0))
>>>>>>> 0f342316
        {
        ArrayHandle<Scalar> h_diameter(m_pdata->getDiameters(),
                                       access_location::host,
                                       access_mode::read);

<<<<<<< HEAD
        frame.particle_data_present[gsd_flag::diameter] = true;
=======
        frame.particle_data_present[gsd_flag::particles_diameter] = true;
>>>>>>> 0f342316

        for (unsigned int index : m_index)
            {
            float diameter = static_cast<float>(h_diameter.data[index]);

            if (diameter != 1.0f)
                {
<<<<<<< HEAD
                all_default[gsd_flag::diameter] = false;
=======
                all_default[gsd_flag::particles_diameter] = false;
>>>>>>> 0f342316
                }

            frame.particle_data.diameter.push_back(diameter);
            }
        }

<<<<<<< HEAD
    if (N > 0 && (m_particle_dynamic[gsd_flag::body] || m_nframes == 0))
=======
    if (N > 0 && (m_dynamic[gsd_flag::particles_body] || m_nframes == 0))
>>>>>>> 0f342316
        {
        ArrayHandle<unsigned int> h_body(m_pdata->getBodies(),
                                         access_location::host,
                                         access_mode::read);

<<<<<<< HEAD
        frame.particle_data_present[gsd_flag::body] = true;
=======
        frame.particle_data_present[gsd_flag::particles_body] = true;
>>>>>>> 0f342316

        for (unsigned int index : m_index)
            {
            unsigned int body = h_body.data[index];

            if (body != NO_BODY)
                {
<<<<<<< HEAD
                all_default[gsd_flag::body] = false;
=======
                all_default[gsd_flag::particles_body] = false;
>>>>>>> 0f342316
                }

            frame.particle_data.body.push_back(body);
            }
        }

<<<<<<< HEAD
    if (N > 0 && (m_particle_dynamic[gsd_flag::inertia] || m_nframes == 0))
=======
    if (N > 0 && (m_dynamic[gsd_flag::particles_inertia] || m_nframes == 0))
>>>>>>> 0f342316
        {
        ArrayHandle<Scalar3> h_inertia(m_pdata->getMomentsOfInertiaArray(),
                                       access_location::host,
                                       access_mode::read);

<<<<<<< HEAD
        frame.particle_data_present[gsd_flag::inertia] = true;
=======
        frame.particle_data_present[gsd_flag::particles_inertia] = true;
>>>>>>> 0f342316

        for (unsigned int index : m_index)
            {
            vec3<float> inertia = vec3<float>(h_inertia.data[index]);

            if (inertia != vec3<float>(0, 0, 0))
                {
<<<<<<< HEAD
                all_default[gsd_flag::inertia] = false;
=======
                all_default[gsd_flag::particles_inertia] = false;
>>>>>>> 0f342316
                }

            frame.particle_data.inertia.push_back(inertia);
            }
        }

<<<<<<< HEAD
    if (N > 0 && (m_particle_dynamic[gsd_flag::angmom] || m_nframes == 0))
=======
    if (N > 0 && (m_dynamic[gsd_flag::particles_angmom] || m_nframes == 0))
>>>>>>> 0f342316
        {
        ArrayHandle<Scalar4> h_angmom(m_pdata->getAngularMomentumArray(),
                                      access_location::host,
                                      access_mode::read);

<<<<<<< HEAD
        frame.particle_data_present[gsd_flag::angmom] = true;
=======
        frame.particle_data_present[gsd_flag::particles_angmom] = true;
>>>>>>> 0f342316

        for (unsigned int index : m_index)
            {
            quat<float> angmom = quat<float>(h_angmom.data[index]);

            if (angmom.s != 0.0f || angmom.v.x != 0.0f || angmom.v.y != 0.0f || angmom.v.z != 0.0f)
                {
<<<<<<< HEAD
                all_default[gsd_flag::angmom] = false;
=======
                all_default[gsd_flag::particles_angmom] = false;
>>>>>>> 0f342316
                }

            frame.particle_data.angmom.push_back(angmom);
            }
        }

#ifdef ENABLE_MPI
    if (m_sysdef->isDomainDecomposed())
        {
        unsigned long v = all_default.to_ulong();

        // All default only when all ranks are all default.
        MPI_Allreduce(MPI_IN_PLACE, &v, 1, MPI_LONG, MPI_BAND, m_exec_conf->getMPICommunicator());

        all_default = std::bitset<n_gsd_flags>(v);

        // Present when any rank is present
        v = frame.particle_data_present.to_ulong();

        MPI_Allreduce(MPI_IN_PLACE, &v, 1, MPI_LONG, MPI_BOR, m_exec_conf->getMPICommunicator());

        frame.particle_data_present = std::bitset<n_gsd_flags>(v);
        }
#endif

    // Keep data in arrays only when they are not all default or this is a non-zero frame
    // and the zeroth frame is non-default. To not keep, resize the arrays back to 0.
    // !(!all_default || (nframes > 0 && m_nondefault["value"])) <=>
    // (all_default && !(nframes > 0 && m_nondefault["value"])

<<<<<<< HEAD
    if (all_default[gsd_flag::position] && !(m_nframes > 0 && m_nondefault["particles/position"]))
        {
        frame.particle_data.pos.resize(0);
        frame.particle_data_present[gsd_flag::position] = false;
        }

    if (all_default[gsd_flag::orientation]
        && !(m_nframes > 0 && m_nondefault["particles/orientation"]))
        {
        frame.particle_data.orientation.resize(0);
        frame.particle_data_present[gsd_flag::orientation] = false;
        }

    if (all_default[gsd_flag::type] && !(m_nframes > 0 && m_nondefault["particles/typeid"]))
        {
        frame.particle_data.type.resize(0);
        frame.particle_data_present[gsd_flag::type] = false;
        }

    if (all_default[gsd_flag::mass] && !(m_nframes > 0 && m_nondefault["particles/mass"]))
        {
        frame.particle_data.mass.resize(0);
        frame.particle_data_present[gsd_flag::mass] = false;
        }

    if (all_default[gsd_flag::charge] && !(m_nframes > 0 && m_nondefault["particles/charge"]))
        {
        frame.particle_data.charge.resize(0);
        frame.particle_data_present[gsd_flag::charge] = false;
        }

    if (all_default[gsd_flag::diameter] && !(m_nframes > 0 && m_nondefault["particles/diameter"]))
        {
        frame.particle_data.diameter.resize(0);
        frame.particle_data_present[gsd_flag::diameter] = false;
        }

    if (all_default[gsd_flag::body] && !(m_nframes > 0 && m_nondefault["particles/body"]))
        {
        frame.particle_data.body.resize(0);
        frame.particle_data_present[gsd_flag::body] = false;
        }

    if (all_default[gsd_flag::inertia]
        && !(m_nframes > 0 && m_nondefault["particles/moment_inertia"]))
        {
        frame.particle_data.inertia.resize(0);
        frame.particle_data_present[gsd_flag::inertia] = false;
        }

    // momenta
    if (all_default[gsd_flag::velocity] && !(m_nframes > 0 && m_nondefault["particles/velocity"]))
        {
        frame.particle_data.vel.resize(0);
        frame.particle_data_present[gsd_flag::velocity] = false;
        }

    if (all_default[gsd_flag::angmom] && !(m_nframes > 0 && m_nondefault["particles/angmom"]))
        {
        frame.particle_data.angmom.resize(0);
        frame.particle_data_present[gsd_flag::angmom] = false;
        }

    if (all_default[gsd_flag::image] && !(m_nframes > 0 && m_nondefault["particles/image"]))
        {
        frame.particle_data.image.resize(0);
        frame.particle_data_present[gsd_flag::image] = false;
=======
    if (all_default[gsd_flag::particles_position]
        && !(m_nframes > 0 && m_nondefault["particles/position"]))
        {
        frame.particle_data.pos.resize(0);
        frame.particle_data_present[gsd_flag::particles_position] = false;
        }

    if (all_default[gsd_flag::particles_orientation]
        && !(m_nframes > 0 && m_nondefault["particles/orientation"]))
        {
        frame.particle_data.orientation.resize(0);
        frame.particle_data_present[gsd_flag::particles_orientation] = false;
        }

    if (all_default[gsd_flag::particles_type]
        && !(m_nframes > 0 && m_nondefault["particles/typeid"]))
        {
        frame.particle_data.type.resize(0);
        frame.particle_data_present[gsd_flag::particles_type] = false;
        }

    if (all_default[gsd_flag::particles_mass] && !(m_nframes > 0 && m_nondefault["particles/mass"]))
        {
        frame.particle_data.mass.resize(0);
        frame.particle_data_present[gsd_flag::particles_mass] = false;
        }

    if (all_default[gsd_flag::particles_charge]
        && !(m_nframes > 0 && m_nondefault["particles/charge"]))
        {
        frame.particle_data.charge.resize(0);
        frame.particle_data_present[gsd_flag::particles_charge] = false;
        }

    if (all_default[gsd_flag::particles_diameter]
        && !(m_nframes > 0 && m_nondefault["particles/diameter"]))
        {
        frame.particle_data.diameter.resize(0);
        frame.particle_data_present[gsd_flag::particles_diameter] = false;
        }

    if (all_default[gsd_flag::particles_body] && !(m_nframes > 0 && m_nondefault["particles/body"]))
        {
        frame.particle_data.body.resize(0);
        frame.particle_data_present[gsd_flag::particles_body] = false;
        }

    if (all_default[gsd_flag::particles_inertia]
        && !(m_nframes > 0 && m_nondefault["particles/moment_inertia"]))
        {
        frame.particle_data.inertia.resize(0);
        frame.particle_data_present[gsd_flag::particles_inertia] = false;
        }

    // momenta
    if (all_default[gsd_flag::particles_velocity]
        && !(m_nframes > 0 && m_nondefault["particles/velocity"]))
        {
        frame.particle_data.vel.resize(0);
        frame.particle_data_present[gsd_flag::particles_velocity] = false;
        }

    if (all_default[gsd_flag::particles_angmom]
        && !(m_nframes > 0 && m_nondefault["particles/angmom"]))
        {
        frame.particle_data.angmom.resize(0);
        frame.particle_data_present[gsd_flag::particles_angmom] = false;
        }

    if (all_default[gsd_flag::particles_image]
        && !(m_nframes > 0 && m_nondefault["particles/image"]))
        {
        frame.particle_data.image.resize(0);
        frame.particle_data_present[gsd_flag::particles_image] = false;
>>>>>>> 0f342316
        }

    // capture topology data
    if (m_group->getNumMembersGlobal() != m_pdata->getNGlobal() && m_write_topology)
        {
        throw std::runtime_error("Cannot write topology for a portion of the system");
        }

    if (m_group->getNumMembersGlobal() == m_pdata->getNGlobal()
        && (m_write_topology || m_nframes == 0))
        {
        m_sysdef->getBondData()->takeSnapshot(frame.bond_data);
        m_sysdef->getAngleData()->takeSnapshot(frame.angle_data);
        m_sysdef->getDihedralData()->takeSnapshot(frame.dihedral_data);
        m_sysdef->getImproperData()->takeSnapshot(frame.improper_data);
        m_sysdef->getConstraintData()->takeSnapshot(frame.constraint_data);
        m_sysdef->getPairData()->takeSnapshot(frame.pair_data);
        }
    }

#ifdef ENABLE_MPI

/*! Gather per-particle data from the local frame and sort it into ascending tag order in
    m_global_frame.
*/
void GSDDumpWriter::gatherGlobalFrame(const GSDFrame& local_frame)
    {
    m_global_frame.clear();

    m_global_frame.timestep = local_frame.timestep;
    m_global_frame.global_box = local_frame.global_box;
    m_global_frame.particle_data.type_mapping = local_frame.particle_data.type_mapping;
    m_global_frame.particle_data_present = local_frame.particle_data_present;

    m_gather_tag_order.setLocalTagsSorted(local_frame.particle_tags);

<<<<<<< HEAD
    if (local_frame.particle_data_present[gsd_flag::position])
=======
    if (local_frame.particle_data_present[gsd_flag::particles_position])
>>>>>>> 0f342316
        {
        m_gather_tag_order.gatherArray(m_global_frame.particle_data.pos,
                                       local_frame.particle_data.pos);
        }

<<<<<<< HEAD
    if (local_frame.particle_data_present[gsd_flag::orientation])
=======
    if (local_frame.particle_data_present[gsd_flag::particles_orientation])
>>>>>>> 0f342316
        {
        m_gather_tag_order.gatherArray(m_global_frame.particle_data.orientation,
                                       local_frame.particle_data.orientation);
        }
<<<<<<< HEAD
    if (local_frame.particle_data_present[gsd_flag::type])
=======
    if (local_frame.particle_data_present[gsd_flag::particles_type])
>>>>>>> 0f342316
        {
        m_gather_tag_order.gatherArray(m_global_frame.particle_data.type,
                                       local_frame.particle_data.type);
        }
<<<<<<< HEAD
    if (local_frame.particle_data_present[gsd_flag::mass])
=======
    if (local_frame.particle_data_present[gsd_flag::particles_mass])
>>>>>>> 0f342316
        {
        m_gather_tag_order.gatherArray(m_global_frame.particle_data.mass,
                                       local_frame.particle_data.mass);
        }
<<<<<<< HEAD
    if (local_frame.particle_data_present[gsd_flag::charge])
=======
    if (local_frame.particle_data_present[gsd_flag::particles_charge])
>>>>>>> 0f342316
        {
        m_gather_tag_order.gatherArray(m_global_frame.particle_data.charge,
                                       local_frame.particle_data.charge);
        }
<<<<<<< HEAD
    if (local_frame.particle_data_present[gsd_flag::diameter])
=======
    if (local_frame.particle_data_present[gsd_flag::particles_diameter])
>>>>>>> 0f342316
        {
        m_gather_tag_order.gatherArray(m_global_frame.particle_data.diameter,
                                       local_frame.particle_data.diameter);
        }
<<<<<<< HEAD
    if (local_frame.particle_data_present[gsd_flag::body])
=======
    if (local_frame.particle_data_present[gsd_flag::particles_body])
>>>>>>> 0f342316
        {
        m_gather_tag_order.gatherArray(m_global_frame.particle_data.body,
                                       local_frame.particle_data.body);
        }
<<<<<<< HEAD
    if (local_frame.particle_data_present[gsd_flag::inertia])
=======
    if (local_frame.particle_data_present[gsd_flag::particles_inertia])
>>>>>>> 0f342316
        {
        m_gather_tag_order.gatherArray(m_global_frame.particle_data.inertia,
                                       local_frame.particle_data.inertia);
        }
<<<<<<< HEAD
    if (local_frame.particle_data_present[gsd_flag::velocity])
=======
    if (local_frame.particle_data_present[gsd_flag::particles_velocity])
>>>>>>> 0f342316
        {
        m_gather_tag_order.gatherArray(m_global_frame.particle_data.vel,
                                       local_frame.particle_data.vel);
        }
<<<<<<< HEAD
    if (local_frame.particle_data_present[gsd_flag::angmom])
=======
    if (local_frame.particle_data_present[gsd_flag::particles_angmom])
>>>>>>> 0f342316
        {
        m_gather_tag_order.gatherArray(m_global_frame.particle_data.angmom,
                                       local_frame.particle_data.angmom);
        }
<<<<<<< HEAD
    if (local_frame.particle_data_present[gsd_flag::image])
=======
    if (local_frame.particle_data_present[gsd_flag::particles_image])
>>>>>>> 0f342316
        {
        m_gather_tag_order.gatherArray(m_global_frame.particle_data.image,
                                       local_frame.particle_data.image);
        }
    }

#endif

namespace detail
    {
void export_GSDDumpWriter(pybind11::module& m)
    {
    pybind11::bind_map<std::map<std::string, pybind11::function>>(m, "MapStringFunction");

    pybind11::class_<GSDDumpWriter, Analyzer, std::shared_ptr<GSDDumpWriter>>(m, "GSDDumpWriter")
        .def(pybind11::init<std::shared_ptr<SystemDefinition>,
                            std::shared_ptr<Trigger>,
                            std::string,
                            std::shared_ptr<ParticleGroup>,
                            std::string,
                            bool>())
        .def("writeLogQuantities", &GSDDumpWriter::writeLogQuantities)
        .def_property("log_writer", &GSDDumpWriter::getLogWriter, &GSDDumpWriter::setLogWriter)
        .def_property_readonly("filename", &GSDDumpWriter::getFilename)
        .def_property_readonly("mode", &GSDDumpWriter::getMode)
        .def_property("dynamic", &GSDDumpWriter::getDynamic, &GSDDumpWriter::setDynamic)
        .def_property_readonly("truncate", &GSDDumpWriter::getTruncate)
        .def_property_readonly("filter",
                               [](const std::shared_ptr<GSDDumpWriter> gsd)
                               { return gsd->getGroup()->getFilter(); })
        .def_property("write_diameter",
                      &GSDDumpWriter::getWriteDiameter,
<<<<<<< HEAD
                      &GSDDumpWriter::setWriteDiameter);
=======
                      &GSDDumpWriter::setWriteDiameter)
        .def("flush", &GSDDumpWriter::flush)
        .def_property("maximum_write_buffer_size",
                      &GSDDumpWriter::getMaximumWriteBufferSize,
                      &GSDDumpWriter::setMaximumWriteBufferSize);
>>>>>>> 0f342316
    }

    } // end namespace detail

    } // end namespace hoomd<|MERGE_RESOLUTION|>--- conflicted
+++ resolved
@@ -71,141 +71,16 @@
         }
 #endif
 
-<<<<<<< HEAD
-    m_particle_dynamic.reset();
-    m_particle_dynamic[gsd_flag::position] = true;
-    m_particle_dynamic[gsd_flag::orientation] = true;
-=======
     m_dynamic.reset();
     m_dynamic[gsd_flag::particles_position] = true;
     m_dynamic[gsd_flag::particles_orientation] = true;
 
     initFileIO();
->>>>>>> 0f342316
     }
 
 pybind11::tuple GSDDumpWriter::getDynamic()
     {
     pybind11::list result;
-<<<<<<< HEAD
-
-    if (m_particle_dynamic[gsd_flag::position])
-        {
-        result.append("particles/position");
-        }
-    if (m_particle_dynamic[gsd_flag::orientation])
-        {
-        result.append("particles/orientation");
-        }
-    if (m_particle_dynamic[gsd_flag::velocity])
-        {
-        result.append("particles/velocity");
-        }
-    if (m_particle_dynamic[gsd_flag::angmom])
-        {
-        result.append("particles/angmom");
-        }
-    if (m_particle_dynamic[gsd_flag::image])
-        {
-        result.append("particles/image");
-        }
-    if (m_particle_dynamic[gsd_flag::types])
-        {
-        result.append("particles/types");
-        }
-    if (m_particle_dynamic[gsd_flag::type])
-        {
-        result.append("particles/typeid");
-        }
-    if (m_particle_dynamic[gsd_flag::mass])
-        {
-        result.append("particles/mass");
-        }
-    if (m_particle_dynamic[gsd_flag::charge])
-        {
-        result.append("particles/charge");
-        }
-    if (m_particle_dynamic[gsd_flag::diameter])
-        {
-        result.append("particles/diameter");
-        }
-    if (m_particle_dynamic[gsd_flag::body])
-        {
-        result.append("particles/body");
-        }
-    if (m_particle_dynamic[gsd_flag::inertia])
-        {
-        result.append("particles/moment_inertia");
-        }
-    if (m_write_topology)
-        {
-        result.append("topology");
-        }
-
-    return pybind11::tuple(result);
-    }
-
-void GSDDumpWriter::setDynamic(pybind11::object dynamic)
-    {
-    pybind11::list dynamic_list = dynamic;
-    m_particle_dynamic.reset();
-    m_write_topology = false;
-
-    for (const auto& s_py : dynamic_list)
-        {
-        std::string s = s_py.cast<std::string>();
-        if (s == "particles/position" || s == "property")
-            {
-            m_particle_dynamic[gsd_flag::position] = true;
-            }
-        if (s == "particles/orientation" || s == "property")
-            {
-            m_particle_dynamic[gsd_flag::orientation] = true;
-            }
-        if (s == "particles/velocity" || s == "momentum")
-            {
-            m_particle_dynamic[gsd_flag::velocity] = true;
-            }
-        if (s == "particles/angmom" || s == "momentum")
-            {
-            m_particle_dynamic[gsd_flag::angmom] = true;
-            }
-        if (s == "particles/image" || s == "momentum")
-            {
-            m_particle_dynamic[gsd_flag::image] = true;
-            }
-        if (s == "particles/types" || s == "attribute")
-            {
-            m_particle_dynamic[gsd_flag::types] = true;
-            }
-        if (s == "particles/typeid" || s == "attribute")
-            {
-            m_particle_dynamic[gsd_flag::type] = true;
-            }
-        if (s == "particles/mass" || s == "attribute")
-            {
-            m_particle_dynamic[gsd_flag::mass] = true;
-            }
-        if (s == "particles/charge" || s == "attribute")
-            {
-            m_particle_dynamic[gsd_flag::charge] = true;
-            }
-        if (s == "particles/diameter" || s == "attribute")
-            {
-            m_particle_dynamic[gsd_flag::diameter] = true;
-            }
-        if (s == "particles/body" || s == "attribute")
-            {
-            m_particle_dynamic[gsd_flag::body] = true;
-            }
-        if (s == "particles/moment_inertia" || s == "attribute")
-            {
-            m_particle_dynamic[gsd_flag::inertia] = true;
-            }
-        if (s == "topology")
-            {
-            m_write_topology = true;
-=======
 
     if (m_dynamic[gsd_flag::configuration_box])
         {
@@ -331,7 +206,6 @@
         if (s == "particles/body" || s == "attribute")
             {
             m_dynamic[gsd_flag::particles_body] = true;
->>>>>>> 0f342316
             }
         if (s == "particles/moment_inertia" || s == "attribute")
             {
@@ -353,7 +227,31 @@
         GSDUtils::checkError(retval, m_fname);
         }
     }
-<<<<<<< HEAD
+
+void GSDDumpWriter::setMaximumWriteBufferSize(uint64_t size)
+    {
+    if (m_exec_conf->isRoot())
+        {
+        int retval = gsd_set_maximum_write_buffer_size(&m_handle, size);
+        GSDUtils::checkError(retval, m_fname);
+
+        // Scale the index buffer entires to write with the write buffer.
+        retval = gsd_set_index_entries_to_buffer(&m_handle, size / 256);
+        GSDUtils::checkError(retval, m_fname);
+        }
+    }
+
+uint64_t GSDDumpWriter::getMaximumWriteBufferSize()
+    {
+    if (m_exec_conf->isRoot())
+        {
+        return gsd_get_maximum_write_buffer_size(&m_handle);
+        }
+    else
+        {
+        return 0;
+        }
+    }
 
 //! Initializes the output file for writing
 void GSDDumpWriter::initFileIO()
@@ -412,91 +310,6 @@
             {
             throw std::invalid_argument("Invalid GSD file mode: " + m_mode);
             }
-=======
-
-void GSDDumpWriter::setMaximumWriteBufferSize(uint64_t size)
-    {
-    if (m_exec_conf->isRoot())
-        {
-        int retval = gsd_set_maximum_write_buffer_size(&m_handle, size);
-        GSDUtils::checkError(retval, m_fname);
-
-        // Scale the index buffer entires to write with the write buffer.
-        retval = gsd_set_index_entries_to_buffer(&m_handle, size / 256);
-        GSDUtils::checkError(retval, m_fname);
-        }
-    }
-
-uint64_t GSDDumpWriter::getMaximumWriteBufferSize()
-    {
-    if (m_exec_conf->isRoot())
-        {
-        return gsd_get_maximum_write_buffer_size(&m_handle);
-        }
-    else
-        {
-        return 0;
-        }
-    }
-
-//! Initializes the output file for writing
-void GSDDumpWriter::initFileIO()
-    {
-    if (m_exec_conf->isRoot())
-        {
-        // create a new file or overwrite an existing one
-        if (m_mode == "wb" || m_mode == "xb" || (m_mode == "ab" && !filesystem::exists(m_fname)))
-            {
-            ostringstream o;
-            o << "HOOMD-blue " << HOOMD_VERSION;
-
-            m_exec_conf->msg->notice(3) << "GSD: create or overwrite gsd file " << m_fname << endl;
-            int retval = gsd_create_and_open(&m_handle,
-                                             m_fname.c_str(),
-                                             o.str().c_str(),
-                                             "hoomd",
-                                             gsd_make_version(1, 4),
-                                             GSD_OPEN_APPEND,
-                                             m_mode == "xb");
-            GSDUtils::checkError(retval, m_fname);
-
-            // in a created or overwritten file, all quantities are default
-            for (auto const& chunk : particle_chunks)
-                {
-                m_nondefault[chunk] = false;
-                }
-            }
-        else if (m_mode == "ab")
-            {
-            // populate the non-default map
-            populateNonDefault();
-
-            // open the file in append mode
-            m_exec_conf->msg->notice(3) << "GSD: open gsd file " << m_fname << endl;
-            int retval = gsd_open(&m_handle, m_fname.c_str(), GSD_OPEN_APPEND);
-            GSDUtils::checkError(retval, m_fname);
-
-            // validate schema
-            if (string(m_handle.header.schema) != string("hoomd"))
-                {
-                std::ostringstream s;
-                s << "GSD: "
-                  << "Invalid schema in " << m_fname;
-                throw runtime_error("Error opening GSD file");
-                }
-            if (m_handle.header.schema_version >= gsd_make_version(2, 0))
-                {
-                std::ostringstream s;
-                s << "GSD: "
-                  << "Invalid schema version in " << m_fname;
-                throw runtime_error("Error opening GSD file");
-                }
-            }
-        else
-            {
-            throw std::invalid_argument("Invalid GSD file mode: " + m_mode);
-            }
->>>>>>> 0f342316
 
         m_nframes = gsd_get_nframes(&m_handle);
         }
@@ -508,11 +321,6 @@
         bcast(m_nondefault, 0, m_exec_conf->getMPICommunicator());
         }
 #endif
-<<<<<<< HEAD
-
-    m_is_initialized = true;
-=======
->>>>>>> 0f342316
     }
 
 GSDDumpWriter::~GSDDumpWriter()
@@ -536,13 +344,6 @@
     {
     Analyzer::analyze(timestep);
     int retval;
-<<<<<<< HEAD
-
-    // open the file if it is not yet opened
-    if (!m_is_initialized)
-        initFileIO();
-=======
->>>>>>> 0f342316
 
     // truncate the file if requested
     if (m_truncate)
@@ -669,18 +470,6 @@
         GSDUtils::checkError(retval, m_fname);
         }
 
-<<<<<<< HEAD
-    m_exec_conf->msg->notice(10) << "GSD: writing configuration/box" << endl;
-    float box_a[6];
-    box_a[0] = (float)frame.global_box.getL().x;
-    box_a[1] = (float)frame.global_box.getL().y;
-    box_a[2] = (float)frame.global_box.getL().z;
-    box_a[3] = (float)frame.global_box.getTiltFactorXY();
-    box_a[4] = (float)frame.global_box.getTiltFactorXZ();
-    box_a[5] = (float)frame.global_box.getTiltFactorYZ();
-    retval = gsd_write_chunk(&m_handle, "configuration/box", GSD_TYPE_FLOAT, 6, 1, 0, (void*)box_a);
-    GSDUtils::checkError(retval, m_fname);
-=======
     if (m_nframes == 0 || m_dynamic[gsd_flag::configuration_box])
         {
         m_exec_conf->msg->notice(10) << "GSD: writing configuration/box" << endl;
@@ -700,7 +489,6 @@
                                  (void*)box_a);
         GSDUtils::checkError(retval, m_fname);
         }
->>>>>>> 0f342316
 
     if (m_nframes == 0 || m_dynamic[gsd_flag::particles_N])
         {
@@ -719,11 +507,7 @@
     uint32_t N = m_group->getNumMembersGlobal();
     int retval;
 
-<<<<<<< HEAD
-    if (m_particle_dynamic[gsd_flag::types] || m_nframes == 0)
-=======
     if (m_dynamic[gsd_flag::particles_types] || m_nframes == 0)
->>>>>>> 0f342316
         {
         writeTypeMapping("particles/types", frame.particle_data.type_mapping);
         }
@@ -1320,32 +1104,14 @@
         }
 
     if (N > 0
-<<<<<<< HEAD
-        && (m_particle_dynamic[gsd_flag::position] || m_particle_dynamic[gsd_flag::type]
-            || m_particle_dynamic[gsd_flag::image] || m_nframes == 0))
-=======
         && (m_dynamic[gsd_flag::particles_position] || m_dynamic[gsd_flag::particles_type]
             || m_dynamic[gsd_flag::particles_image] || m_nframes == 0))
->>>>>>> 0f342316
         {
         ArrayHandle<Scalar4> h_postype(m_pdata->getPositions(),
                                        access_location::host,
                                        access_mode::read);
         ArrayHandle<int3> h_image(m_pdata->getImages(), access_location::host, access_mode::read);
 
-<<<<<<< HEAD
-        if (m_particle_dynamic[gsd_flag::position] || m_nframes == 0)
-            {
-            frame.particle_data_present[gsd_flag::position] = true;
-            }
-        if (m_particle_dynamic[gsd_flag::image] || m_nframes == 0)
-            {
-            frame.particle_data_present[gsd_flag::image] = true;
-            }
-        if (m_particle_dynamic[gsd_flag::type] || m_nframes == 0)
-            {
-            frame.particle_data_present[gsd_flag::type] = true;
-=======
         if (m_dynamic[gsd_flag::particles_position] || m_nframes == 0)
             {
             frame.particle_data_present[gsd_flag::particles_position] = true;
@@ -1357,7 +1123,6 @@
         if (m_dynamic[gsd_flag::particles_type] || m_nframes == 0)
             {
             frame.particle_data_present[gsd_flag::particles_type] = true;
->>>>>>> 0f342316
             }
 
         for (unsigned int index : m_index)
@@ -1367,66 +1132,38 @@
             unsigned int type = __scalar_as_int(h_postype.data[index].w);
             int3 image = make_int3(0, 0, 0);
 
-<<<<<<< HEAD
-            if (m_particle_dynamic[gsd_flag::image] || m_nframes == 0)
-=======
             if (m_dynamic[gsd_flag::particles_image] || m_nframes == 0)
->>>>>>> 0f342316
                 {
                 image = h_image.data[index];
                 }
 
             frame.global_box.wrap(position, image);
 
-<<<<<<< HEAD
-            if (m_particle_dynamic[gsd_flag::position] || m_nframes == 0)
-                {
-                if (position != vec3<Scalar>(0, 0, 0))
-                    {
-                    all_default[gsd_flag::position] = false;
-=======
             if (m_dynamic[gsd_flag::particles_position] || m_nframes == 0)
                 {
                 if (position != vec3<Scalar>(0, 0, 0))
                     {
                     all_default[gsd_flag::particles_position] = false;
->>>>>>> 0f342316
                     }
 
                 frame.particle_data.pos.push_back(vec3<float>(position));
                 }
 
-<<<<<<< HEAD
-            if (m_particle_dynamic[gsd_flag::image] || m_nframes == 0)
-                {
-                if (image != make_int3(0, 0, 0))
-                    {
-                    all_default[gsd_flag::image] = false;
-=======
             if (m_dynamic[gsd_flag::particles_image] || m_nframes == 0)
                 {
                 if (image != make_int3(0, 0, 0))
                     {
                     all_default[gsd_flag::particles_image] = false;
->>>>>>> 0f342316
                     }
 
                 frame.particle_data.image.push_back(image);
                 }
 
-<<<<<<< HEAD
-            if (m_particle_dynamic[gsd_flag::type] || m_nframes == 0)
-                {
-                if (type != 0)
-                    {
-                    all_default[gsd_flag::type] = false;
-=======
             if (m_dynamic[gsd_flag::particles_type] || m_nframes == 0)
                 {
                 if (type != 0)
                     {
                     all_default[gsd_flag::particles_type] = false;
->>>>>>> 0f342316
                     }
 
                 frame.particle_data.type.push_back(type);
@@ -1434,20 +1171,12 @@
             }
         }
 
-<<<<<<< HEAD
-    if (N > 0 && (m_particle_dynamic[gsd_flag::orientation] || m_nframes == 0))
-=======
     if (N > 0 && (m_dynamic[gsd_flag::particles_orientation] || m_nframes == 0))
->>>>>>> 0f342316
         {
         ArrayHandle<Scalar4> h_orientation(m_pdata->getOrientationArray(),
                                            access_location::host,
                                            access_mode::read);
-<<<<<<< HEAD
-        frame.particle_data_present[gsd_flag::orientation] = true;
-=======
         frame.particle_data_present[gsd_flag::particles_orientation] = true;
->>>>>>> 0f342316
 
         for (unsigned int index : m_index)
             {
@@ -1455,11 +1184,7 @@
             if (orientation.s != Scalar(1.0) || orientation.v.x != Scalar(0.0)
                 || orientation.v.y != Scalar(0.0) || orientation.v.z != Scalar(0.0))
                 {
-<<<<<<< HEAD
-                all_default[gsd_flag::orientation] = false;
-=======
                 all_default[gsd_flag::particles_orientation] = false;
->>>>>>> 0f342316
                 }
 
             frame.particle_data.orientation.push_back(quat<float>(orientation));
@@ -1467,26 +1192,13 @@
         }
 
     if (N > 0
-<<<<<<< HEAD
-        && (m_particle_dynamic[gsd_flag::velocity] || m_particle_dynamic[gsd_flag::mass]
-=======
         && (m_dynamic[gsd_flag::particles_velocity] || m_dynamic[gsd_flag::particles_mass]
->>>>>>> 0f342316
             || m_nframes == 0))
         {
         ArrayHandle<Scalar4> h_velocity_mass(m_pdata->getVelocities(),
                                              access_location::host,
                                              access_mode::read);
 
-<<<<<<< HEAD
-        if (m_particle_dynamic[gsd_flag::mass] || m_nframes == 0)
-            {
-            frame.particle_data_present[gsd_flag::mass] = true;
-            }
-        if (m_particle_dynamic[gsd_flag::velocity] || m_nframes == 0)
-            {
-            frame.particle_data_present[gsd_flag::velocity] = true;
-=======
         if (m_dynamic[gsd_flag::particles_mass] || m_nframes == 0)
             {
             frame.particle_data_present[gsd_flag::particles_mass] = true;
@@ -1494,7 +1206,6 @@
         if (m_dynamic[gsd_flag::particles_velocity] || m_nframes == 0)
             {
             frame.particle_data_present[gsd_flag::particles_velocity] = true;
->>>>>>> 0f342316
             }
 
         for (unsigned int index : m_index)
@@ -1504,37 +1215,21 @@
                                                static_cast<float>(h_velocity_mass.data[index].z));
             float mass = static_cast<float>(h_velocity_mass.data[index].w);
 
-<<<<<<< HEAD
-            if (m_particle_dynamic[gsd_flag::mass] || m_nframes == 0)
-                {
-                if (mass != 1.0f)
-                    {
-                    all_default[gsd_flag::mass] = false;
-=======
             if (m_dynamic[gsd_flag::particles_mass] || m_nframes == 0)
                 {
                 if (mass != 1.0f)
                     {
                     all_default[gsd_flag::particles_mass] = false;
->>>>>>> 0f342316
                     }
 
                 frame.particle_data.mass.push_back(mass);
                 }
 
-<<<<<<< HEAD
-            if (m_particle_dynamic[gsd_flag::velocity] || m_nframes == 0)
-                {
-                if (velocity != vec3<float>(0, 0, 0))
-                    {
-                    all_default[gsd_flag::velocity] = false;
-=======
             if (m_dynamic[gsd_flag::particles_velocity] || m_nframes == 0)
                 {
                 if (velocity != vec3<float>(0, 0, 0))
                     {
                     all_default[gsd_flag::particles_velocity] = false;
->>>>>>> 0f342316
                     }
 
                 frame.particle_data.vel.push_back(velocity);
@@ -1542,53 +1237,33 @@
             }
         }
 
-<<<<<<< HEAD
-    if (N > 0 && (m_particle_dynamic[gsd_flag::charge] || m_nframes == 0))
-=======
     if (N > 0 && (m_dynamic[gsd_flag::particles_charge] || m_nframes == 0))
->>>>>>> 0f342316
         {
         ArrayHandle<Scalar> h_charge(m_pdata->getCharges(),
                                      access_location::host,
                                      access_mode::read);
 
-<<<<<<< HEAD
-        frame.particle_data_present[gsd_flag::charge] = true;
-=======
         frame.particle_data_present[gsd_flag::particles_charge] = true;
->>>>>>> 0f342316
 
         for (unsigned int index : m_index)
             {
             float charge = static_cast<float>(h_charge.data[index]);
             if (charge != 0.0f)
                 {
-<<<<<<< HEAD
-                all_default[gsd_flag::charge] = false;
-=======
                 all_default[gsd_flag::particles_charge] = false;
->>>>>>> 0f342316
                 }
 
             frame.particle_data.charge.push_back(charge);
             }
         }
 
-<<<<<<< HEAD
-    if (N > 0 && (m_particle_dynamic[gsd_flag::diameter] || m_nframes == 0))
-=======
     if (N > 0 && (m_dynamic[gsd_flag::particles_diameter] || m_nframes == 0))
->>>>>>> 0f342316
         {
         ArrayHandle<Scalar> h_diameter(m_pdata->getDiameters(),
                                        access_location::host,
                                        access_mode::read);
 
-<<<<<<< HEAD
-        frame.particle_data_present[gsd_flag::diameter] = true;
-=======
         frame.particle_data_present[gsd_flag::particles_diameter] = true;
->>>>>>> 0f342316
 
         for (unsigned int index : m_index)
             {
@@ -1596,32 +1271,20 @@
 
             if (diameter != 1.0f)
                 {
-<<<<<<< HEAD
-                all_default[gsd_flag::diameter] = false;
-=======
                 all_default[gsd_flag::particles_diameter] = false;
->>>>>>> 0f342316
                 }
 
             frame.particle_data.diameter.push_back(diameter);
             }
         }
 
-<<<<<<< HEAD
-    if (N > 0 && (m_particle_dynamic[gsd_flag::body] || m_nframes == 0))
-=======
     if (N > 0 && (m_dynamic[gsd_flag::particles_body] || m_nframes == 0))
->>>>>>> 0f342316
         {
         ArrayHandle<unsigned int> h_body(m_pdata->getBodies(),
                                          access_location::host,
                                          access_mode::read);
 
-<<<<<<< HEAD
-        frame.particle_data_present[gsd_flag::body] = true;
-=======
         frame.particle_data_present[gsd_flag::particles_body] = true;
->>>>>>> 0f342316
 
         for (unsigned int index : m_index)
             {
@@ -1629,32 +1292,20 @@
 
             if (body != NO_BODY)
                 {
-<<<<<<< HEAD
-                all_default[gsd_flag::body] = false;
-=======
                 all_default[gsd_flag::particles_body] = false;
->>>>>>> 0f342316
                 }
 
             frame.particle_data.body.push_back(body);
             }
         }
 
-<<<<<<< HEAD
-    if (N > 0 && (m_particle_dynamic[gsd_flag::inertia] || m_nframes == 0))
-=======
     if (N > 0 && (m_dynamic[gsd_flag::particles_inertia] || m_nframes == 0))
->>>>>>> 0f342316
         {
         ArrayHandle<Scalar3> h_inertia(m_pdata->getMomentsOfInertiaArray(),
                                        access_location::host,
                                        access_mode::read);
 
-<<<<<<< HEAD
-        frame.particle_data_present[gsd_flag::inertia] = true;
-=======
         frame.particle_data_present[gsd_flag::particles_inertia] = true;
->>>>>>> 0f342316
 
         for (unsigned int index : m_index)
             {
@@ -1662,32 +1313,20 @@
 
             if (inertia != vec3<float>(0, 0, 0))
                 {
-<<<<<<< HEAD
-                all_default[gsd_flag::inertia] = false;
-=======
                 all_default[gsd_flag::particles_inertia] = false;
->>>>>>> 0f342316
                 }
 
             frame.particle_data.inertia.push_back(inertia);
             }
         }
 
-<<<<<<< HEAD
-    if (N > 0 && (m_particle_dynamic[gsd_flag::angmom] || m_nframes == 0))
-=======
     if (N > 0 && (m_dynamic[gsd_flag::particles_angmom] || m_nframes == 0))
->>>>>>> 0f342316
         {
         ArrayHandle<Scalar4> h_angmom(m_pdata->getAngularMomentumArray(),
                                       access_location::host,
                                       access_mode::read);
 
-<<<<<<< HEAD
-        frame.particle_data_present[gsd_flag::angmom] = true;
-=======
         frame.particle_data_present[gsd_flag::particles_angmom] = true;
->>>>>>> 0f342316
 
         for (unsigned int index : m_index)
             {
@@ -1695,11 +1334,7 @@
 
             if (angmom.s != 0.0f || angmom.v.x != 0.0f || angmom.v.y != 0.0f || angmom.v.z != 0.0f)
                 {
-<<<<<<< HEAD
-                all_default[gsd_flag::angmom] = false;
-=======
                 all_default[gsd_flag::particles_angmom] = false;
->>>>>>> 0f342316
                 }
 
             frame.particle_data.angmom.push_back(angmom);
@@ -1730,75 +1365,6 @@
     // !(!all_default || (nframes > 0 && m_nondefault["value"])) <=>
     // (all_default && !(nframes > 0 && m_nondefault["value"])
 
-<<<<<<< HEAD
-    if (all_default[gsd_flag::position] && !(m_nframes > 0 && m_nondefault["particles/position"]))
-        {
-        frame.particle_data.pos.resize(0);
-        frame.particle_data_present[gsd_flag::position] = false;
-        }
-
-    if (all_default[gsd_flag::orientation]
-        && !(m_nframes > 0 && m_nondefault["particles/orientation"]))
-        {
-        frame.particle_data.orientation.resize(0);
-        frame.particle_data_present[gsd_flag::orientation] = false;
-        }
-
-    if (all_default[gsd_flag::type] && !(m_nframes > 0 && m_nondefault["particles/typeid"]))
-        {
-        frame.particle_data.type.resize(0);
-        frame.particle_data_present[gsd_flag::type] = false;
-        }
-
-    if (all_default[gsd_flag::mass] && !(m_nframes > 0 && m_nondefault["particles/mass"]))
-        {
-        frame.particle_data.mass.resize(0);
-        frame.particle_data_present[gsd_flag::mass] = false;
-        }
-
-    if (all_default[gsd_flag::charge] && !(m_nframes > 0 && m_nondefault["particles/charge"]))
-        {
-        frame.particle_data.charge.resize(0);
-        frame.particle_data_present[gsd_flag::charge] = false;
-        }
-
-    if (all_default[gsd_flag::diameter] && !(m_nframes > 0 && m_nondefault["particles/diameter"]))
-        {
-        frame.particle_data.diameter.resize(0);
-        frame.particle_data_present[gsd_flag::diameter] = false;
-        }
-
-    if (all_default[gsd_flag::body] && !(m_nframes > 0 && m_nondefault["particles/body"]))
-        {
-        frame.particle_data.body.resize(0);
-        frame.particle_data_present[gsd_flag::body] = false;
-        }
-
-    if (all_default[gsd_flag::inertia]
-        && !(m_nframes > 0 && m_nondefault["particles/moment_inertia"]))
-        {
-        frame.particle_data.inertia.resize(0);
-        frame.particle_data_present[gsd_flag::inertia] = false;
-        }
-
-    // momenta
-    if (all_default[gsd_flag::velocity] && !(m_nframes > 0 && m_nondefault["particles/velocity"]))
-        {
-        frame.particle_data.vel.resize(0);
-        frame.particle_data_present[gsd_flag::velocity] = false;
-        }
-
-    if (all_default[gsd_flag::angmom] && !(m_nframes > 0 && m_nondefault["particles/angmom"]))
-        {
-        frame.particle_data.angmom.resize(0);
-        frame.particle_data_present[gsd_flag::angmom] = false;
-        }
-
-    if (all_default[gsd_flag::image] && !(m_nframes > 0 && m_nondefault["particles/image"]))
-        {
-        frame.particle_data.image.resize(0);
-        frame.particle_data_present[gsd_flag::image] = false;
-=======
     if (all_default[gsd_flag::particles_position]
         && !(m_nframes > 0 && m_nondefault["particles/position"]))
         {
@@ -1873,7 +1439,6 @@
         {
         frame.particle_data.image.resize(0);
         frame.particle_data_present[gsd_flag::particles_image] = false;
->>>>>>> 0f342316
         }
 
     // capture topology data
@@ -1910,102 +1475,58 @@
 
     m_gather_tag_order.setLocalTagsSorted(local_frame.particle_tags);
 
-<<<<<<< HEAD
-    if (local_frame.particle_data_present[gsd_flag::position])
-=======
     if (local_frame.particle_data_present[gsd_flag::particles_position])
->>>>>>> 0f342316
         {
         m_gather_tag_order.gatherArray(m_global_frame.particle_data.pos,
                                        local_frame.particle_data.pos);
         }
 
-<<<<<<< HEAD
-    if (local_frame.particle_data_present[gsd_flag::orientation])
-=======
     if (local_frame.particle_data_present[gsd_flag::particles_orientation])
->>>>>>> 0f342316
         {
         m_gather_tag_order.gatherArray(m_global_frame.particle_data.orientation,
                                        local_frame.particle_data.orientation);
         }
-<<<<<<< HEAD
-    if (local_frame.particle_data_present[gsd_flag::type])
-=======
     if (local_frame.particle_data_present[gsd_flag::particles_type])
->>>>>>> 0f342316
         {
         m_gather_tag_order.gatherArray(m_global_frame.particle_data.type,
                                        local_frame.particle_data.type);
         }
-<<<<<<< HEAD
-    if (local_frame.particle_data_present[gsd_flag::mass])
-=======
     if (local_frame.particle_data_present[gsd_flag::particles_mass])
->>>>>>> 0f342316
         {
         m_gather_tag_order.gatherArray(m_global_frame.particle_data.mass,
                                        local_frame.particle_data.mass);
         }
-<<<<<<< HEAD
-    if (local_frame.particle_data_present[gsd_flag::charge])
-=======
     if (local_frame.particle_data_present[gsd_flag::particles_charge])
->>>>>>> 0f342316
         {
         m_gather_tag_order.gatherArray(m_global_frame.particle_data.charge,
                                        local_frame.particle_data.charge);
         }
-<<<<<<< HEAD
-    if (local_frame.particle_data_present[gsd_flag::diameter])
-=======
     if (local_frame.particle_data_present[gsd_flag::particles_diameter])
->>>>>>> 0f342316
         {
         m_gather_tag_order.gatherArray(m_global_frame.particle_data.diameter,
                                        local_frame.particle_data.diameter);
         }
-<<<<<<< HEAD
-    if (local_frame.particle_data_present[gsd_flag::body])
-=======
     if (local_frame.particle_data_present[gsd_flag::particles_body])
->>>>>>> 0f342316
         {
         m_gather_tag_order.gatherArray(m_global_frame.particle_data.body,
                                        local_frame.particle_data.body);
         }
-<<<<<<< HEAD
-    if (local_frame.particle_data_present[gsd_flag::inertia])
-=======
     if (local_frame.particle_data_present[gsd_flag::particles_inertia])
->>>>>>> 0f342316
         {
         m_gather_tag_order.gatherArray(m_global_frame.particle_data.inertia,
                                        local_frame.particle_data.inertia);
         }
-<<<<<<< HEAD
-    if (local_frame.particle_data_present[gsd_flag::velocity])
-=======
     if (local_frame.particle_data_present[gsd_flag::particles_velocity])
->>>>>>> 0f342316
         {
         m_gather_tag_order.gatherArray(m_global_frame.particle_data.vel,
                                        local_frame.particle_data.vel);
         }
-<<<<<<< HEAD
-    if (local_frame.particle_data_present[gsd_flag::angmom])
-=======
     if (local_frame.particle_data_present[gsd_flag::particles_angmom])
->>>>>>> 0f342316
         {
         m_gather_tag_order.gatherArray(m_global_frame.particle_data.angmom,
                                        local_frame.particle_data.angmom);
         }
-<<<<<<< HEAD
-    if (local_frame.particle_data_present[gsd_flag::image])
-=======
     if (local_frame.particle_data_present[gsd_flag::particles_image])
->>>>>>> 0f342316
         {
         m_gather_tag_order.gatherArray(m_global_frame.particle_data.image,
                                        local_frame.particle_data.image);
@@ -2038,15 +1559,11 @@
                                { return gsd->getGroup()->getFilter(); })
         .def_property("write_diameter",
                       &GSDDumpWriter::getWriteDiameter,
-<<<<<<< HEAD
-                      &GSDDumpWriter::setWriteDiameter);
-=======
                       &GSDDumpWriter::setWriteDiameter)
         .def("flush", &GSDDumpWriter::flush)
         .def_property("maximum_write_buffer_size",
                       &GSDDumpWriter::getMaximumWriteBufferSize,
                       &GSDDumpWriter::setMaximumWriteBufferSize);
->>>>>>> 0f342316
     }
 
     } // end namespace detail
