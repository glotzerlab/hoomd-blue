--- conflicted
+++ resolved
@@ -1,8 +1,4 @@
-<<<<<<< HEAD
-// Copyright (c) 2009-2017 The Regents of the University of Michigan
-=======
 // Copyright (c) 2009-2018 The Regents of the University of Michigan
->>>>>>> a4a24a6d
 // This file is part of the HOOMD-blue project, released under the BSD 3-Clause License.
 
 #ifndef _INTEGRATOR_HPMC_CUH_
@@ -414,17 +410,10 @@
 
     // initialize extra shared mem
     char *s_extra = (char *)(s_type_group + n_groups);
-<<<<<<< HEAD
-    char *s_extra_begin = s_extra;
-
-    for (unsigned int cur_type = 0; cur_type < num_types; ++cur_type)
-        s_params[cur_type].load_shared(s_extra, true, s_extra_begin + max_extra_bytes);
-=======
 
     unsigned int available_bytes = max_extra_bytes;
     for (unsigned int cur_type = 0; cur_type < num_types; ++cur_type)
         s_params[cur_type].load_shared(s_extra, available_bytes);
->>>>>>> a4a24a6d
 
     // initialize the shared memory array for communicating overlaps
     if (master && group == 0)
@@ -866,14 +855,8 @@
         }
 
     static unsigned int base_shared_bytes = UINT_MAX;
-<<<<<<< HEAD
-    bool shared_bytes_changed = base_shared_bytes != shared_bytes;
-    if (shared_bytes_changed != base_shared_bytes)
-        base_shared_bytes = shared_bytes + attr.sharedSizeBytes;
-=======
     bool shared_bytes_changed = base_shared_bytes != shared_bytes + attr.sharedSizeBytes;
     base_shared_bytes = shared_bytes + attr.sharedSizeBytes;
->>>>>>> a4a24a6d
 
     unsigned int max_extra_bytes = args.devprop.sharedMemPerBlock - base_shared_bytes;
     static unsigned int extra_bytes = UINT_MAX;
@@ -883,15 +866,6 @@
         cudaDeviceSynchronize();
 
         // determine dynamically requested shared memory
-<<<<<<< HEAD
-        char *ptr_begin = (char *)nullptr + base_shared_bytes; // start after dynamically allocated shared memory
-        char *ptr =  ptr_begin;
-        for (unsigned int i = 0; i < args.num_types; ++i)
-            {
-            params[i].load_shared(ptr,false, ptr_begin + max_extra_bytes);
-            }
-        extra_bytes = ptr - ptr_begin;
-=======
         char *ptr = (char *)nullptr;
         unsigned int available_bytes = max_extra_bytes;
         for (unsigned int i = 0; i < args.num_types; ++i)
@@ -899,7 +873,6 @@
             params[i].load_shared(ptr, available_bytes);
             }
         extra_bytes = max_extra_bytes - available_bytes;
->>>>>>> a4a24a6d
         }
 
     shared_bytes += extra_bytes;
