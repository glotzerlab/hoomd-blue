# Copyright (c) 2009-2024 The Regents of the University of Michigan.
# Part of HOOMD-blue, released under the BSD 3-Clause License.

r"""Mesh Conservation potential.

Mesh conservation force classes apply a force and virial to every mesh vertex
particle based on a global or local quantity :math:`A` of the given mesh
triangulation :math:`T`.

.. math::

    U_\mathrm{conservation} = U(A(T))

See Also:
   See the documentation in `hoomd.mesh.Mesh` for more information on the
   initialization of the mesh object.

"""

from hoomd.md.mesh.potential import MeshConvervationPotential
from hoomd.data.typeparam import TypeParameter
from hoomd.data.parameterdicts import TypeParameterDict
from hoomd.logging import log


class Volume(MeshConvervationPotential):
    r"""Volume conservation potential.

    :py:class:`Volume` specifies a volume constraint on the whole mesh
    surface:

    .. math::

        U(r) = k \frac{( V(r) - V_0 )^2}{2 \cdot V_0}

    Args:
        mesh (:py:mod:`hoomd.mesh.Mesh`): Mesh data structure constraint.
        ignore_type (`bool`, optional): Flag to detemine if a single volume
<<<<<<< HEAD
            constraint is applied to all mesh triangles regardless of mesh 
            type (``True``) or a volume constraint per mesh type 
=======
            constraint is applied to all mesh triangles regardless of mesh
            type (``True``) or a volume constraints per mesh type
>>>>>>> add9a710
            (``False``). Defaults to ``False``.

    Attributes:
        parameter (TypeParameter[dict]):
            The parameter of the volume constraint for the defined mesh.
            The dictionary has the following keys:

            * ``k`` (`float`, **required**) - potential constant
              :math:`[\mathrm{energy} \cdot \mathrm{length}^{-3}]`

            * ``V0`` (`float`, **required**) - target volume
              :math:`[\mathrm{length}^{3}]`

    Examples::

        volume = mesh.conservation.Volume(mesh)
        volume.params["mesh"] = dict(k=10.0, V0=100)
    """
    _cpp_class_name = "VolumeConservationMeshForceCompute"

    def __init__(self, mesh, ignore_type=False):
        params = TypeParameter("params", "types",
                               TypeParameterDict(k=float, V0=float, len_keys=1))
        self._add_typeparam(params)

        super().__init__(mesh, ignore_type)

    @log(requires_run=True)
    def volume(self):
        """Volume of the mesh triangulation."""
        return self._cpp_obj.getVolume()<|MERGE_RESOLUTION|>--- conflicted
+++ resolved
@@ -36,13 +36,8 @@
     Args:
         mesh (:py:mod:`hoomd.mesh.Mesh`): Mesh data structure constraint.
         ignore_type (`bool`, optional): Flag to detemine if a single volume
-<<<<<<< HEAD
-            constraint is applied to all mesh triangles regardless of mesh 
-            type (``True``) or a volume constraint per mesh type 
-=======
             constraint is applied to all mesh triangles regardless of mesh
-            type (``True``) or a volume constraints per mesh type
->>>>>>> add9a710
+            type (``True``) or a volume constraint per mesh type
             (``False``). Defaults to ``False``.
 
     Attributes:
