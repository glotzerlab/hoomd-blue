--- conflicted
+++ resolved
@@ -24,16 +24,6 @@
     {
 namespace kernel
     {
-<<<<<<< HEAD
-
-__global__ void gpu_compute_AreaConservation_area_kernel(Scalar* d_partial_sum_area,
-                                                         const unsigned int N,
-                                                         const Scalar4* d_pos,
-                                                         BoxDim box,
-                                                         const group_storage<6>* tlist,
-                                                         const Index2D tlist_idx,
-                                                         const unsigned int* n_triangles_list)
-=======
 //! Kernel for calculating area_constraint sigmas on the GPU
 /*! \param d_sigma Device memory to write per paricle sigma
     \param d_sigma_dash Device memory to write per particle sigma_dash
@@ -53,7 +43,6 @@
                                                         const unsigned int* tpos_list,
                                                         const Index2D tlist_idx,
                                                         const unsigned int* n_triangles_list)
->>>>>>> 65ff0c09
     {
     HIP_DYNAMIC_SHARED(char, s_data)
     Scalar* area_sdata = (Scalar*)&s_data[0];
@@ -200,18 +189,6 @@
     \returns Any error code resulting from the kernel launch
     \note Always returns hipSuccess in release builds to avoid the hipDeviceSynchronize()
 */
-<<<<<<< HEAD
-hipError_t gpu_compute_AreaConservation_area(Scalar* d_sum_area,
-                                             Scalar* d_sum_partial_area,
-                                             const unsigned int N,
-                                             const Scalar4* d_pos,
-                                             const BoxDim& box,
-                                             const group_storage<6>* tlist,
-                                             const Index2D tlist_idx,
-                                             const unsigned int* n_triangles_list,
-                                             unsigned int block_size,
-                                             unsigned int num_blocks)
-=======
 hipError_t gpu_compute_area_constraint_area(Scalar* d_sum_area,
                                             Scalar* d_sum_partial_area,
                                             const unsigned int N,
@@ -223,7 +200,6 @@
                                             const unsigned int* n_triangles_list,
                                             unsigned int block_size,
                                             unsigned int num_blocks)
->>>>>>> 65ff0c09
     {
     dim3 grid(num_blocks, 1, 1);
     dim3 grid1(1, 1, 1);
@@ -273,21 +249,6 @@
     \param n_bond_type number of mesh bond types
     \param d_flags Flag allocated on the device for use in checking for bonds that cannot be
 */
-<<<<<<< HEAD
-__global__ void gpu_compute_AreaConservation_force_kernel(Scalar4* d_force,
-                                                          Scalar* d_virial,
-                                                          const size_t virial_pitch,
-                                                          const unsigned int N,
-                                                          const Scalar4* d_pos,
-                                                          BoxDim box,
-                                                          const group_storage<6>* tlist,
-                                                          const unsigned int* tpos_list,
-                                                          const Index2D tlist_idx,
-                                                          const unsigned int* n_triangles_list,
-                                                          Scalar2* d_params,
-                                                          const unsigned int n_triangle_type,
-                                                          unsigned int* d_flags)
-=======
 __global__ void gpu_compute_area_constraint_force_kernel(Scalar4* d_force,
                                                          Scalar* d_virial,
                                                          const size_t virial_pitch,
@@ -302,7 +263,6 @@
                                                          Scalar2* d_params,
                                                          const unsigned int n_triangle_type,
                                                          unsigned int* d_flags)
->>>>>>> 65ff0c09
     {
     // start by identifying which particle we are to handle
     int idx = blockIdx.x * blockDim.x + threadIdx.x;
@@ -396,13 +356,6 @@
         Scalar s_baac = sqrt(1.0 - c_baac * c_baac);
         Scalar inv_s_baac = 1.0 / s_baac;
 
-<<<<<<< HEAD
-        Scalar2 params = __ldg(d_params + cur_triangle_type);
-        Scalar K = params.x;
-        Scalar A0 = params.y;
-
-=======
->>>>>>> 65ff0c09
         Scalar3 dc_dra;
         if (cur_triangle_abc == 0)
             {
@@ -422,61 +375,32 @@
 
         Scalar3 ds_dra = -c_baac * inv_s_baac * dc_dra;
 
-<<<<<<< HEAD
-        Scalar numerator_base;
-        numerator_base = rab * rac * s_baac / 2 - A0;
-
-=======
->>>>>>> 65ff0c09
         Scalar3 Fa;
 
         if (cur_triangle_abc == 0)
             {
-<<<<<<< HEAD
-            Fa = -K / (2 * A0) * numerator_base
-                 * (-nab * rac * s_baac - nac * rab * s_baac + ds_dra * rab * rac);
-=======
->>>>>>> 65ff0c09
             Fa = -nab * rac * s_baac - nac * rab * s_baac + ds_dra * rab * rac;
             }
         else
             {
             if (cur_triangle_abc == 1)
                 {
-<<<<<<< HEAD
-                Fa = -K / (2 * A0) * numerator_base * (nab * rac * s_baac + ds_dra * rab * rac);
-=======
->>>>>>> 65ff0c09
                 Fa = nab * rac * s_baac + ds_dra * rab * rac;
                 }
             else
                 {
-<<<<<<< HEAD
-                Fa = -K / (2 * A0) * numerator_base * (nac * rab * s_baac + ds_dra * rab * rac);
-=======
->>>>>>> 65ff0c09
                 Fa = nac * rab * s_baac + ds_dra * rab * rac;
                 }
             }
 
-<<<<<<< HEAD
-        Fa = -K / (2 * A0) * numerator_base * Fa;
-=======
         Fa.x = AreaDiff * Fa.x;
         Fa.y = AreaDiff * Fa.y;
         Fa.z = AreaDiff * Fa.z;
->>>>>>> 65ff0c09
 
         force.x += Fa.x;
         force.y += Fa.y;
         force.z += Fa.z;
-<<<<<<< HEAD
-        force.w
-            += K / (6.0 * A0) * numerator_base * numerator_base; // divided by 3 because of three
-                                                                 // particles sharing the energy
-=======
         force.w = energy;
->>>>>>> 65ff0c09
 
         virial[0] += Scalar(1. / 2.) * pos_a.x * Fa.x; // xx
         virial[1] += Scalar(1. / 2.) * pos_a.y * Fa.x; // xy
@@ -513,22 +437,6 @@
     \returns Any error code resulting from the kernel launch
     \note Always returns hipSuccess in release builds to avoid the hipDeviceSynchronize()
 */
-<<<<<<< HEAD
-hipError_t gpu_compute_AreaConservation_force(Scalar4* d_force,
-                                              Scalar* d_virial,
-                                              const size_t virial_pitch,
-                                              const unsigned int N,
-                                              const Scalar4* d_pos,
-                                              const BoxDim& box,
-                                              const group_storage<6>* tlist,
-                                              const unsigned int* tpos_list,
-                                              const Index2D tlist_idx,
-                                              const unsigned int* n_triangles_list,
-                                              Scalar2* d_params,
-                                              const unsigned int n_triangle_type,
-                                              int block_size,
-                                              unsigned int* d_flags)
-=======
 hipError_t gpu_compute_area_constraint_force(Scalar4* d_force,
                                              Scalar* d_virial,
                                              const size_t virial_pitch,
@@ -544,7 +452,6 @@
                                              const unsigned int n_triangle_type,
                                              int block_size,
                                              unsigned int* d_flags)
->>>>>>> 65ff0c09
     {
     unsigned int max_block_size;
     hipFuncAttributes attr;
