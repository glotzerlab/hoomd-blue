# Copyright (c) 2009-2016 The Regents of the University of Michigan
# This file is part of the HOOMD-blue project, released under the BSD 3-Clause License.

""" Apply external fields to HPMC simulations.
"""

from hoomd import _hoomd
from hoomd.hpmc import _hpmc
from hoomd.hpmc import integrate
from hoomd.compute import _compute
import hoomd

## \internal
# \brief Base class for external fields
#
# An external in hoomd_script reflects an ExternalField in c++. It is responsible
# for all high-level management that happens behind the scenes for hoomd_script
# writers. 1) The instance of the c++ extrnal itself is tracked optionally passed
# to the hpmc integrator. While external fields are Compute types and are added
# to the System they will not be enforced unless they are added to the integrator.
# Only one external field can be held by the integrator so if multiple fields are
# required use the external_field_composite class to manage them.
class _external(_compute):
    ## \internal
    # \brief Initialize an empty external.
    #
    # \post nothing is done here yet.
    def __init__(self):
        _compute.__init__(self);
        self.cpp_compute = None;
        # nothing else to do.

class lattice_field(_external):
    R""" Restrain particles on a lattice

    Args:
        mc (:py:mod:`hoomd.hpmc.integrate`): MC integrator.
        position (list): list of positions to restrain each particle (distance units).
        orientation (list): list of orientations to restrain each particle (quaternions).
        k (float): translational spring constant.
        q (float): rotational spring constant.
        symmetry (list): list of equivalent quaternions for the shape.
        composite (bool): Set this to True when this field is part of a :py:class:`external_field_composite`.

    :py:class:`lattice_field` specifies that a harmonic spring is added to every particle:

    .. math::

        V_{i}(r)  = k_r*(r_i-r_{oi})^2 \\
        V_{i}(q)  = k_q*(q_i-q_{oi})^2

    Note:
        1/2 is not included in the formulas, specify your spring constants accordingly.

    * :math:`k_r` - translational spring constant.
    * :math:`r_{o}` - lattice positions (in distance units).
    * :math:`k_q` - rotational spring constant.
    * :math:`q_{o}` - lattice orientations (quaternion)

    Once initialized, the compute provides the following log quantities that can be logged via analyze.log:

    * **lattice_energy** -- total lattice energy
    * **lattice_energy_pp_avg** -- average lattice energy per particle
    * **lattice_energy_pp_sigma** -- standard deviation of the lattice energy per particle
    * **lattice_translational_spring_constant** -- translational spring constant
    * **lattice_rotational_spring_constant** -- rotational spring constant
    * **lattice_num_samples** -- number of samples used to compute the average and standard deviation

    Example::

        mc = hpmc.integrate.sphere(seed=415236);
        hpmc.field.lattice_field(mc=mc, position=fcc_lattice, k=1000.0);
        log = analyze.log(quantities=['lattice_energy'], period=100, filename='log.dat', overwrite=True);

    """
    def __init__(self, mc, position = [], orientation = [], k = 0.0, q = 0.0, symmetry = [], composite=False):
        import numpy
        hoomd.util.print_status_line();
        _external.__init__(self);
        cls = None;
        if not hoomd.context.exec_conf.isCUDAEnabled():
            if isinstance(mc, integrate.sphere):
                cls = _hpmc.ExternalFieldLatticeSphere;
            elif isinstance(mc, integrate.convex_polygon):
                cls = _hpmc.ExternalFieldLatticeConvexPolygon;
            elif isinstance(mc, integrate.simple_polygon):
                cls = _hpmc.ExternalFieldLatticeSimplePolygon;
            elif isinstance(mc, integrate.convex_polyhedron):
                cls = integrate._get_sized_entry('ExternalFieldLatticeConvexPolyhedron', mc.max_verts);
            elif isinstance(mc, integrate.convex_spheropolyhedron):
                cls = integrate._get_sized_entry('ExternalFieldLatticeSpheropolyhedron', mc.max_verts);
            elif isinstance(mc, integrate.ellipsoid):
                cls = _hpmc.ExternalFieldLatticeEllipsoid;
            elif isinstance(mc, integrate.convex_spheropolygon):
                cls =_hpmc.ExternalFieldLatticeSpheropolygon;
            elif isinstance(mc, integrate.faceted_sphere):
                cls =_hpmc.ExternalFieldLatticeFacetedSphere;
            elif isinstance(mc, integrate.polyhedron):
                cls =_hpmc.ExternalFieldLatticePolyhedron;
            elif isinstance(mc, integrate.sphinx):
                cls =_hpmc.ExternalFieldLatticeSphinx;
            elif isinstance(mc, integrate.sphere_union):
                cls = integrate._get_sized_entry('ExternalFieldLatticeSphereUnion', mc.max_members);
            else:
                hoomd.context.msg.error("compute.position_lattice_field: Unsupported integrator.\n");
                raise RuntimeError("Error initializing compute.position_lattice_field");
        else:
            hoomd.context.msg.error("GPU not supported yet")
            raise RuntimeError("Error initializing compute.position_lattice_field");

        self.compute_name = "lattice_field"
        enlist = hoomd.hpmc.data._param.ensure_list;
        self.cpp_compute = cls(hoomd.context.current.system_definition, enlist(position), float(k), enlist(orientation), float(q), enlist(symmetry));
        hoomd.context.current.system.addCompute(self.cpp_compute, self.compute_name)
        if not composite:
            mc.set_external(self);

    def set_references(self, position = [], orientation = []):
        R""" Reset the reference positions or reference orientations.

        Args:
            position (list): list of positions to restrain each particle.
            orientation (list): list of orientations to restrain each particle.

        Example::

            mc = hpmc.integrate.sphere(seed=415236);
            lattice = hpmc.field.lattice_field(mc=mc, position=fcc_lattice, k=1000.0);
            lattice.set_references(position=bcc_lattice)

        """
        import numpy
        hoomd.util.print_status_line();
        enlist = hoomd.hpmc.data._param.ensure_list;
        self.cpp_compute.setReferences(enlist(position), enlist(orientation));

    def set_params(self, k, q):
        R""" Set the translational and rotational spring constants.

        Args:
            k (float): translational spring constant.
            q (float): rotational spring constant.

        Example::

            mc = hpmc.integrate.sphere(seed=415236);
            lattice = hpmc.field.lattice_field(mc=mc, position=fcc_lattice, k=1000.0);
            ks = np.linspace(1000, 0.01, 100);
            for k in ks:
              lattice.set_params(k=k, q=0.0);
              run(1000)

        """
        hoomd.util.print_status_line();
        self.cpp_compute.setParams(float(k), float(q));

    def reset(self, timestep = None):
        R""" Reset the statistics counters.

        Args:
            timestep (int): the timestep to pass into the reset function.

        Example::

            mc = hpmc.integrate.sphere(seed=415236);
            lattice = hpmc.field.lattice_field(mc=mc, position=fcc_lattice, k=1000.0);
            ks = np.linspace(1000, 0.01, 100);
            for k in ks:
              lattice.set_params(k=k, q=0.0);
              lattice.reset();
              run(1000)

        """
        hoomd.util.print_status_line();
        if timestep == None:
            timestep = hoomd.context.current.system.getCurrentTimeStep();
        self.cpp_compute.reset(timestep);

    def get_energy(self):
        R"""    Get the current energy of the lattice field.
                This is a collective call and must be called on all ranks.
        Example::
            mc = hpmc.integrate.sphere(seed=415236);
<<<<<<< HEAD
            lattice = hpmc.compute.lattice_field(mc=mc, position=fcc_lattice, k=1000.0);
=======
            lattice = hpmc.field.lattice_field(mc=mc, position=fcc_lattice, k=1000.0);
>>>>>>> c62a2fcb
            run(20000)
            eng = lattice.get_energy()
        """
        hoomd.util.print_status_line();
        timestep = hoomd.context.current.system.getCurrentTimeStep();
        return self.cpp_compute.getEnergy(timestep);

    def get_average_energy(self):
        R"""    Get the average energy per particle of the lattice field.
                This is a collective call and must be called on all ranks.

        Example::
            mc = hpmc.integrate.sphere(seed=415236);
<<<<<<< HEAD
            lattice = hpmc.compute.lattice_field(mc=mc, position=fcc_lattice, k=exp(15));
=======
            lattice = hpmc.field.lattice_field(mc=mc, position=fcc_lattice, k=exp(15));
>>>>>>> c62a2fcb
            run(20000)
            avg_eng = lattice.get_average_energy() //  should be about 1.5kT

        """
        hoomd.util.print_status_line();
        timestep = hoomd.context.current.system.getCurrentTimeStep();
        return self.cpp_compute.getAvgEnergy(timestep);

    def get_sigma_energy(self):
        R"""    Gives the standard deviation of the average energy per particle of the lattice field.
                This is a collective call and must be called on all ranks.

        Example::
            mc = hpmc.integrate.sphere(seed=415236);
<<<<<<< HEAD
            lattice = hpmc.compute.lattice_field(mc=mc, position=fcc_lattice, k=exp(15));
=======
            lattice = hpmc.field.lattice_field(mc=mc, position=fcc_lattice, k=exp(15));
>>>>>>> c62a2fcb
            run(20000)
            sig_eng = lattice.get_sigma_energy()

        """
        hoomd.util.print_status_line();
        timestep = hoomd.context.current.system.getCurrentTimeStep();
        return self.cpp_compute.getSigma(timestep);

class external_field_composite(_external):
    R""" Manage multiple external fields.

    Args:
        mc (:py:mod:`hoomd.hpmc.integrate`): MC integrator (don't specify a new integrator later, external_field_composite will continue to use the old one)
        fields (list): List of external fields to combine together.

    :py:class:`external_field_composite` allows the user to create and compute multiple
    external fields. Once created use :py:meth:`add_field` to add a new field.

    Once initialized, the compute provides a log quantities that other external
    fields create. See those external fields to find the quantities.

    Examples::

        mc = hpmc.integrate.shape(...);
        walls = hpmc.compute.walls(...)
        lattice = hpmc.compute.lattice(...)
        composite_field = hpmc.compute.external_field_composite(mc, fields=[walls, lattice])

    """
    def __init__(self, mc, fields = None):
        _external.__init__(self);
        cls = None;
        if not hoomd.context.exec_conf.isCUDAEnabled():
            if isinstance(mc, integrate.sphere):
                cls = _hpmc.ExternalFieldCompositeSphere;
            elif isinstance(mc, integrate.convex_polygon):
                cls = _hpmc.ExternalFieldCompositeConvexPolygon;
            elif isinstance(mc, integrate.simple_polygon):
                cls = _hpmc.ExternalFieldCompositeSimplePolygon;
            elif isinstance(mc, integrate.convex_polyhedron):
                cls = integrate._get_sized_entry('ExternalFieldCompositeConvexPolyhedron', mc.max_verts);
            elif isinstance(mc, integrate.convex_spheropolyhedron):
                cls = integrate._get_sized_entry('ExternalFieldCompositeSpheropolyhedron', mc.max_verts);
            elif isinstance(mc, integrate.ellipsoid):
                cls = _hpmc.ExternalFieldCompositeEllipsoid;
            elif isinstance(mc, integrate.convex_spheropolygon):
                cls =_hpmc.ExternalFieldCompositeSpheropolygon;
            elif isinstance(mc, integrate.faceted_sphere):
                cls =_hpmc.ExternalFieldCompositeFacetedSphere;
            elif isinstance(mc, integrate.polyhedron):
                cls =_hpmc.ExternalFieldCompositePolyhedron;
            elif isinstance(mc, integrate.sphinx):
                cls =_hpmc.ExternalFieldCompositeSphinx;
            elif isinstance(mc, integrate.sphere_union):
                cls = integrate.get_sized_entry('ExternalFieldCompositeSphereUnion', mc.max_members);
            else:
                hoomd.context.msg.error("compute.position_lattice_field: Unsupported integrator.\n");
                raise RuntimeError("Error initializing compute.position_lattice_field");
        else:
            hoomd.context.msg.error("GPU not supported yet")
            raise RuntimeError("Error initializing compute.position_lattice_field");

        self.compute_name = "composite_field"
        self.cpp_compute = cls(hoomd.context.current.system_definition);
        hoomd.context.current.system.addCompute(self.cpp_compute, self.compute_name);

        mc.set_external(self);

        if not fields is None:
            self.add_field(fields=fields);

    def add_field(self, fields):
        R""" Add an external field to the ensemble.

        Args:
            fields (list): list of fields to add

        Example::

            mc = hpmc.integrate.shape(...);
            composite_field = hpmc.compute.external_field_composite(mc)
            walls = hpmc.compute.walls(..., setup=False)
            lattice = hpmc.compute.lattice(..., setup=False)
            composite_field.add_field(fields=[walls, lattice])

        """
        if not type(fields) == list:
            fields = list(fields);
        for field in fields:
            self.cpp_compute.addExternal(field.cpp_compute);

class wall(_external):
    R""" Manage walls (an external field type).

    Args:
        mc (:py:mod:`hoomd.hpmc.integrate`):MC integrator.
        composite (bool): Set this to True when this field is part of a :py:class:`external_field_composite`.

    :py:class:`wall` allows the user to implement one or more walls. If multiple walls are added, then particles are
    confined by the INTERSECTION of all of these walls. In other words, particles are confined by all walls if they
    independently satisfy the confinement condition associated with each separate wall.
    Once you've created an instance of this class, use :py:meth:`add_sphere_wall`
    to add a new spherical wall, :py:meth:`add_cylinder_wall` to add a new cylindrical wall, or
    :py:meth:`add_plane_wall` to add a new plane wall.

    Once initialized, the compute provides the following log quantities that can be logged via :py:class:`hoomd.analyze.log`:

    * **hpmc_wall_volume** : the volume associated with the intersection of implemented walls. This number is only meaningful
      if the user has initially provided it through :py:meth:`set_volume`. It will subsequently change when
      the box is resized and walls are scaled appropriately.
    * **hpmc_wall_sph_rsq-i** : the squared radius of the spherical wall indexed by i, beginning at 0 in the order the sphere
      walls were added to the system.
    * **hpmc_wall_cyl_rsq-i** : the squared radius of the cylindrical wall indexed by i, beginning at 0 in the order the
      cylinder walls were added to the system.

    Example::

        mc = hpmc.integrate.sphere(seed = 415236);
        ext_wall = hpmc.compute.wall(mc);
        ext_wall.add_sphere_wall(radius = 1.0, origin = [0, 0, 0], inside = True);
        ext_wall.set_volume(4./3.*np.pi);
        log = analyze.log(quantities=['hpmc_wall_volume','hpmc_wall_sph_rsq-0'], period=100, filename='log.dat', overwrite=True);

    """

    index=0;

    def __init__(self, mc, composite=False):
        hoomd.util.print_status_line();
        _external.__init__(self);
        # create the c++ mirror class
        cls = None;
        self.compute_name = "wall-"+str(wall.index)
        wall.index+=1
        if not hoomd.context.exec_conf.isCUDAEnabled():
            if isinstance(mc, integrate.sphere):
                cls = _hpmc.WallSphere;
            elif isinstance(mc, integrate.convex_polyhedron):
                cls = integrate._get_sized_entry('WallConvexPolyhedron', mc.max_verts);
            else:
                hoomd.context.msg.error("compute.wall: Unsupported integrator.\n");
                raise RuntimeError("Error initializing compute.wall");
        else:
            hoomd.context.msg.error("GPU not supported yet")
            raise RuntimeError("Error initializing compute.wall");

        self.cpp_compute = cls(hoomd.context.current.system_definition, mc.cpp_integrator);
        hoomd.context.current.system.addCompute(self.cpp_compute, self.compute_name);

        if not composite:
            mc.set_external(self);

    def count_overlaps(self, exit_early=False):
        R""" Count the overlaps associated with the walls.

        Args:
            exit_early (bool): When True, stop counting overlaps after the first one is found.

        Returns:
            The number of overlaps associated with the walls

        A particle "overlaps" with a wall if it fails to meet the confinement condition associated with the wall.

        Example:

            mc = hpmc.integrate.sphere(seed = 415236);
            ext_wall = hpmc.compute.wall(mc);
            ext_wall.add_sphere_wall(radius = 1.0, origin = [0, 0, 0], inside = True);
            run(100)
            num_overlaps = ext_wall.count_overlaps();

        """
        hoomd.util.print_status_line();
        return self.cpp_compute.countOverlaps(hoomd.context.current.system.getCurrentTimeStep(), exit_early);

    def add_sphere_wall(self, radius, origin, inside = True):
        R""" Add a spherical wall to the simulation.

        Args:
            radius (float): radius of spherical wall
            origin (tuple): origin (center) of spherical wall.
            inside (bool): When True, particles are CONFINED by the wall if they exist entirely inside the sphere (in the portion of connected space that contains the origin).
                           When False, then particles are CONFINED by the wall if they exist entirely outside the sphere (in the portion of connected space that does not contain the origin).

        Quick Example::

            mc = hpmc.integrate.sphere(seed = 415236);
            ext_wall = hpmc.compute.wall(mc);
            ext_wall.add_sphere_wall(radius = 1.0, origin = [0, 0, 0], inside = True);

        """
        hoomd.util.print_status_line();
        self.cpp_compute.AddSphereWall(_hpmc.make_sphere_wall(radius, origin, inside));

    def set_sphere_wall(self, index, radius, origin, inside = True):
        R""" Change the parameters associated with a particular sphere wall.

        Args:
            index (int): index of the sphere wall to be modified. indices begin at 0 in the order the sphere walls were added to the system.
            radius (float): New radius of spherical wall
            origin (tuple): New origin (center) of spherical wall.
            inside (bool): New confinement condition. When True, particles are CONFINED by the wall if they exist entirely inside the sphere (in the portion of connected space that contains the origin).
                           When False, then particles are CONFINED by the wall if they exist entirely outside the sphere (in the portion of connected space that does not contain the origin).

        Example::

            mc = hpmc.integrate.sphere(seed = 415236);
            ext_wall = hpmc.compute.wall(mc);
            ext_wall.add_sphere_wall(radius = 1.0, origin = [0, 0, 0], inside = True);
            ext_wall.set_sphere_wall(index = 0, radius = 3.0, origin = [0, 0, 0], inside = True);

        """
        hoomd.util.print_status_line();
        self.cpp_compute.SetSphereWallParameter(index, _hpmc.make_sphere_wall(radius, origin, inside));

    def get_sphere_wall_param(self, index, param):
        R""" Access a parameter associated with a particular sphere wall.

        Args:
            index (int): index of the sphere wall to be accessed. indices begin at 0 in the order the sphere walls were added to the system.
            param (str): name of parameter to be accessed. options are "rsq" (squared radius of sphere wall), "origin" (origin of sphere wall), and "inside" (confinement condition associated with sphere wall)

        Returns:
            Value of queried parameter.

        Example::

            mc = hpmc.integrate.sphere(seed = 415236);
            ext_wall = hpmc.compute.wall(mc);
            ext_wall.add_sphere_wall(radius = 1.0, origin = [0, 0, 0], inside = True);
            rsq = ext_wall.get_sphere_wall_param(index = 0, param = "rsq");

        """
        hoomd.util.print_status_line();
        t = self.cpp_compute.GetSphereWallParametersPy(index);
        if param == "rsq":
            return t[0];
        elif param == "origin":
            return t[1];
        elif param == "inside":
            return t[2];
        else:
            hoomd.context.msg.error("compute.wall.get_sphere_wall_param: Parameter type is not valid. Choose from rsq, origin, inside.");
            raise RuntimeError("Error: compute.wall");

    def remove_sphere_wall(self, index):
        R""" Remove a particular sphere wall from the simulation.

        Args:
            index (int): index of the sphere wall to be removed. indices begin at 0 in the order the sphere walls were added to the system.

        Quick Example::

            mc = hpmc.integrate.sphere(seed = 415236);
            ext_wall = hpmc.compute.wall(mc);
            ext_wall.add_sphere_wall(radius = 1.0, origin = [0, 0, 0], inside = True);
            ext_wall.remove_sphere_wall(index = 0);

        """
        hoomd.util.print_status_line();
        self.cpp_compute.RemoveSphereWall(index);

    def get_num_sphere_walls(self):
        R""" Get the current number of sphere walls in the simulation.

        Returns: the current number of sphere walls in the simulation

        Example::

            mc = hpmc.integrate.sphere(seed = 415236);
            ext_wall = hpmc.compute.wall(mc);
            ext_wall.add_sphere_wall(radius = 1.0, origin = [0, 0, 0], inside = True);
            num_sph_walls = ext_wall.get_num_sphere_walls();

        """
        hoomd.util.print_status_line();
        return self.cpp_compute.getNumSphereWalls();

    def add_cylinder_wall(self, radius, origin, orientation, inside = True):
        R""" Add a cylindrical wall to the simulation.

        Args:
            radius (float): radius of cylindrical wall
            origin (tuple): origin (center) of cylindrical wall
            orientation (tuple): vector that defines the direction of the long axis of the cylinder. will be normalized automatically by hpmc.
            inside (bool): When True, then particles are CONFINED by the wall if they exist entirely inside the cylinder (in the portion of connected space that contains the origin).
                           When False, then particles are CONFINED by the wall if they exist entirely outside the cylinder (in the portion of connected space that does not contain the origin). DEFAULTS to True.

        Example::

            mc = hpmc.integrate.sphere(seed = 415236);
            ext_wall = hpmc.compute.wall(mc);
            ext_wall.add_cylinder_wall(radius = 1.0, origin = [0, 0, 0], orientation = [0, 0, 1], inside = True);

        """

        hoomd.util.print_status_line();
        param = _hpmc.make_cylinder_wall(radius, origin, orientation, inside);
        self.cpp_compute.AddCylinderWall(param);

    def set_cylinder_wall(self, index, radius, origin, orientation, inside = True):
        R""" Change the parameters associated with a particular cylinder wall.

        Args:
            index (int): index of the cylinder wall to be modified. indices begin at 0 in the order the cylinder walls were added to the system.
            radius (float): New radius of cylindrical wall
            origin (tuple): New origin (center) of cylindrical wall
            orientation (tuple): New vector that defines the direction of the long axis of the cylinder. will be normalized automatically by hpmc.
            inside (bool): New confinement condition. When True, then particles are CONFINED by the wall if they exist entirely inside the cylinder (in the portion of connected space that contains the origin).
                           When False, then particles are CONFINED by the wall if they exist entirely outside the cylinder (in the portion of connected space that does not contain the origin). DEFAULTS to True.


        Example::

            mc = hpmc.integrate.sphere(seed = 415236);
            ext_wall = hpmc.compute.wall(mc);
            ext_wall.add_cylinder_wall(radius = 1.0, origin = [0, 0, 0], orientation = [0, 0, 1], inside = True);
            ext_wall.set_cylinder_wall(index = 0, radius = 3.0, origin = [0, 0, 0], orientation = [0, 0, 1], inside = True);

        """
        hoomd.util.print_status_line();
        param = _hpmc.make_cylinder_wall(radius, origin, orientation, inside)
        self.cpp_compute.SetCylinderWallParameter(index, param);

    def get_cylinder_wall_param(self, index, param):
        R""" Access a parameter associated with a particular cylinder wall.

        Args:
            index (int): index of the cylinder wall to be accessed. indices begin at 0 in the order the cylinder walls were added to the system.
            param (str): name of parameter to be accessed. options are "rsq" (squared radius of cylinder wall), "origin" (origin of cylinder wall), "orientation" (orientation of cylinder wall),
                         and "inside" (confinement condition associated with cylinder wall).

        Returns:
            Value of queried parameter.

        Example::

            mc = hpmc.integrate.sphere(seed = 415236);
            ext_wall = hpmc.compute.wall(mc);
            ext_wall.add_cylinder_wall(radius = 1.0, origin = [0, 0, 0], orientation = [0, 0, 1], inside = True);
            rsq = ext_wall.get_cylinder_wall_param(index = 0, param = "rsq");

        """
        hoomd.util.print_status_line();
        t = self.cpp_compute.GetCylinderWallParametersPy(index);
        if param == "rsq":
            return t[0];
        elif param == "origin":
            return t[1];
        elif param == "orientation":
            return t[2];
        elif param == "inside":
            return t[3];
        else:
            hoomd.context.msg.error("compute.wall.get_cylinder_wall_param: Parameter type is not valid. Choose from rsq, origin, orientation, inside.");
            raise RuntimeError("Error: compute.wall");

    def remove_cylinder_wall(self, index):
        R""" Remove a particular cylinder wall from the simulation.

        Args:
            index (int): index of the cylinder wall to be removed. indices begin at 0 in the order the cylinder walls were added to the system.

        Example::

            mc = hpmc.integrate.sphere(seed = 415236);
            ext_wall = hpmc.compute.wall(mc);
            ext_wall.add_cylinder_wall(radius = 1.0, origin = [0, 0, 0], orientation = [0, 0, 1], inside = True);
            ext_wall.remove_cylinder_wall(index = 0);

        """
        hoomd.util.print_status_line();
        self.cpp_compute.RemoveCylinderWall(index);

    def get_num_cylinder_walls(self):
        R""" Get the current number of cylinder walls in the simulation.

        Returns:
            The current number of cylinder walls in the simulation.

        Example::

            mc = hpmc.integrate.sphere(seed = 415236);
            ext_wall = hpmc.compute.wall(mc);
            ext_wall.add_cylinder_wall(radius = 1.0, origin = [0, 0, 0], orientation = [0, 0, 1], inside = True);
            num_cyl_walls = ext_wall.get_num_cylinder_walls();

        """
        hoomd.util.print_status_line();
        return self.cpp_compute.getNumCylinderWalls();

    def add_plane_wall(self, normal, origin):
        R""" Add a plane wall to the simulation.

        Args:
            normal (tuple): vector normal to the plane. this, in combination with a point on the plane, defines the plane entirely. It will be normalized automatically by hpmc.
                            The direction of the normal vector defines the confinement condition associated with the plane wall. If every part of a particle exists in the halfspace into which the normal points, then that particle is CONFINED by the plane wall.
            origin (tuple): a point on the plane wall. this, in combination with the normal vector, defines the plane entirely.

        Example::

            mc = hpmc.integrate.sphere(seed = 415236);
            ext_wall = hpmc.compute.wall(mc);
            ext_wall.add_plane_wall(normal = [0, 0, 1], origin = [0, 0, 0]);

        """
        hoomd.util.print_status_line();
        self.cpp_compute.AddPlaneWall(_hpmc.make_plane_wall(normal, origin, True));

    def set_plane_wall(self, index, normal, origin):
        R""" Change the parameters associated with a particular plane wall.

        Args:
            index (int): index of the plane wall to be modified. indices begin at 0 in the order the plane walls were added to the system.
            normal (tuple): new vector normal to the plane. this, in combination with a point on the plane, defines the plane entirely. It will be normalized automatically by hpmc.
                            The direction of the normal vector defines the confinement condition associated with the plane wall. If every part of a particle exists in the halfspace into which the normal points, then that particle is CONFINED by the plane wall.
            origin (tuple): new point on the plane wall. this, in combination with the normal vector, defines the plane entirely.

        Example::

            mc = hpmc.integrate.sphere(seed = 415236);
            ext_wall = hpmc.compute.wall(mc);
            ext_wall.add_plane_wall(normal = [0, 0, 1], origin = [0, 0, 0]);
            ext_wall.set_plane_wall(index = 0, normal = [0, 0, 1], origin = [0, 0, 1]);

        """
        hoomd.util.print_status_line();
        self.cpp_compute.SetPlaneWallParameter(index, _hpmc.make_plane_wall(normal, origin, True));

    def get_plane_wall_param(self, index, param):
        R""" Access a parameter associated with a particular plane wall.

        Args:
            index (int): index of the plane wall to be accessed. indices begin at 0 in the order the plane walls were added to the system.
            param (str): name of parameter to be accessed. options are "normal" (vector normal to the plane wall), and "origin" (point on the plane wall)

        Returns:
            Value of queried parameter.

        Example::

            mc = hpmc.integrate.sphere(seed = 415236);
            ext_wall = hpmc.compute.wall(mc);
            ext_wall.add_plane_wall(normal = [0, 0, 1], origin = [0, 0, 0]);
            n = ext_wall.get_plane_wall_param(index = 0, param = "normal");

        """
        hoomd.util.print_status_line();
        t = self.cpp_compute.GetPlaneWallParametersPy(index);
        if param == "normal":
            return t[0];
        elif param == "origin":
            return t[1];
        else:
            hoomd.context.msg.error("compute.wall.get_plane_wall_param: Parameter type is not valid. Choose from normal, origin.");
            raise RuntimeError("Error: compute.wall");

    def remove_plane_wall(self, index):
        R""" Remove a particular plane wall from the simulation.

        Args:
            index (int): index of the plane wall to be removed. indices begin at 0 in the order the plane walls were added to the system.

        Example::

            mc = hpmc.integrate.sphere(seed = 415236);
            ext_wall = hpmc.compute.wall(mc);
            ext_wall.add_plane_wall(normal = [0, 0, 1], origin = [0, 0, 0]);
            ext_wall.remove_plane_wall(index = 0);

        """
        hoomd.util.print_status_line();
        self.cpp_compute.RemovePlaneWall(index);

    def get_num_plane_walls(self):
        R""" Get the current number of plane walls in the simulation.

        Returns:
            The current number of plane walls in the simulation.

        Example::

            mc = hpmc.integrate.sphere(seed = 415236);
            ext_wall = hpmc.compute.wall(mc);
            ext_wall.add_plane_wall(normal = [0, 0, 1], origin = [0, 0, 0]);
            num_plane_walls = ext_wall.get_num_plane_walls();

        """
        hoomd.util.print_status_line();
        return self.cpp_compute.getNumPlaneWalls();

    def set_volume(self, volume):
        R""" Set the volume associated with the intersection of all walls in the system.

        This number will subsequently change when the box is resized and walls are scaled appropriately.

        Example::

            mc = hpmc.integrate.sphere(seed = 415236);
            ext_wall = hpmc.compute.wall(mc);
            ext_wall.add_sphere_wall(radius = 1.0, origin = [0, 0, 0], inside = True);
            ext_wall.set_volume(4./3.*np.pi);

        """
        hoomd.util.print_status_line();
        self.cpp_compute.setVolume(volume);

    def get_volume(self):
        R""" Get the current volume associated with the intersection of all walls in the system.

        If this quantity has not previously been set by the user, this returns a meaningless value.

        Returns:
            The current volume associated with the intersection of all walls in the system.

        Example::

            mc = hpmc.integrate.sphere(seed = 415236);
            ext_wall = hpmc.compute.wall(mc);
            ext_wall.add_sphere_wall(radius = 1.0, origin = [0, 0, 0], inside = True);
            ext_wall.set_volume(4./3.*np.pi);
            run(100)
            curr_vol = ext_wall.get_volume();

        """
        hoomd.util.print_status_line();
        return self.cpp_compute.getVolume();

    def get_curr_box(self):
        R""" Get the simulation box that the wall class is currently storing.

        Returns:
            The boxdim object that the wall class is currently storing.

        Example::

            mc = hpmc.integrate.sphere(seed = 415236);
            ext_wall = hpmc.compute.wall(mc);
            ext_wall.add_sphere_wall(radius = 1.0, origin = [0, 0, 0], inside = True);
            ext_wall.set_volume(4./3.*np.pi);
            run(100)
            curr_box = ext_wall.get_curr_box();

        """
        hoomd.util.print_status_line();
        return hoomd.data.boxdim(Lx=self.cpp_compute.GetCurrBoxLx(),
                           Ly=self.cpp_compute.GetCurrBoxLy(),
                           Lz=self.cpp_compute.GetCurrBoxLz(),
                           xy=self.cpp_compute.GetCurrBoxTiltFactorXY(),
                           xz=self.cpp_compute.GetCurrBoxTiltFactorXZ(),
                           yz=self.cpp_compute.GetCurrBoxTiltFactorYZ());

    def set_curr_box(self, Lx = None, Ly = None, Lz = None, xy = None, xz = None, yz = None):
        R""" Set the simulation box that the wall class is currently storing.

        You may want to set this independently so that you can cleverly control whether or not the walls actually scale in case you manually resize your simulation box.
        The walls scale automatically when they get the signal that the global box, associated with the system definition, has scaled. They do so, however, with a scale factor associated with
        the ratio of the volume of the global box to the volume of the box that the walls class is currently storing. (After the scaling the box that the walls class is currently storing is updated appropriately.)
        If you want to change the simulation box WITHOUT scaling the walls, then, you must first update the simulation box that the walls class is storing, THEN update the global box associated with the system definition.

        Example::

            init_box = hoomd.data.boxdim(L=10, dimensions=3);
            snap = hoomd.data.make_snapshot(N=1, box=init_box, particle_types=['A']);
            system = hoomd.init.read_snapshot(snap);
            system.particles[0].position = [0,0,0];
            system.particles[0].type = 'A';
            mc = hpmc.integrate.sphere(seed = 415236);
            mc.shape_param.set('A', diameter = 2.0);
            ext_wall = hpmc.compute.wall(mc);
            ext_wall.add_sphere_wall(radius = 3.0, origin = [0, 0, 0], inside = True);
            ext_wall.set_curr_box(Lx=2.0*init_box.Lx, Ly=2.0*init_box.Ly, Lz=2.0*init_box.Lz, xy=init_box.xy, xz=init_box.xz, yz=init_box.yz);
            system.sysdef.getParticleData().setGlobalBox(ext_wall.get_curr_box()._getBoxDim())

        """
        # much of this is from hoomd's update.py box_resize class
        hoomd.util.print_status_line();
        if Lx is None and Ly is None and Lz is None and xy is None and xz is None and yz is None:
            hoomd.context.msg.warning("compute.wall.set_curr_box: Ignoring request to set the wall's box without parameters\n")
            return

        # setup arguments
        if Lx is None:
            Lx = self.cpp_compute.GetCurrBoxLx();
        if Ly is None:
            Ly = self.cpp_compute.GetCurrBoxLy();
        if Lz is None:
            Lz = self.cpp_compute.GetCurrBoxLz();

        if xy is None:
            xy = self.cpp_compute.GetCurrBoxTiltFactorXY();
        if xz is None:
            xz = self.cpp_compute.GetCurrBoxTiltFactorXZ();
        if yz is None:
            yz = self.cpp_compute.GetCurrBoxTiltFactorYZ();

        self.cpp_compute.SetCurrBox(Lx, Ly, Lz, xy, xz, yz);

class frenkel_ladd_energy(_compute):
    R""" Compute the Frenkel-Ladd Energy of a crystal.

    Args:
        ln_gamma (float): log of the translational spring constant
        q_factor (float): scale factor between the translational spring constant and rotational spring constant
        r0 (list): reference lattice positions
        q0 (list): reference lattice orientations
        drift_period (int): period call the remove drift updater

    :py:class:`frenkel_ladd_energy` interacts with :py:class:`.lattice_field`
    and :py:class:`hoomd.hpmc.update.remove_drift`.

    Once initialized, the compute provides the log quantities from the :py:class:`lattice_field`.

    Example::

        mc = hpmc.integrate.convex_polyhedron(seed=seed);
        mc.shape_param.set("A", vertices=verts)
        mc.set_params(d=0.005, a=0.005)
        #set the FL parameters
        fl = hpmc.compute.frenkel_ladd_energy(mc=mc, ln_gamma=0.0, q_factor=10.0, r0=rs, q0=qs, drift_period=1000)

    """
    def __init__(   self,
                    mc,
                    ln_gamma,
                    q_factor,
                    r0,
                    q0,
                    drift_period,
                    symmetry = []
                ):
        import math
        import numpy
        hoomd.util.print_status_line();
        # initialize base class
        _compute.__init__(self);

        if type(r0) == numpy.ndarray:
            self.lattice_positions = r0.tolist();
        else:
            self.lattice_positions = list(r0);

        if type(q0) == numpy.ndarray:
            self.lattice_orientations = q0.tolist();
        else:
            self.lattice_orientations = list(q0);


        self.mc = mc;
        self.q_factor = q_factor;
        self.trans_spring_const = math.exp(ln_gamma);
        self.rotat_spring_const = self.q_factor*self.trans_spring_const;
        self.lattice = lattice_field(   self.mc,
                                        position = self.lattice_positions,
                                        orientation = self.lattice_orientations,
                                        k = self.trans_spring_const,
                                        q = self.rotat_spring_const,
                                        symmetry=symmetry);
        self.remove_drift = hoomd.hpmc.update.remove_drift(self.mc, self.lattice, period=drift_period);

    def reset_statistics(self):
        R""" Reset the statistics counters.

        Example::

            mc = hpmc.integrate.sphere(seed=415236);
            fl = hpmc.compute.frenkel_ladd_energy(mc=mc, ln_gamma=0.0, q_factor=10.0, r0=rs, q0=qs, drift_period=1000)
            ks = np.linspace(1000, 0.01, 100);
            for k in ks:
              fl.set_params(ln_gamma=math.log(k), q_factor=10.0);
              fl.reset_statistics();
              run(1000)

        """
        hoomd.util.print_status_line();
        self.lattice.reset(0);

    def set_params(self, ln_gamma = None, q_factor = None):
        R""" Set the Frenkel-Ladd parameters.

        Args:
            ln_gamma (float): log of the translational spring constant
            q_factor (float): scale factor between the translational spring constant and rotational spring constant

        Example::

            mc = hpmc.integrate.sphere(seed=415236);
            fl = hpmc.compute.frenkel_ladd_energy(mc=mc, ln_gamma=0.0, q_factor=10.0, r0=rs, q0=qs, drift_period=1000)
            ks = np.linspace(1000, 0.01, 100);
            for k in ks:
              fl.set_params(ln_gamma=math.log(k), q_factor=10.0);
              fl.reset_statistics();
              run(1000)

        """
        import math
        hoomd.util.print_status_line();
        if not q_factor is None:
            self.q_factor = q_factor;
        if not ln_gamma is None:
            self.trans_spring_const = math.exp(ln_gamma);
        self.rotat_spring_const = self.q_factor*self.trans_spring_const;
        self.lattice.set_params(self.trans_spring_const, self.rotat_spring_const);<|MERGE_RESOLUTION|>--- conflicted
+++ resolved
@@ -181,11 +181,7 @@
                 This is a collective call and must be called on all ranks.
         Example::
             mc = hpmc.integrate.sphere(seed=415236);
-<<<<<<< HEAD
-            lattice = hpmc.compute.lattice_field(mc=mc, position=fcc_lattice, k=1000.0);
-=======
             lattice = hpmc.field.lattice_field(mc=mc, position=fcc_lattice, k=1000.0);
->>>>>>> c62a2fcb
             run(20000)
             eng = lattice.get_energy()
         """
@@ -199,11 +195,7 @@
 
         Example::
             mc = hpmc.integrate.sphere(seed=415236);
-<<<<<<< HEAD
-            lattice = hpmc.compute.lattice_field(mc=mc, position=fcc_lattice, k=exp(15));
-=======
             lattice = hpmc.field.lattice_field(mc=mc, position=fcc_lattice, k=exp(15));
->>>>>>> c62a2fcb
             run(20000)
             avg_eng = lattice.get_average_energy() //  should be about 1.5kT
 
@@ -218,11 +210,7 @@
 
         Example::
             mc = hpmc.integrate.sphere(seed=415236);
-<<<<<<< HEAD
-            lattice = hpmc.compute.lattice_field(mc=mc, position=fcc_lattice, k=exp(15));
-=======
             lattice = hpmc.field.lattice_field(mc=mc, position=fcc_lattice, k=exp(15));
->>>>>>> c62a2fcb
             run(20000)
             sig_eng = lattice.get_sigma_energy()
 
