--- conflicted
+++ resolved
@@ -253,27 +253,10 @@
             super().__setitem__(namespace, value)
 
 
-<<<<<<< HEAD
-class GPUNotAvailableError(NotImplementedError):
-    """Error for when a GPU specific feature was requested without a GPU."""
-    pass
-
-
-class _NoGPU:
-    """Used in nonGPU builds of hoomd to raise errors for attempted use."""
-
-    def __init__(self, *args, **kwargs):
-        raise GPUNotAvailableError(
-            "This build of HOOMD-blue does not support GPUs.")
-
-
 def make_example_simulation(device=None,
                             dimensions=3,
                             particle_types=['A'],
                             mpcd_types=None):
-=======
-def make_example_simulation(device=None, dimensions=3, particle_types=['A']):
->>>>>>> 27a7d0a2
     """Make an example Simulation object.
 
     The simulation state contains two particles at positions (-1, 0, 0) and
