// Copyright (c) 2009-2017 The Regents of the University of Michigan
// This file is part of the HOOMD-blue project, released under the BSD 3-Clause License.

#include "ComputeFreeVolumeGPU.cuh"
#include "IntegratorHPMCMonoGPU.cuh"
#include "IntegratorHPMCMonoImplicitGPU.cuh"
#include "IntegratorHPMCMonoImplicitNewGPU.cuh"

#include "ShapeConvexPolygon.h"

namespace hpmc
{

namespace detail
{

//! HPMC kernels for ShapeConvexPolygon
template cudaError_t gpu_hpmc_free_volume<ShapeConvexPolygon>(const hpmc_free_volume_args_t &args,
                                                       const typename ShapeConvexPolygon::param_type *d_params);
template cudaError_t gpu_hpmc_update<ShapeConvexPolygon>(const hpmc_args_t& args,
                                                  const typename ShapeConvexPolygon::param_type *d_params);
<<<<<<< HEAD
template cudaError_t gpu_hpmc_insert_depletants_queue<ShapeConvexPolygon>(const hpmc_implicit_args_t& args,
=======
template cudaError_t gpu_hpmc_implicit_count_overlaps<ShapeConvexPolygon>(const hpmc_implicit_args_t& args,
>>>>>>> 259cc5e4
                                                  const typename ShapeConvexPolygon::param_type *d_params);
template cudaError_t gpu_hpmc_implicit_accept_reject<ShapeConvexPolygon>(const hpmc_implicit_args_t& args,
                                                  const typename ShapeConvexPolygon::param_type *d_params);
template cudaError_t gpu_hpmc_insert_depletants_queue<ShapeConvexPolygon>(const hpmc_implicit_args_new_t& args,
                                                  const typename ShapeConvexPolygon::param_type *d_params);
template cudaError_t gpu_hpmc_implicit_accept_reject_new<ShapeConvexPolygon>(const hpmc_implicit_args_new_t& args,
                                                  const typename ShapeConvexPolygon::param_type *d_params);

}; // end namespace detail

} // end namespace hpmc<|MERGE_RESOLUTION|>--- conflicted
+++ resolved
@@ -19,11 +19,7 @@
                                                        const typename ShapeConvexPolygon::param_type *d_params);
 template cudaError_t gpu_hpmc_update<ShapeConvexPolygon>(const hpmc_args_t& args,
                                                   const typename ShapeConvexPolygon::param_type *d_params);
-<<<<<<< HEAD
-template cudaError_t gpu_hpmc_insert_depletants_queue<ShapeConvexPolygon>(const hpmc_implicit_args_t& args,
-=======
 template cudaError_t gpu_hpmc_implicit_count_overlaps<ShapeConvexPolygon>(const hpmc_implicit_args_t& args,
->>>>>>> 259cc5e4
                                                   const typename ShapeConvexPolygon::param_type *d_params);
 template cudaError_t gpu_hpmc_implicit_accept_reject<ShapeConvexPolygon>(const hpmc_implicit_args_t& args,
                                                   const typename ShapeConvexPolygon::param_type *d_params);
