--- conflicted
+++ resolved
@@ -211,8 +211,7 @@
                 snap.mpcd.position, [[1.5, -4.65, 3.5], [-3.5, 4.75, -1.5]])
 
 
-<<<<<<< HEAD
-class ConcentricCylinders:
+class TestConcentricCylinders:
 
     def test_step_noslip(self, simulation_factory, snap):
         """Test step with no-slip boundary conditions."""
@@ -229,7 +228,149 @@
         sim.operations.integrator = ig
 
         # take one step
-=======
+        sim.run(1)
+        snap = sim.state.get_snapshot()
+        if snap.communicator.rank == 0:
+            np.testing.assert_array_almost_equal(
+                snap.mpcd.position, [[-4.0, -3.1, 0.2], [-2.15, -0.15, 0.00]])
+            np.testing.assert_array_almost_equal(
+                snap.mpcd.velocity, [[-1.0, -1.0, 1.0], [1.0, 1.0, -1.0]])
+
+        # take another step where first particle will now hit the outer wall
+        sim.run(1)
+        snap = sim.state.get_snapshot()
+        if snap.communicator.rank == 0:
+            np.testing.assert_array_almost_equal(
+                snap.mpcd.position, [[-3.9, -2.9, 0.0], [-2.05, -0.05, -0.10]])
+            np.testing.assert_array_almost_equal(
+                snap.mpcd.velocity, [[1.0, 1.0, -1.0], [1.0, 1.0, -1.0]])
+
+        # take another step where second particle will now hit the inner wall
+        sim.run(1)
+        snap = sim.state.get_snapshot()
+        if snap.communicator.rank == 0:
+            np.testing.assert_array_almost_equal(
+                snap.mpcd.position, [[-3.8, -2.8, -0.1], [-2.05, -0.05, -0.10]])
+            np.testing.assert_array_almost_equal(
+                snap.mpcd.velocity, [[1.0, 1.0, -1.0], [-1.0, -1.0, 1.0]])
+
+    def test_step_slip(self, simulation_factory, snap):
+        """Test step with slip boundary conditions."""
+        if snap.communicator.rank == 0:
+            snap.mpcd.N = 2
+            snap.mpcd.position[:] = [[-3.9, -2.9, 0.0], [-2.25, -0.25, 0.10]]
+            snap.mpcd.velocity[:] = [[-1.0, -1.0, 1.0], [1.0, 1.0, -1.0]]
+        sim = simulation_factory(snap)
+        sm = hoomd.mpcd.stream.BounceBack(
+            period=1,
+            geometry=hoomd.mpcd.geometry.ConcentricCylinders(inner_radius=2.0,
+                                                             outer_radius=5.0,
+                                                             no_slip=False),
+        )
+        ig = hoomd.mpcd.Integrator(dt=0.1, streaming_method=sm)
+        sim.operations.integrator = ig
+
+        # take one step
+        sim.run(1)
+        snap = sim.state.get_snapshot()
+        if snap.communicator.rank == 0:
+            np.testing.assert_array_almost_equal(
+                snap.mpcd.position, [[-4.0, -3.0, 0.1], [-2.15, -0.15, 0.0]])
+            np.testing.assert_array_almost_equal(
+                snap.mpcd.velocity, [[-1.0, -1.0, 1.0], [1.0, 1.0, -1.0]])
+
+        # take another step where first particle will now hit the outer wall
+        sim.run(1)
+        snap = sim.state.get_snapshot()
+        if snap.communicator.rank == 0:
+            np.testing.assert_array_almost_equal(
+                snap.mpcd.position,
+                [[-3.972, -3.028, 0.2], [-2.05, 0.05, -0.10]])
+            np.testing.assert_array_almost_equal(
+                snap.mpcd.velocity, [[0.28, -0.28, 1.0], [1.0, 1.0, -1.0]])
+
+        # take another step where second partile will now hit the inner wall
+        sim.run(1)
+        snap = sim.state.get_snapshot()
+        if snap.communicator.rank == 0:
+            np.testing.assert_array_almost_equal(
+                snap.mpcd.position,
+                [[-3.944, -3.056, 0.3], [-2.05, 0.05, -0.20]])
+            np.testing.assert_array_almost_equal(
+                snap.mpcd.velocity, [[0.28, -0.28, 1.0], [-1.0, 1.0, -1.0]])
+
+    def test_step_moving_wall_no_slip(self, simulation_factory, snap):
+        """Test step with moving wall and no_slip condition."""
+        if snap.communicator.rank == 0:
+            snap.mpcd.N = 2
+            snap.mpcd.position[:] = [[-3.90, -2.90, 0.0], [-2.05, -0.05, -0.10]]
+            snap.mpcd.velocity[:] = [[-2.0, -2.0, 1.0], [1.0, 1.0, -1.0]]
+        sim = simulation_factory(snap)
+        sm = hoomd.mpcd.stream.BounceBack(
+            period=1,
+            geometry=hoomd.mpcd.geometry.ConcentricCylinders(inner_radius=2.0,
+                                                             outer_radius=5.0,
+                                                             angular_speed=1,
+                                                             no_slip=True),
+        )
+        ig = hoomd.mpcd.Integrator(dt=0.1, streaming_method=sm)
+        sim.operations.integrator = ig
+
+        # run one step and check bounce back of particles
+        sim.run(1)
+        snap = sim.state.get_snapshot()
+        if snap.communicator.rank == 0:
+            np.testing.assert_array_almost_equal(
+                snap.mpcd.position,
+                [[-3.86666667, -2.925, 0.0], [-2.05, -0.05, -0.10]])
+            np.testing.assert_array_almost_equal(
+                snap.mpcd.velocity,
+                [[2.66666667, 1.5, -1.0], [-1.0, -1.0, 1.0]])
+
+    def test_step_moving_wall_slip(self, simulation_factory, snap):
+        """Test step with moving wall and slip condition."""
+        if snap.communicator.rank == 0:
+            snap.mpcd.N = 2
+            snap.mpcd.position[:] = [[-3.90, -2.90, 0.0], [-2.05, -0.05, -0.10]]
+            snap.mpcd.velocity[:] = [[-2.0, -2.0, 1.0], [1.0, 1.0, -1.0]]
+        sim = simulation_factory(snap)
+        sm = hoomd.mpcd.stream.BounceBack(
+            period=1,
+            geometry=hoomd.mpcd.geometry.ConcentricCylinders(inner_radius=2.0,
+                                                             outer_radius=5.0,
+                                                             angular_speed=1,
+                                                             no_slip=False),
+        )
+        ig = hoomd.mpcd.Integrator(dt=0.1, streaming_method=sm)
+        sim.operations.integrator = ig
+
+        # run one step and check bounce back of particles
+        sim.run(1)
+        snap = sim.state.get_snapshot()
+        if snap.communicator.rank == 0:
+            np.testing.assert_array_almost_equal(
+                snap.mpcd.position,
+                [[-3.972, -3.028, 0.1], [-2.05, 0.05, -0.20]])
+            np.testing.assert_array_almost_equal(
+                snap.mpcd.velocity, [[0.56, -0.56, 1.0], [-1.0, 1.0, -1.0]])
+
+    @pytest.mark.parametrize("R0, R1, expected_result", [(3, 5, False),
+                                                         (2, 5, True)])
+    def test_check_mpcd_particles(self, simulation_factory, snap, R0, R1,
+                                  expected_result):
+        if snap.communicator.rank == 0:
+            snap.mpcd.position[0] = [2.5, 0, 0]
+        sim = simulation_factory(snap)
+        sm = hoomd.mpcd.stream.BounceBack(
+            period=1,
+            geometry=hoomd.mpcd.geometry.ConcentricCylinders(R0=R0, R1=R1))
+        ig = hoomd.mpcd.Integrator(dt=0.1, streaming_method=sm)
+        sim.operations.integrator = ig
+
+        sim.run(0)
+        assert sm.check_mpcd_particles() is expected_result
+
+
 class TestCosineChannel:
 
     def _make_particles(self, snap):
@@ -262,65 +403,30 @@
         sim.operations.integrator = ig
 
         # take one step, particle 1 hits the wall
->>>>>>> a1c69747
-        sim.run(1)
-        snap = sim.state.get_snapshot()
-        if snap.communicator.rank == 0:
-            np.testing.assert_array_almost_equal(
-<<<<<<< HEAD
-                snap.mpcd.position, [[-4.0, -3.1, 0.2], [-2.15, -0.15, 0.00]])
-            np.testing.assert_array_almost_equal(
-                snap.mpcd.velocity, [[-1.0, -1.0, 1.0], [1.0, 1.0, -1.0]])
-
-        # take another step where first particle will now hit the outer wall
-=======
+        sim.run(1)
+        snap = sim.state.get_snapshot()
+        if snap.communicator.rank == 0:
+            np.testing.assert_array_almost_equal(
                 snap.mpcd.position,
                 [[0, 5.95, -3.0], [1.567225, 5.5, 0.0], [-0.1, 2.1, -0.1]])
             np.testing.assert_array_almost_equal(
                 snap.mpcd.velocity, [[0, 1, 0.], [-1, 0, 0], [-1, -1, -1]])
 
         # particle 0 hits the highest spot and is reflected back
->>>>>>> a1c69747
-        sim.run(1)
-        snap = sim.state.get_snapshot()
-        if snap.communicator.rank == 0:
-            np.testing.assert_array_almost_equal(
-<<<<<<< HEAD
-                snap.mpcd.position, [[-3.9, -2.9, 0.0], [-2.05, -0.05, -0.10]])
-            np.testing.assert_array_almost_equal(
-                snap.mpcd.velocity, [[1.0, 1.0, -1.0], [1.0, 1.0, -1.0]])
-
-        # take another step where second particle will now hit the inner wall
-=======
+        sim.run(1)
+        snap = sim.state.get_snapshot()
+        if snap.communicator.rank == 0:
+            np.testing.assert_array_almost_equal(
                 snap.mpcd.position,
                 [[0, 5.95, -3.0], [1.467225, 5.5, 0.0], [-0.2, 2.0, -0.2]])
             np.testing.assert_array_almost_equal(
                 snap.mpcd.velocity, [[0, -1, 0.], [-1, 0, 0], [-1, -1, -1]])
 
         # particle 2 collides diagonally
->>>>>>> a1c69747
-        sim.run(1)
-        snap = sim.state.get_snapshot()
-        if snap.communicator.rank == 0:
-            np.testing.assert_array_almost_equal(
-<<<<<<< HEAD
-                snap.mpcd.position, [[-3.8, -2.8, -0.1], [-2.05, -0.05, -0.10]])
-            np.testing.assert_array_almost_equal(
-                snap.mpcd.velocity, [[1.0, 1.0, -1.0], [-1.0, -1.0, 1.0]])
-
-    def test_step_slip(self, simulation_factory, snap):
-        """Test step with slip boundary conditions."""
-        if snap.communicator.rank == 0:
-            snap.mpcd.N = 2
-            snap.mpcd.position[:] = [[-3.9, -2.9, 0.0], [-2.25, -0.25, 0.10]]
-            snap.mpcd.velocity[:] = [[-1.0, -1.0, 1.0], [1.0, 1.0, -1.0]]
-        sim = simulation_factory(snap)
-        sm = hoomd.mpcd.stream.BounceBack(
-            period=1,
-            geometry=hoomd.mpcd.geometry.ConcentricCylinders(inner_radius=2.0,
-                                                             outer_radius=5.0,
-                                                             no_slip=False),
-=======
+        sim.run(1)
+        snap = sim.state.get_snapshot()
+        if snap.communicator.rank == 0:
+            np.testing.assert_array_almost_equal(
                 snap.mpcd.position, [[0, 5.85, -3.0], [1.367225, 5.5, 0.0],
                                      [-0.11717, 2.08283, -0.11717]])
             np.testing.assert_array_almost_equal(
@@ -335,59 +441,15 @@
                                                        repeat_length=20.0,
                                                        separation=4.0,
                                                        no_slip=False),
->>>>>>> a1c69747
-        )
-        ig = hoomd.mpcd.Integrator(dt=0.1, streaming_method=sm)
-        sim.operations.integrator = ig
-
-<<<<<<< HEAD
-        # take one step
-=======
+        )
+        ig = hoomd.mpcd.Integrator(dt=0.1, streaming_method=sm)
+        sim.operations.integrator = ig
+
         # take one step, particle 1 hits the wall
->>>>>>> a1c69747
-        sim.run(1)
-        snap = sim.state.get_snapshot()
-        if snap.communicator.rank == 0:
-            np.testing.assert_array_almost_equal(
-<<<<<<< HEAD
-                snap.mpcd.position, [[-4.0, -3.0, 0.1], [-2.15, -0.15, 0.0]])
-            np.testing.assert_array_almost_equal(
-                snap.mpcd.velocity, [[-1.0, -1.0, 1.0], [1.0, 1.0, -1.0]])
-
-        # take another step where first particle will now hit the outer wall
-        sim.run(1)
-        snap = sim.state.get_snapshot()
-        if snap.communicator.rank == 0:
-            np.testing.assert_array_almost_equal(
-                snap.mpcd.position,
-                [[-3.972, -3.028, 0.2], [-2.05, 0.05, -0.10]])
-            np.testing.assert_array_almost_equal(
-                snap.mpcd.velocity, [[0.28, -0.28, 1.0], [1.0, 1.0, -1.0]])
-
-        # take another step where second partile will now hit the inner wall
-        sim.run(1)
-        snap = sim.state.get_snapshot()
-        if snap.communicator.rank == 0:
-            np.testing.assert_array_almost_equal(
-                snap.mpcd.position,
-                [[-3.944, -3.056, 0.3], [-2.05, 0.05, -0.20]])
-            np.testing.assert_array_almost_equal(
-                snap.mpcd.velocity, [[0.28, -0.28, 1.0], [-1.0, 1.0, -1.0]])
-
-    def test_step_moving_wall_no_slip(self, simulation_factory, snap):
-        """Test step with moving wall and no_slip condition."""
-        if snap.communicator.rank == 0:
-            snap.mpcd.N = 2
-            snap.mpcd.position[:] = [[-3.90, -2.90, 0.0], [-2.05, -0.05, -0.10]]
-            snap.mpcd.velocity[:] = [[-2.0, -2.0, 1.0], [1.0, 1.0, -1.0]]
-        sim = simulation_factory(snap)
-        sm = hoomd.mpcd.stream.BounceBack(
-            period=1,
-            geometry=hoomd.mpcd.geometry.ConcentricCylinders(inner_radius=2.0,
-                                                             outer_radius=5.0,
-                                                             angular_speed=1,
-                                                             no_slip=True),
-=======
+        sim.run(1)
+        snap = sim.state.get_snapshot()
+        if snap.communicator.rank == 0:
+            np.testing.assert_array_almost_equal(
                 snap.mpcd.position,
                 [[0, 5.95, -3.0], [1.62764, 5.463246, 0], [-0.1, 2.1, -0.1]])
             np.testing.assert_array_almost_equal(
@@ -482,37 +544,10 @@
                 contraction_separation=4.0,
                 repeat_length=15.0,
                 no_slip=True),
->>>>>>> a1c69747
-        )
-        ig = hoomd.mpcd.Integrator(dt=0.1, streaming_method=sm)
-        sim.operations.integrator = ig
-
-<<<<<<< HEAD
-        # run one step and check bounce back of particles
-        sim.run(1)
-        snap = sim.state.get_snapshot()
-        if snap.communicator.rank == 0:
-            np.testing.assert_array_almost_equal(
-                snap.mpcd.position,
-                [[-3.86666667, -2.925, 0.0], [-2.05, -0.05, -0.10]])
-            np.testing.assert_array_almost_equal(
-                snap.mpcd.velocity,
-                [[2.66666667, 1.5, -1.0], [-1.0, -1.0, 1.0]])
-
-    def test_step_moving_wall_slip(self, simulation_factory, snap):
-        """Test step with moving wall and slip condition."""
-        if snap.communicator.rank == 0:
-            snap.mpcd.N = 2
-            snap.mpcd.position[:] = [[-3.90, -2.90, 0.0], [-2.05, -0.05, -0.10]]
-            snap.mpcd.velocity[:] = [[-2.0, -2.0, 1.0], [1.0, 1.0, -1.0]]
-        sim = simulation_factory(snap)
-        sm = hoomd.mpcd.stream.BounceBack(
-            period=1,
-            geometry=hoomd.mpcd.geometry.ConcentricCylinders(inner_radius=2.0,
-                                                             outer_radius=5.0,
-                                                             angular_speed=1,
-                                                             no_slip=False),
-=======
+        )
+        ig = hoomd.mpcd.Integrator(dt=0.1, streaming_method=sm)
+        sim.operations.integrator = ig
+
         # take one step, no particle hits the wall
         sim.run(1)
         snap = sim.state.get_snapshot()
@@ -616,38 +651,10 @@
                 contraction_separation=4.0,
                 repeat_length=15.0,
                 no_slip=False),
->>>>>>> a1c69747
-        )
-        ig = hoomd.mpcd.Integrator(dt=0.1, streaming_method=sm)
-        sim.operations.integrator = ig
-
-<<<<<<< HEAD
-        # run one step and check bounce back of particles
-        sim.run(1)
-        snap = sim.state.get_snapshot()
-        if snap.communicator.rank == 0:
-            np.testing.assert_array_almost_equal(
-                snap.mpcd.position,
-                [[-3.972, -3.028, 0.1], [-2.05, 0.05, -0.20]])
-            np.testing.assert_array_almost_equal(
-                snap.mpcd.velocity, [[0.56, -0.56, 1.0], [-1.0, 1.0, -1.0]])
-
-    @pytest.mark.parametrize("R0, R1, expected_result", [(3, 5, False),
-                                                         (2, 5, True)])
-    def test_check_mpcd_particles(self, simulation_factory, snap, R0, R1,
-                                  expected_result):
-        if snap.communicator.rank == 0:
-            snap.mpcd.position[0] = [2.5, 0, 0]
-        sim = simulation_factory(snap)
-        sm = hoomd.mpcd.stream.BounceBack(
-            period=1,
-            geometry=hoomd.mpcd.geometry.ConcentricCylinders(R0=R0, R1=R1))
-        ig = hoomd.mpcd.Integrator(dt=0.1, streaming_method=sm)
-        sim.operations.integrator = ig
-
-        sim.run(0)
-        assert sm.check_mpcd_particles() is expected_result
-=======
+        )
+        ig = hoomd.mpcd.Integrator(dt=0.1, streaming_method=sm)
+        sim.operations.integrator = ig
+
         # take one step, and everything should collide and bounce back
         sim.run(1)
         snap = sim.state.get_snapshot()
@@ -770,7 +777,6 @@
                 repeat_length=15.0),
         )
         assert not ig.streaming_method.check_mpcd_particles()
->>>>>>> a1c69747
 
 
 class TestParallelPlates:
