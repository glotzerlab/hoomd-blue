<<<<<<< HEAD
// Copyright (c) 2009-2017 The Regents of the University of Michigan
=======
// Copyright (c) 2009-2018 The Regents of the University of Michigan
>>>>>>> a4a24a6d
// This file is part of the HOOMD-blue project, released under the BSD 3-Clause License.

// Maintainer: jglaser

#include "hoomd/HOOMDMath.h"
#include "hoomd/BoxDim.h"
#include "HPMCPrecisionSetup.h"
#include "hoomd/VectorMath.h"
#include "ShapeSphere.h"    //< For the base template of test_overlap
#include "ShapeConvexPolyhedron.h"
#include "ShapeSpheropolyhedron.h"
#include <cfloat>

#include "GPUTree.h"

#ifndef __SHAPE_POLYHEDRON_H__
#define __SHAPE_POLYHEDRON_H__

/*! \file ShapePolyhedron.h
    \brief Defines the general polyhedron shape
*/

// need to declare these class methods with __device__ qualifiers when building in nvcc
// DEVICE is __device__ when included in nvcc and blank when included into the host compiler
#ifdef NVCC
#define DEVICE __device__
#else
#define DEVICE
#include <iostream>
#endif

/*!  This overlap check has been optimized to the best of my ability. However, further optimizations may still be possible,
  in particular regarding the tree traversal and the type of bounding volume hiarchy. Generally, I have found
  OBB's to perform superior to AABB's and spheres, because they are tightly fitting. The tandem overlap check is also
  faster than checking all leaves against the tree on the CPU. On the GPU, leave against tree traversal may be faster due
  to the possibility of parallellizing over the leave nodes, but that also leads to longer autotuning times. Even though
  tree traversal is non-recursive, occasionally I see stack errors (= overflows) on Pascal GPUs when the shape is highly complicated.
  Then the stack frame could be increased using cudaDeviceSetLimit().
<<<<<<< HEAD
=======

  Since GPU performance is mostly deplorable for concave polyhedra, I have not put much effort into optimizing for that code path.
  The parallel overlap check code path has been left in here for future experimentation, and can be enabled by
  uncommenting the below line.
  */

// uncomment for parallel overlap checks
//#define LEAVES_AGAINST_TREE_TRAVERSAL
>>>>>>> a4a24a6d

  Since GPU performance is mostly deplorable for concave polyhedra, I have not put much effort into optimizing for that code path.
  The parallel overlap check code path has been left in here for future experimentation, and can be enabled by
  uncommenting the below line.
  */

// uncomment for parallel overlap checks
//#define LEAVES_AGAINST_TREE_TRAVERSAL

<<<<<<< HEAD
/*
  Also prefixing the overlap check with a convex hull overlap check does not yield better performance, since the tree
  traversal is now sufficiently efficient and another overlap check only adds overhead/registers on the GPU.
  This can still be verified by uncommenting the below line
  */

// uncomment to do an early-rejection check of convex hulls - on the GPU, this adds additional divergence
//#define POLYHEDRON_CHECK_CONVEX_HULL_OVERLAP

namespace hpmc
{

namespace detail
{

=======
>>>>>>> a4a24a6d
//! Data structure for general polytopes
/*! \ingroup hpmc_data_structs */

struct poly3d_data : param_base
    {
    poly3d_data() : n_faces(0), ignore(0) {};

    #ifndef NVCC
    //! Constructor
<<<<<<< HEAD
    poly3d_data(unsigned int nverts, unsigned int _n_faces, unsigned int _n_face_verts, bool _managed)
        : n_faces(_n_faces), hull_only(0)
        {
        verts = poly3d_verts(nverts, _managed);
        face_offs = ManagedArray<unsigned int>(n_faces+1,_managed);
        face_verts = ManagedArray<unsigned int>(_n_face_verts, _managed);
=======
    poly3d_data(unsigned int nverts, unsigned int _n_faces, unsigned int _n_face_verts, unsigned int n_hull_verts, bool _managed)
        : n_verts(nverts), n_faces(_n_faces), hull_only(0)
        {
        convex_hull_verts = poly3d_verts(n_hull_verts, _managed);
        verts = ManagedArray<vec3<OverlapReal> >(nverts, _managed);
        face_offs = ManagedArray<unsigned int>(n_faces+1,_managed);
        face_verts = ManagedArray<unsigned int>(_n_face_verts, _managed);
        face_overlap = ManagedArray<unsigned int>(_n_faces, _managed, 1);
>>>>>>> a4a24a6d
        }
    #endif

    GPUTree tree;                                   //!< Tree for fast locality lookups
<<<<<<< HEAD
    poly3d_verts verts;                             //!< Holds parameters of convex hull
    ManagedArray<unsigned int> face_offs;           //!< Offset of every face in the list of vertices per face
    ManagedArray<unsigned int> face_verts;          //!< Ordered vertex IDs of every face
=======
    poly3d_verts convex_hull_verts;                 //!< Holds parameters of convex hull
    ManagedArray<vec3<OverlapReal> > verts;         //!< Vertex coordinates
    ManagedArray<unsigned int> face_offs;           //!< Offset of every face in the list of vertices per face
    ManagedArray<unsigned int> face_verts;          //!< Ordered vertex IDs of every face
    ManagedArray<unsigned int> face_overlap;        //!< Overlap mask per face
    unsigned int n_verts;                           //!< Number of vertices
>>>>>>> a4a24a6d
    unsigned int n_faces;                           //!< Number of faces
    unsigned int ignore;                            //!< Bitwise ignore flag for stats, overlaps. 1 will ignore, 0 will not ignore
    vec3<OverlapReal> origin;                       //!< A point *inside* the surface
    unsigned int hull_only;                         //!< If 1, only the hull of the shape is considered for overlaps
<<<<<<< HEAD

     //! Load dynamic data members into shared memory and increase pointer
    /*! \param ptr Pointer to load data to (will be incremented)
        \param load If true, copy data to pointer, otherwise increment only
        \param ptr_max Maximum address in shared memory
     */
    HOSTDEVICE void load_shared(char *& ptr, bool load, char *ptr_max) const
        {
        tree.load_shared(ptr, load, ptr_max);
        verts.load_shared(ptr, load, ptr_max);
        face_offs.load_shared(ptr, load, ptr_max);
        face_verts.load_shared(ptr, load, ptr_max);
=======
    OverlapReal sweep_radius;                       //!< Radius of a sweeping sphere

    //! Load dynamic data members into shared memory and increase pointer
    /*! \param ptr Pointer to load data to (will be incremented)
        \param available_bytes Size of remaining shared memory allocation
     */
    HOSTDEVICE void load_shared(char *& ptr, unsigned int &available_bytes) const
        {
        tree.load_shared(ptr, available_bytes);
        convex_hull_verts.load_shared(ptr, available_bytes);
        verts.load_shared(ptr, available_bytes);
        face_offs.load_shared(ptr, available_bytes);
        face_verts.load_shared(ptr, available_bytes);
        face_overlap.load_shared(ptr, available_bytes);
>>>>>>> a4a24a6d
        }

    #ifdef ENABLE_CUDA
    //! Attach managed memory to CUDA stream
    void attach_to_stream(cudaStream_t stream) const
        {
        tree.attach_to_stream(stream);
<<<<<<< HEAD
        verts.attach_to_stream(stream);
        face_offs.attach_to_stream(stream);
        face_verts.attach_to_stream(stream);
=======
        convex_hull_verts.attach_to_stream(stream);
        verts.attach_to_stream(stream);
        face_offs.attach_to_stream(stream);
        face_verts.attach_to_stream(stream);
        face_overlap.attach_to_stream(stream);
>>>>>>> a4a24a6d
        }
    #endif
    } __attribute__((aligned(32)));

}; // end namespace detail

#if defined(NVCC) && (__CUDA_ARCH__ >= 300)
//! CTA allreduce
static __device__ int warp_reduce(int val, int width)
    {
    #pragma unroll
    for (int i = 1; i < width; i *= 2)
        {
        val += __shfl_xor(val,i,width);
        }
    return val;
    }
#endif

//!  Polyhedron shape template
/*! ShapePolyhedron implements IntegragorHPMC's shape protocol.

    The parameter defining a polyhedron is a structure containing a list of n_faces faces, each representing
    a polygon, for which the vertices are stored in sorted order, giving a total number of n_verts vertices.

    \ingroup shape
*/
struct ShapePolyhedron
    {
    //! Define the parameter type
    typedef detail::poly3d_data param_type;

    //! Initialize a polyhedron
    DEVICE ShapePolyhedron(const quat<Scalar>& _orientation, const param_type& _params)
        : orientation(_orientation), data(_params), tree(_params.tree)
        {
        }

    //! Does this shape have an orientation
    DEVICE bool hasOrientation() { return data.n_verts > 1; }

    //!Ignore flag for acceptance statistics
    DEVICE bool ignoreStatistics() const { return data.ignore; }

    //! Get the circumsphere diameter
    DEVICE OverlapReal getCircumsphereDiameter() const
        {
        // return the precomputed diameter
        return data.convex_hull_verts.diameter;
        }

    //! Get the in-sphere radius
    DEVICE OverlapReal getInsphereRadius() const
        {
        // not implemented
        return OverlapReal(0.0);
        }

    //! Return true if this is a sphero-shape
    DEVICE OverlapReal isSpheroPolyhedron() const
        {
        return data.sweep_radius != OverlapReal(0.0);
        }

    //! Return the bounding box of the shape in world coordinates
    DEVICE detail::AABB getAABB(const vec3<Scalar>& pos) const
        {
        return detail::AABB(pos, data.convex_hull_verts.diameter/Scalar(2));
        }

    //! Returns true if this shape splits the overlap check over several threads of a warp using threadIdx.x
    HOSTDEVICE static bool isParallel()
        {
        #ifdef LEAVES_AGAINST_TREE_TRAVERSAL
        return true;
        #else
        return false;
        #endif
        }

    quat<Scalar> orientation;    //!< Orientation of the polyhedron

    const detail::poly3d_data& data;     //!< Vertices
    const detail::GPUTree &tree;           //!< Tree for particle features
    };

DEVICE inline OverlapReal det_4x4(vec3<OverlapReal> a, vec3<OverlapReal> b, vec3<OverlapReal> c, vec3<OverlapReal> d)
    {
    return dot(cross(c,d),b-a)+dot(cross(a,b),d-c);
    }

// From Real Time Collision Detection (Christer Ericson)
DEVICE inline vec3<OverlapReal> closestPointToTriangle(const vec3<OverlapReal>& p,
     const vec3<OverlapReal>& a, const vec3<OverlapReal>& b, const vec3<OverlapReal>& c)
    {
    vec3<OverlapReal> ab = b - a;
    vec3<OverlapReal> ac = c - a;
    vec3<OverlapReal> ap = p - a;

    OverlapReal d1 = dot(ab, ap);
    OverlapReal d2 = dot(ac, ap);
    if (d1 <= OverlapReal(0.0) && d2 <= OverlapReal(0.0)) return a; // barycentric coordiantes (1,0,0)

    // Check if P in vertex region outside B
    vec3<OverlapReal> bp = p - b;
    OverlapReal d3 = dot(ab, bp);
    OverlapReal d4 = dot(ac, bp);
    if (d3 >= OverlapReal(0.0) && d4 <= d3) return b; // barycentric coordinates (0,1,0)

    // Check if P in edge region of AB, if so return projection of P onto AB
    OverlapReal vc = d1*d4 - d3*d2;
    if (vc <= OverlapReal(0.0) && d1 >= OverlapReal(0.0) && d3 <= OverlapReal(0.0))
        {
        OverlapReal v = d1 / (d1 - d3);
        return a + v * ab; // barycentric coordinates (1-v,v,0)
        }

    // Check if P in vertex region outside C
    vec3<OverlapReal> cp = p - c;
    OverlapReal d5 = dot(ab, cp);
    OverlapReal d6 = dot(ac, cp);
    if (d6 >= OverlapReal(0.0) && d5 <= d6) return c; // barycentric coordinates (0,0,1)

    // Check if P in edge region of AC, if so return projection of P onto AC
    OverlapReal vb = d5*d2 - d1*d6;
    if (vb <= OverlapReal(0.0) && d2 >= OverlapReal(0.0) && d6 <= OverlapReal(0.0))
        {
        OverlapReal w = d2 / (d2 - d6);
        return a + w * ac; // barycentric coordinates (1-w,0,w)
        }
    // Check if P in edge region of BC, if so return projection of P onto BC
    OverlapReal va = d3*d6 - d5*d4;
    if (va <= OverlapReal(0.0) && (d4 - d3) >= OverlapReal(0.0) && (d5 - d6) >= OverlapReal(0.0))
        {
        OverlapReal w = (d4 - d3) / ((d4 - d3) + (d5 - d6));
        return b + w * (c - b); // barycentric coordinates (0,1-w,w)
        }

    // P inside face region. Compute Q through its barycentric coordinates (u,v,w)
    OverlapReal denom = OverlapReal(1.0) / (va + vb + vc);
    OverlapReal v = vb * denom;
    OverlapReal w = vc * denom;
    return a + ab*v+ac * w; // = u*a + v*b + w*c, u = va * denom = 1.0f - v - w
    }


// Clamp n to lie within the range [min, max]
DEVICE inline OverlapReal clamp(OverlapReal n, OverlapReal min, OverlapReal max) {
    if (n < min) return min;
    if (n > max) return max;
    return n;
    }

// From Real Time Collision Detection (Christer Ericson)

// Computes closest points C1 and C2 of S1(s)=P1+s*(Q1-P1) and
// S2(t)=P2+t*(Q2-P2), returning s and t. Function result is squared
// distance between between S1(s) and S2(t)
DEVICE inline OverlapReal closestPtSegmentSegment(const vec3<OverlapReal> p1, const vec3<OverlapReal>& q1,
    const vec3<OverlapReal>& p2, const vec3<OverlapReal>& q2, OverlapReal &s, OverlapReal &t, vec3<OverlapReal> &c1, vec3<OverlapReal> &c2, OverlapReal abs_tol)
    {
    vec3<OverlapReal> d1 = q1 - p1; // Direction vector of segment S1
    vec3<OverlapReal> d2 = q2 - p2; // Direction vector of segment S2
    vec3<OverlapReal> r = p1 - p2;
    OverlapReal a = dot(d1, d1); // Squared length of segment S1, always nonnegative
    OverlapReal e = dot(d2, d2); // Squared length of segment S2, always nonnegative
    OverlapReal f = dot(d2, r);

    // Check if either or both segments degenerate into points
    if (CHECK_ZERO(a,abs_tol) && CHECK_ZERO(e,abs_tol))
        {
        // Both segments degenerate into points
        s = t = OverlapReal(0.0);
        c1 = p1;
        c2 = p2;
        return dot(c1 - c2, c1 - c2);
        }

    if (CHECK_ZERO(a, abs_tol)) {
        // First segment degenerates into a point
        s = OverlapReal(0.0);
        t = f / e; // s = 0 => t = (b*s + f) / e = f / e
        t = clamp(t, OverlapReal(0.0), OverlapReal(1.0));
        }
    else
        {
        OverlapReal c = dot(d1, r);
        if (CHECK_ZERO(e, abs_tol))
            {
            // Second segment degenerates into a point
            t = OverlapReal(0.0);
            s = clamp(-c / a, OverlapReal(0.0), OverlapReal(1.0)); // t = 0 => s = (b*t - c) / a = -c / a
            }
        else
            {
            // The general nondegenerate case starts here
            OverlapReal b = dot(d1, d2);
            OverlapReal denom = a*e-b*b; // Always nonnegative
            // If segments not parallel, compute closest point on L1 to L2 and
            // clamp to segment S1. Else pick arbitrary s (here 0)
            if (denom != OverlapReal(0.0))
                {
                s = clamp((b*f - c*e) / denom, OverlapReal(0.0), OverlapReal(1.0));
                }
             else
                s = OverlapReal(0.0);

            // Compute point on L2 closest to S1(s) using
            // t = dot((P1 + D1*s) - P2,D2) / dot(D2,D2) = (b*s + f) / e
            t = (b*s + f) / e;
            // If t in [0,1] done. Else clamp t, recompute s for the new value
            // of t using s = dot((P2 + D2*t) - P1,D1) / dot(D1,D1)= (t*b - c) / a
            // and clamp s to [0, 1]
            if (t < OverlapReal(0.0))
                {
                t = OverlapReal(0.0);
                s = clamp(-c / a, OverlapReal(0.0), OverlapReal(1.0));
                }
             else if (t > OverlapReal(1.0))
                {
                t = OverlapReal(1.0);
                s = clamp((b - c) / a, OverlapReal(0.0), OverlapReal(1.0));
                }
             }
        }

    c1 = p1 + d1 * s;
    c2 = p2 + d2 * t;
    return dot(c1 - c2, c1 - c2);
    }

//! Test if a point lies on a line segment
/*! \param v The vertex coordinates
    \param a First point of line segment
    \param b Second point of line segment
 */
DEVICE inline bool test_vertex_line_segment_overlap(const vec3<OverlapReal>& v,
                                                    const vec3<OverlapReal>& a,
                                                    const vec3<OverlapReal>& b,
                                                    OverlapReal abs_tol)
    {
    vec3<OverlapReal> c = cross(v-a, b-a);
    OverlapReal d = dot(v - a, b - a)/dot(b-a,b-a);
    return (CHECK_ZERO(dot(c,c),abs_tol) && d >= OverlapReal(0.0) && d <= OverlapReal(1.0));
    }

//! Test for intersection of line segments in 3D
/*! \param p Support vertex of first line segment
 *  \param q Support vertex of second line segment
 *  \param a Vector between endpoints of first line segment
 *  \param b Vector between endpoints of second line segment
 *  \returns true if line segments intersect or overlap
 */
DEVICE inline bool test_line_segment_overlap(const vec3<OverlapReal>& p,
                                             const vec3<OverlapReal>& q,
                                             const vec3<OverlapReal>& a,
                                             const vec3<OverlapReal>& b,
                                             OverlapReal abs_tol)
    {
    /*
    if (det_4x4(p,q,p+a,q+b))
        return false; // line segments are skew
    */

    // 2d coordinate frame ex,ey
    vec3<OverlapReal> ex = a;
    OverlapReal mag_r = fast::sqrt(dot(ex,ex));
    ex /= mag_r;
    vec3<OverlapReal> ey = cross(ex,b);
    ey = cross(ey,ex);

    if (dot(ey,ey)) ey *= fast::rsqrt(dot(ey,ey));
    vec2<OverlapReal> r(mag_r, OverlapReal(0.0));
    vec2<OverlapReal> s(dot(b,ex),dot(b,ey));
    OverlapReal denom = (r.x*s.y-r.y*s.x);
    vec2<OverlapReal> del(dot(q - p, ex), dot(q - p, ey));

    if (CHECK_ZERO(denom,abs_tol))
        {
        // collinear or parallel?
        vec3<OverlapReal> c = cross(q-p,a);
        if (dot(c,c))
            return false; // parallel

        OverlapReal t = dot(del,r);
        OverlapReal u = -dot(del,s);
        if ((t < 0 || t > dot(r,r)) && (u < 0 || u > dot(s,s)))
            return false; // collinear, disjoint

        // collinear, overlapping
        return true;
        }

    OverlapReal t = (del.x*s.y - del.y*s.x)/denom;
    OverlapReal u = (del.x*r.y - del.y*r.x)/denom;
    if (t >= OverlapReal(0.0) && t <= OverlapReal(1.0) &&
        u >= OverlapReal(0.0) && u <= OverlapReal(1.0))
        {
        // intersection
        return true;
        }

    return false;
    }

//! Check if circumspheres overlap
/*! \param r_ab Vector defining the position of shape b relative to shape a (r_b - r_a)
    \param a first shape
    \param b second shape
    \returns true if the circumspheres of both shapes overlap

    \ingroup shape
*/
DEVICE inline bool check_circumsphere_overlap(const vec3<Scalar>& r_ab, const ShapePolyhedron& a,
    const ShapePolyhedron &b)
    {
    vec3<OverlapReal> dr(r_ab);

    OverlapReal rsq = dot(dr,dr);
    OverlapReal DaDb = a.getCircumsphereDiameter() + b.getCircumsphereDiameter();

    // first check overlap of circumspheres
    return (rsq*OverlapReal(4.0) <= DaDb * DaDb);
    }


// compute shortest distance between two triangles
// Returns square of shortest distance
DEVICE inline OverlapReal shortest_distance_triangles(
    const vec3<OverlapReal> &a1,
    const vec3<OverlapReal> &b1,
    const vec3<OverlapReal> &c1,
    const vec3<OverlapReal> &a2,
    const vec3<OverlapReal> &b2,
    const vec3<OverlapReal> &c2,
    OverlapReal abs_tol)
    {
    // nine pairs of edges
    OverlapReal dmin_sq(FLT_MAX);

    vec3<OverlapReal> p1, p2;
    OverlapReal s,t;

    OverlapReal dsq;
    dsq = closestPtSegmentSegment(a1,b1,a2,b2, s,t,p1,p2, abs_tol);
    if (dsq < dmin_sq)
        dmin_sq = dsq;

    dsq = closestPtSegmentSegment(a1,b1,a2,c2, s,t,p1,p2, abs_tol);
    if (dsq < dmin_sq)
        dmin_sq = dsq;

    dsq = closestPtSegmentSegment(a1,b1,b2,c2, s,t,p1,p2, abs_tol);
    if (dsq < dmin_sq)
        dmin_sq = dsq;

    dsq = closestPtSegmentSegment(a1,c1,a2,b2, s,t,p1,p2, abs_tol);
    if (dsq < dmin_sq)
        dmin_sq = dsq;

    dsq = closestPtSegmentSegment(a1,c1,a2,c2, s,t,p1,p2, abs_tol);
    if (dsq < dmin_sq)
        dmin_sq = dsq;

    dsq = closestPtSegmentSegment(a1,c1,b2,c2, s,t,p1,p2, abs_tol);
    if (dsq < dmin_sq)
        dmin_sq = dsq;

    dsq = closestPtSegmentSegment(b1,c1,a2,b2, s,t,p1,p2, abs_tol);
    if (dsq < dmin_sq)
        dmin_sq = dsq;

    dsq = closestPtSegmentSegment(b1,c1,a2,c2, s,t,p1,p2, abs_tol);
    if (dsq < dmin_sq)
        dmin_sq = dsq;

    dsq = closestPtSegmentSegment(b1,c1,b2,c2, s,t,p1,p2, abs_tol);
    if (dsq < dmin_sq)
        dmin_sq = dsq;

    // six vertex-triangle distances
    vec3<OverlapReal> p;

    p = closestPointToTriangle(a1, a2, b2, c2);
    dsq = dot(p-a1,p-a1);
    if (dsq < dmin_sq)
        dmin_sq  = dsq;

    p = closestPointToTriangle(b1, a2, b2, c2);
    dsq = dot(p-b1,p-b1);
    if (dsq < dmin_sq)
        dmin_sq  = dsq;

    p = closestPointToTriangle(c1, a2, b2, c2);
    dsq = dot(p-c1,p-c1);
    if (dsq < dmin_sq)
        dmin_sq  = dsq;

    p = closestPointToTriangle(a2, a1, b1, c1);
    dsq = dot(p-a2,p-a2);
    if (dsq < dmin_sq)
        dmin_sq  = dsq;

    p = closestPointToTriangle(b2, a1, b1, c1);
    dsq = dot(p-b2,p-b2);
    if (dsq < dmin_sq)
        dmin_sq  = dsq;

    p = closestPointToTriangle(c2, a1, b1, c1);
    dsq = dot(p-c2,p-c2);
    if (dsq < dmin_sq)
        dmin_sq  = dsq;

    return dmin_sq;
    }

#include <hoomd/extern/triangle_triangle.h>

<<<<<<< HEAD
DEVICE inline bool test_narrow_phase_overlap( vec3<OverlapReal> r_ab,
=======
/*! Test overlap in narrow phase

    \param dr separation vector between the particles, IN THE REFERENCE FRAME of b
    \param a first shape
    \param b second shape
    \param cur_node_a Node in a's tree to check
    \param cur_node_a Node in b's tree to check
    \param err gets incremented if there are errors (not currently implemented)
    \param abs_tol an absolute tolerance for the triangle triangle check
 */
DEVICE inline bool test_narrow_phase_overlap( vec3<OverlapReal> dr,
>>>>>>> a4a24a6d
                                              const ShapePolyhedron& a,
                                              const ShapePolyhedron& b,
                                              unsigned int cur_node_a,
                                              unsigned int cur_node_b,
                                              unsigned int &err,
                                              OverlapReal abs_tol)
    {
    // loop through faces of cur_node_a
    unsigned int na = a.tree.getNumParticles(cur_node_a);
    unsigned int nb = b.tree.getNumParticles(cur_node_b);

    for (unsigned int i= 0; i< na; i++)
        {
        unsigned int iface = a.tree.getParticle(cur_node_a, i);

        // Load number of face vertices
        unsigned int nverts_a = a.data.face_offs[iface + 1] - a.data.face_offs[iface];
        unsigned int offs_a = a.data.face_offs[iface];
<<<<<<< HEAD

        float U[3][3];

        vec3<OverlapReal> dr = rotate(conj(quat<OverlapReal>(b.orientation)),-r_ab);
=======
        unsigned mask_a = a.data.face_overlap[iface];

        float U[3][3];

>>>>>>> a4a24a6d
        quat<OverlapReal> q(conj(quat<OverlapReal>(b.orientation))*quat<OverlapReal>(a.orientation));

        if (nverts_a > 2)
            {
            for (unsigned int ivert = 0; ivert < 3; ++ivert)
                {
                unsigned int idx_a = a.data.face_verts[offs_a+ivert];
<<<<<<< HEAD
                vec3<float> v;
                v.x = a.data.verts.x[idx_a];
                v.y = a.data.verts.y[idx_a];
                v.z = a.data.verts.z[idx_a];
=======
                vec3<float> v = a.data.verts[idx_a];
>>>>>>> a4a24a6d
                v = rotate(q,v) + dr;
                U[ivert][0] = v.x; U[ivert][1] = v.y; U[ivert][2] = v.z;
                }
            }

        // loop through faces of cur_node_b
        for (unsigned int j= 0; j< nb; j++)
            {
            unsigned int nverts_b, offs_b;

            unsigned int jface = b.tree.getParticle(cur_node_b, j);

            // fetch next face of particle b
            nverts_b = b.data.face_offs[jface + 1] - b.data.face_offs[jface];
            offs_b = b.data.face_offs[jface];
            unsigned int mask_b = b.data.face_overlap[jface];

<<<<<<< HEAD
=======
            // only check overlaps if required
            if (! (mask_a & mask_b)) continue;

>>>>>>> a4a24a6d
            if (nverts_a > 2 && nverts_b > 2)
                {
                float V[3][3];
                for (unsigned int ivert = 0; ivert < 3; ++ivert)
                    {
                    unsigned int idx_b = b.data.face_verts[offs_b+ivert];
<<<<<<< HEAD
                    vec3<float> v;
                    v.x = b.data.verts.x[idx_b];
                    v.y = b.data.verts.y[idx_b];
                    v.z = b.data.verts.z[idx_b];
=======
                    vec3<float> v = b.data.verts[idx_b];
>>>>>>> a4a24a6d
                    V[ivert][0] = v.x; V[ivert][1] = v.y; V[ivert][2] = v.z;
                    }

                // check collision between triangles
                if (NoDivTriTriIsect(V[0],V[1],V[2],U[0],U[1],U[2],abs_tol))
                    {
                    return true;
                    }
                }

            if (a.isSpheroPolyhedron() || b.isSpheroPolyhedron())
                {
                OverlapReal dsqmin(FLT_MAX);

                // Load vertex 0 on a
                unsigned int idx_a = a.data.face_verts[offs_a];
                vec3<OverlapReal> a0 = a.data.verts[idx_a];
                a0 = rotate(q, a0) + dr;

                // vertex 0 on b
                unsigned int idx_b = b.data.face_verts[offs_b];
                vec3<OverlapReal> b0 = b.data.verts[idx_b];

                vec3<OverlapReal> b1, b2;

                if (nverts_b > 1)
                    {
                    // vertex 1 on b
                    idx_b = b.data.face_verts[offs_b + 1];
<<<<<<< HEAD
                    b1.x = b.data.verts.x[idx_b];
                    b1.y = b.data.verts.y[idx_b];
                    b1.z = b.data.verts.z[idx_b];

                    // vertex 2 on b
                    idx_b = b.data.face_verts[offs_b + 2];
                    b2.x = b.data.verts.x[idx_b];
                    b2.y = b.data.verts.y[idx_b];
                    b2.z = b.data.verts.z[idx_b];
=======
                    b1 = b.data.verts[idx_b];

                    // vertex 2 on b
                    idx_b = b.data.face_verts[offs_b + 2];
                    b2 = b.data.verts[idx_b];
>>>>>>> a4a24a6d
                    }

                if (nverts_b > 1 && nverts_a == 1)
                    {
                    // optimization, test vertex against triangle b
                    vec3<OverlapReal> p;
                    p = closestPointToTriangle(a0, b0, b1, b2);
                    dsqmin = dot(p-a0,p-a0);
                    }

                vec3<OverlapReal> a1, a2;

                if (nverts_a > 1)
                    {
                    // vertex 1 on a
                    idx_a = a.data.face_verts[offs_a + 1];
                    a1 = a.data.verts[idx_a];
                    a1 = rotate(q, a1) + dr;

                    // vertex 2 on a
                    idx_a = a.data.face_verts[offs_a + 2];
<<<<<<< HEAD
                    a2.x = a.data.verts.x[idx_a];
                    a2.y = a.data.verts.y[idx_a];
                    a2.z = a.data.verts.z[idx_a];
=======
                    a2 = a.data.verts[idx_a];
>>>>>>> a4a24a6d
                    a2 = rotate(q, a2) + dr;
                    }

                if (nverts_a > 1 && nverts_b == 1)
                    {
                    // optimization, test vertex against triangle a
                    vec3<OverlapReal> p;
                    p = closestPointToTriangle(b0, a0, a1, a2);
                    dsqmin = dot(p-b0,p-b0);
                    }

                if (nverts_b > 1 && nverts_a > 1)
                    {
                    dsqmin = shortest_distance_triangles(a0, a1, a2, b0, b1, b2, abs_tol);
                    }

                if (nverts_a == 1 && nverts_b == 1)
                    {
                    // trivial case
                    dsqmin = dot(a0-b0,a0-b0);
                    }

                OverlapReal R_ab = a.data.sweep_radius + b.data.sweep_radius;

                if (R_ab*R_ab >= dsqmin)
                    {
                    // overlap of spherotriangles
                    return true;
                    }
                }
            } // end loop over faces of b
        } // end loop over over faces of a
    return false;
    }

// From Real-time Collision Detection (Christer Ericson)
// Given ray pq and triangle abc, returns whether segment intersects
// triangle and if so, also returns the barycentric coordinates (u,v,w)
// of the intersection point
// Note: the triangle is assumed to be oriented counter-clockwise when viewed from the direction of p
DEVICE inline bool IntersectRayTriangle(const vec3<OverlapReal>& p, const vec3<OverlapReal>& q,
     const vec3<OverlapReal>& a, const vec3<OverlapReal>& b, const vec3<OverlapReal>& c,
    OverlapReal &u, OverlapReal &v, OverlapReal &w, OverlapReal &t)
    {
    vec3<OverlapReal> ab = b - a;
    vec3<OverlapReal> ac = c - a;
    vec3<OverlapReal> qp = p - q;
<<<<<<< HEAD

    // Compute triangle normal. Can be precalculated or cached if
    // intersecting multiple segments against the same triangle
    vec3<OverlapReal> n = cross(ab, ac);

    // Compute denominator d. If d <= 0, segment is parallel to or points
    // away from triangle, so exit early
    float d = dot(qp, n);
    if (d <= OverlapReal(0.0)) return false;

    // Compute intersection t value of pq with plane of triangle. A ray
    // intersects iff 0 <= t. Segment intersects iff 0 <= t <= 1. Delay
    // dividing by d until intersection has been found to pierce triangle
    vec3<OverlapReal> ap = p - a;
    t = dot(ap, n);
    if (t < OverlapReal(0.0)) return false;
//    if (t > d) return false; // For segment; exclude this code line for a ray test

    // Compute barycentric coordinate components and test if within bounds
    vec3<OverlapReal> e = cross(qp, ap);
    v = dot(ac, e);
    if (v < OverlapReal(0.0) || v > d) return false;
    w = -dot(ab, e);
    if (w < OverlapReal(0.0) || v + w > d) return false;

    // Segment/ray intersects triangle. Perform delayed division and
    // compute the last barycentric coordinate component
    float ood = OverlapReal(1.0) / d;
    t *= ood;
    v *= ood;
    w *= ood;
    u = OverlapReal(1.0) - v - w;
    return true;
=======

    // Compute triangle normal. Can be precalculated or cached if
    // intersecting multiple segments against the same triangle
    vec3<OverlapReal> n = cross(ab, ac);

    // Compute denominator d. If d <= 0, segment is parallel to or points
    // away from triangle, so exit early
    float d = dot(qp, n);
    if (d <= OverlapReal(0.0)) return false;

    // Compute intersection t value of pq with plane of triangle. A ray
    // intersects iff 0 <= t. Segment intersects iff 0 <= t <= 1. Delay
    // dividing by d until intersection has been found to pierce triangle
    vec3<OverlapReal> ap = p - a;
    t = dot(ap, n);
    if (t < OverlapReal(0.0)) return false;
//    if (t > d) return false; // For segment; exclude this code line for a ray test

    // Compute barycentric coordinate components and test if within bounds
    vec3<OverlapReal> e = cross(qp, ap);
    v = dot(ac, e);
    if (v < OverlapReal(0.0) || v > d) return false;
    w = -dot(ab, e);
    if (w < OverlapReal(0.0) || v + w > d) return false;

    // Segment/ray intersects triangle. Perform delayed division and
    // compute the last barycentric coordinate component
    float ood = OverlapReal(1.0) / d;
    t *= ood;
    v *= ood;
    w *= ood;
    u = OverlapReal(1.0) - v - w;
    return true;
    }

#ifndef NVCC
//! Traverse the bounding volume test tree recursively
inline bool BVHCollision(const ShapePolyhedron& a, const ShapePolyhedron &b,
     unsigned int cur_node_a, unsigned int cur_node_b,
     const quat<OverlapReal>& q, const vec3<OverlapReal>& dr, unsigned int &err, OverlapReal abs_tol)
    {
    detail::OBB obb_a = a.tree.getOBB(cur_node_a);
    obb_a.affineTransform(q, dr);
    detail::OBB obb_b = b.tree.getOBB(cur_node_b);

    if (!overlap(obb_a, obb_b)) return false;

    if (a.tree.isLeaf(cur_node_a))
        {
        if (b.tree.isLeaf(cur_node_b))
            {
            return test_narrow_phase_overlap(dr, a, b, cur_node_a, cur_node_b, err, abs_tol);
            }
        else
            {
            unsigned int left_b = b.tree.getLeftChild(cur_node_b);
            unsigned int right_b = b.tree.getEscapeIndex(left_b);

            return BVHCollision(a, b, cur_node_a, left_b, q, dr, err, abs_tol)
                || BVHCollision(a, b, cur_node_a, right_b, q, dr, err, abs_tol);
            }
        }
    else
        {
        if (b.tree.isLeaf(cur_node_b))
            {
            unsigned int left_a = a.tree.getLeftChild(cur_node_a);
            unsigned int right_a = a.tree.getEscapeIndex(left_a);

            return BVHCollision(a, b, left_a, cur_node_b, q, dr, err, abs_tol)
                || BVHCollision(a, b, right_a, cur_node_b, q, dr, err, abs_tol);
            }
        else
            {
            unsigned int left_a = a.tree.getLeftChild(cur_node_a);
            unsigned int right_a = a.tree.getEscapeIndex(left_a);
            unsigned int left_b = b.tree.getLeftChild(cur_node_b);
            unsigned int right_b = b.tree.getEscapeIndex(left_b);

            return BVHCollision(a, b, left_a, left_b, q, dr, err, abs_tol)
                || BVHCollision(a, b, left_a, right_b, q, dr, err, abs_tol)
                || BVHCollision(a, b, right_a, left_b, q, dr, err, abs_tol)
                || BVHCollision(a, b, right_a, right_b, q, dr, err, abs_tol);
            }
        }
>>>>>>> a4a24a6d
    }

//! Polyhedron overlap test
/*! \param r_ab Vector defining the position of shape b relative to shape a (r_b - r_a)
    \param a first shape
    \param b second shape
    \param err in/out variable incremented when error conditions occur in the overlap test
    \returns true when *a* and *b* overlap, and false when they are disjoint

    \ingroup shape
*/
DEVICE inline bool test_overlap(const vec3<Scalar>& r_ab,
                                 const ShapePolyhedron& a,
                                 const ShapePolyhedron& b,
                                 unsigned int& err)
    {
<<<<<<< HEAD
    #ifdef POLYHEDRON_CHECK_CONVEX_HULL_OVERLAP
    // test overlap of convex hulls
    if (a.isSpheroPolyhedron() || b.isSpheroPolyhedron())
        {
        if (!test_overlap(r_ab, ShapeSpheropolyhedron(a.orientation,a.data.verts),
               ShapeSpheropolyhedron(b.orientation,b.data.verts),err)) return false;
        }
    else
        {
        if (!test_overlap(r_ab, ShapeConvexPolyhedron(a.orientation,a.data.verts),
           ShapeConvexPolyhedron(b.orientation,b.data.verts),err)) return false;
=======
    // test overlap of convex hulls
    if (a.isSpheroPolyhedron() || b.isSpheroPolyhedron())
        {
        if (!test_overlap(r_ab, ShapeSpheropolyhedron(a.orientation,a.data.convex_hull_verts),
               ShapeSpheropolyhedron(b.orientation,b.data.convex_hull_verts),err)) return false;
        }
    else
        {
        if (!test_overlap(r_ab, ShapeConvexPolyhedron(a.orientation,a.data.convex_hull_verts),
           ShapeConvexPolyhedron(b.orientation,b.data.convex_hull_verts),err)) return false;
>>>>>>> a4a24a6d
        }
    #endif

    OverlapReal DaDb = a.getCircumsphereDiameter() + b.getCircumsphereDiameter();
    const OverlapReal abs_tol(DaDb*1e-12);

    OverlapReal DaDb = a.getCircumsphereDiameter() + b.getCircumsphereDiameter();
    const OverlapReal abs_tol(DaDb*1e-12);
    vec3<OverlapReal> dr = r_ab;

    /*
     * This overlap test checks if an edge of one polyhedron is overlapping with a face of the other
     */

    /*
     * This overlap test checks if either
     * a) an edge of one polyhedron intersects the face of the other
     * b) the center of mass of one polyhedron is contained in the other
     */
    #ifdef NVCC
    const detail::GPUTree& tree_a = a.tree;
    const detail::GPUTree& tree_b = b.tree;
    #endif

<<<<<<< HEAD
    const detail::GPUTree& tree_a = a.tree;
    const detail::GPUTree& tree_b = b.tree;

=======
>>>>>>> a4a24a6d
    #ifdef LEAVES_AGAINST_TREE_TRAVERSAL
    #ifdef NVCC
    // Parallel tree traversal
    unsigned int offset = threadIdx.x;
    unsigned int stride = blockDim.x;
    #else
    unsigned int offset = 0;
    unsigned int stride = 1;
    #endif

    if (tree_a.getNumLeaves() <= tree_b.getNumLeaves())
        {
        for (unsigned int cur_leaf_a = offset; cur_leaf_a < tree_a.getNumLeaves(); cur_leaf_a += stride)
            {
            unsigned int cur_node_a = tree_a.getLeafNode(cur_leaf_a);
            hpmc::detail::OBB obb_a = tree_a.getOBB(cur_node_a);
            // rotate and translate a's obb into b's body frame
<<<<<<< HEAD
            obb_a.affineTransform(conj(b.orientation)*a.orientation,
                rotate(conj(b.orientation),-r_ab));
=======
            vec3<OverlapReal> dr_rot(rotate(conj(b.orientation),-r_ab));
            obb_a.affineTransform(conj(b.orientation)*a.orientation, dr_rot);
>>>>>>> a4a24a6d

            unsigned cur_node_b = 0;
            while (cur_node_b < tree_b.getNumNodes())
                {
                unsigned int query_node = cur_node_b;
<<<<<<< HEAD
                if (tree_b.queryNode(obb_a, cur_node_b) && test_narrow_phase_overlap(r_ab, a, b, cur_node_a, query_node, err, abs_tol)) return true;
=======
                if (tree_b.queryNode(obb_a, cur_node_b) && test_narrow_phase_overlap(dr_rot, a, b, cur_node_a, query_node, err, abs_tol)) return true;
>>>>>>> a4a24a6d
                }
            }
        }
    else
        {
        for (unsigned int cur_leaf_b = offset; cur_leaf_b < tree_b.getNumLeaves(); cur_leaf_b += stride)
            {
            unsigned int cur_node_b = tree_b.getLeafNode(cur_leaf_b);
            hpmc::detail::OBB obb_b = tree_b.getOBB(cur_node_b);

            // rotate and translate b's obb into a's body frame
<<<<<<< HEAD
            obb_b.affineTransform(conj(a.orientation)*b.orientation,
                rotate(conj(a.orientation),r_ab));
=======
            vec3<OverlapReal> dr_rot(rotate(conj(a.orientation),r_ab));
            obb_b.affineTransform(conj(a.orientation)*b.orientation, dr_rot);
>>>>>>> a4a24a6d

            unsigned cur_node_a = 0;
            while (cur_node_a < tree_a.getNumNodes())
                {
                unsigned int query_node = cur_node_a;
<<<<<<< HEAD
                if (tree_a.queryNode(obb_b, cur_node_a) && test_narrow_phase_overlap(-r_ab, b, a, cur_node_b, query_node, err,abs_tol)) return true;
=======
                if (tree_a.queryNode(obb_b, cur_node_a) && test_narrow_phase_overlap(dr_rot, b, a, cur_node_b, query_node, err,abs_tol)) return true;
>>>>>>> a4a24a6d
                }
            }
        }
    #else
<<<<<<< HEAD
    // perform a tandem tree traversal
=======
    vec3<OverlapReal> dr_rot(rotate(conj(b.orientation),-r_ab));
    quat<OverlapReal> q(conj(b.orientation)*a.orientation);

    #ifndef NVCC
    if (BVHCollision(a,b,0,0, q, dr_rot, err, abs_tol)) return true;
    #else
    // stackless traversal on GPU
>>>>>>> a4a24a6d
    unsigned long int stack = 0;
    unsigned int cur_node_a = 0;
    unsigned int cur_node_b = 0;

<<<<<<< HEAD
    vec3<OverlapReal> dr_rot(rotate(conj(b.orientation),-r_ab));
    quat<OverlapReal> q(conj(b.orientation)*a.orientation);

    detail::OBB obb_a = tree_a.getOBB(cur_node_a);
    obb_a.affineTransform(q, dr_rot);

    detail::OBB obb_b = tree_b.getOBB(cur_node_b);
=======
    detail::OBB obb_a = tree_a.getOBB(cur_node_a);
    obb_a.affineTransform(q, dr_rot);

    detail::OBB obb_b = tree_b.getOBB(cur_node_b);

>>>>>>> a4a24a6d

    while (cur_node_a != tree_a.getNumNodes() && cur_node_b != tree_b.getNumNodes())
        {
        unsigned int query_node_a = cur_node_a;
        unsigned int query_node_b = cur_node_b;

        if (detail::traverseBinaryStack(tree_a, tree_b, cur_node_a, cur_node_b, stack, obb_a, obb_b, q,dr_rot)
<<<<<<< HEAD
            && test_narrow_phase_overlap(r_ab, a, b, query_node_a, query_node_b, err, abs_tol)) return true;
        }
    #endif
=======
            && test_narrow_phase_overlap(dr_rot, a, b, query_node_a, query_node_b, err, abs_tol)) return true;
        }
    #endif
    #endif
>>>>>>> a4a24a6d

    // no intersecting edge, check if one polyhedron is contained in the other

    // if shape(A) == shape(B), only consider intersections
<<<<<<< HEAD
    if (&a.data == &b.data && dot(dr,dr) != OverlapReal(0.0) ) return false;
=======
    if (&a.data == &b.data) return false;
>>>>>>> a4a24a6d

    for (unsigned int ord = 0; ord < 2; ++ord)
        {
        // load shape
        const ShapePolyhedron &s1 = (ord == 0) ? b : a;

        // if the shape is a hull only, skip
        if (s1.data.hull_only) continue;

        vec3<OverlapReal> p;

        if (ord == 0)
            {
            p = -dr+rotate(quat<OverlapReal>(a.orientation),a.data.origin);
            }
        else
            {
            p = dr+rotate(quat<OverlapReal>(b.orientation),b.data.origin);
            }

        // Check if s0 is contained in s1 by shooting a ray from its origin
        // in direction of origin separation
        vec3<OverlapReal> n = dr+rotate(quat<OverlapReal>(b.orientation),b.data.origin)-
            rotate(quat<OverlapReal>(a.orientation),a.data.origin);

        // rotate ray in coordinate system of shape s1
        p = rotate(conj(quat<OverlapReal>(s1.orientation)), p);
        n = rotate(conj(quat<OverlapReal>(s1.orientation)), n);

        if (ord != 0)
            {
            n = -n;
            }

        vec3<OverlapReal> q = p + n;

        unsigned int n_overlap = 0;

        // query ray against OBB tree
        unsigned cur_node_s1 = 0;
        while (cur_node_s1 < s1.tree.getNumNodes())
            {
            unsigned int query_node = cur_node_s1;
            if (s1.tree.queryRay(p,n, cur_node_s1, abs_tol))
                {
                unsigned int n_faces = s1.tree.getNumParticles(query_node);

                // loop through faces
                for (unsigned int j = 0; j < n_faces; j ++)
                    {
                    // fetch next face
                    unsigned int jface = s1.tree.getParticle(query_node, j);
                    unsigned int offs_b = s1.data.face_offs[jface];

                    if (s1.data.face_offs[jface + 1] - offs_b < 3) continue;

                    // Load vertex 0
                    vec3<OverlapReal> v_b[3];
                    unsigned int idx_v = s1.data.face_verts[offs_b];
<<<<<<< HEAD
                    v_b[0].x = s1.data.verts.x[idx_v];
                    v_b[0].y = s1.data.verts.y[idx_v];
                    v_b[0].z = s1.data.verts.z[idx_v];

                    // vertex 1
                    idx_v = s1.data.face_verts[offs_b + 1];
                    v_b[1].x = s1.data.verts.x[idx_v];
                    v_b[1].y = s1.data.verts.y[idx_v];
                    v_b[1].z = s1.data.verts.z[idx_v];

                    // vertex 2
                    idx_v = s1.data.face_verts[offs_b + 2];
                    v_b[2].x = s1.data.verts.x[idx_v];
                    v_b[2].y = s1.data.verts.y[idx_v];
                    v_b[2].z = s1.data.verts.z[idx_v];
=======
                    v_b[0] = s1.data.verts[idx_v];

                    // vertex 1
                    idx_v = s1.data.face_verts[offs_b + 1];
                    v_b[1] = s1.data.verts[idx_v];

                    // vertex 2
                    idx_v = s1.data.face_verts[offs_b + 2];
                    v_b[2] = s1.data.verts[idx_v];
>>>>>>> a4a24a6d

                    OverlapReal u,v,w,t;

                    // two-sided triangle test
                    if (IntersectRayTriangle(p, q, v_b[0], v_b[1], v_b[2],u,v,w,t)
                     || IntersectRayTriangle(p, q, v_b[2], v_b[1], v_b[0],u,v,w,t))
                        {
                        n_overlap++;
                        }
                    }
                }
            }

        // apply odd parity rule
        if (n_overlap % 2)
            {
            return true;
            }
        }
    return false;
    }

}; // end namespace hpmc

#endif //__SHAPE_POLYHEDRON_H__<|MERGE_RESOLUTION|>--- conflicted
+++ resolved
@@ -1,8 +1,4 @@
-<<<<<<< HEAD
-// Copyright (c) 2009-2017 The Regents of the University of Michigan
-=======
 // Copyright (c) 2009-2018 The Regents of the University of Michigan
->>>>>>> a4a24a6d
 // This file is part of the HOOMD-blue project, released under the BSD 3-Clause License.
 
 // Maintainer: jglaser
@@ -41,8 +37,6 @@
   to the possibility of parallellizing over the leave nodes, but that also leads to longer autotuning times. Even though
   tree traversal is non-recursive, occasionally I see stack errors (= overflows) on Pascal GPUs when the shape is highly complicated.
   Then the stack frame could be increased using cudaDeviceSetLimit().
-<<<<<<< HEAD
-=======
 
   Since GPU performance is mostly deplorable for concave polyhedra, I have not put much effort into optimizing for that code path.
   The parallel overlap check code path has been left in here for future experimentation, and can be enabled by
@@ -51,25 +45,6 @@
 
 // uncomment for parallel overlap checks
 //#define LEAVES_AGAINST_TREE_TRAVERSAL
->>>>>>> a4a24a6d
-
-  Since GPU performance is mostly deplorable for concave polyhedra, I have not put much effort into optimizing for that code path.
-  The parallel overlap check code path has been left in here for future experimentation, and can be enabled by
-  uncommenting the below line.
-  */
-
-// uncomment for parallel overlap checks
-//#define LEAVES_AGAINST_TREE_TRAVERSAL
-
-<<<<<<< HEAD
-/*
-  Also prefixing the overlap check with a convex hull overlap check does not yield better performance, since the tree
-  traversal is now sufficiently efficient and another overlap check only adds overhead/registers on the GPU.
-  This can still be verified by uncommenting the below line
-  */
-
-// uncomment to do an early-rejection check of convex hulls - on the GPU, this adds additional divergence
-//#define POLYHEDRON_CHECK_CONVEX_HULL_OVERLAP
 
 namespace hpmc
 {
@@ -77,8 +52,6 @@
 namespace detail
 {
 
-=======
->>>>>>> a4a24a6d
 //! Data structure for general polytopes
 /*! \ingroup hpmc_data_structs */
 
@@ -88,14 +61,6 @@
 
     #ifndef NVCC
     //! Constructor
-<<<<<<< HEAD
-    poly3d_data(unsigned int nverts, unsigned int _n_faces, unsigned int _n_face_verts, bool _managed)
-        : n_faces(_n_faces), hull_only(0)
-        {
-        verts = poly3d_verts(nverts, _managed);
-        face_offs = ManagedArray<unsigned int>(n_faces+1,_managed);
-        face_verts = ManagedArray<unsigned int>(_n_face_verts, _managed);
-=======
     poly3d_data(unsigned int nverts, unsigned int _n_faces, unsigned int _n_face_verts, unsigned int n_hull_verts, bool _managed)
         : n_verts(nverts), n_faces(_n_faces), hull_only(0)
         {
@@ -104,41 +69,20 @@
         face_offs = ManagedArray<unsigned int>(n_faces+1,_managed);
         face_verts = ManagedArray<unsigned int>(_n_face_verts, _managed);
         face_overlap = ManagedArray<unsigned int>(_n_faces, _managed, 1);
->>>>>>> a4a24a6d
         }
     #endif
 
     GPUTree tree;                                   //!< Tree for fast locality lookups
-<<<<<<< HEAD
-    poly3d_verts verts;                             //!< Holds parameters of convex hull
-    ManagedArray<unsigned int> face_offs;           //!< Offset of every face in the list of vertices per face
-    ManagedArray<unsigned int> face_verts;          //!< Ordered vertex IDs of every face
-=======
     poly3d_verts convex_hull_verts;                 //!< Holds parameters of convex hull
     ManagedArray<vec3<OverlapReal> > verts;         //!< Vertex coordinates
     ManagedArray<unsigned int> face_offs;           //!< Offset of every face in the list of vertices per face
     ManagedArray<unsigned int> face_verts;          //!< Ordered vertex IDs of every face
     ManagedArray<unsigned int> face_overlap;        //!< Overlap mask per face
     unsigned int n_verts;                           //!< Number of vertices
->>>>>>> a4a24a6d
     unsigned int n_faces;                           //!< Number of faces
     unsigned int ignore;                            //!< Bitwise ignore flag for stats, overlaps. 1 will ignore, 0 will not ignore
     vec3<OverlapReal> origin;                       //!< A point *inside* the surface
     unsigned int hull_only;                         //!< If 1, only the hull of the shape is considered for overlaps
-<<<<<<< HEAD
-
-     //! Load dynamic data members into shared memory and increase pointer
-    /*! \param ptr Pointer to load data to (will be incremented)
-        \param load If true, copy data to pointer, otherwise increment only
-        \param ptr_max Maximum address in shared memory
-     */
-    HOSTDEVICE void load_shared(char *& ptr, bool load, char *ptr_max) const
-        {
-        tree.load_shared(ptr, load, ptr_max);
-        verts.load_shared(ptr, load, ptr_max);
-        face_offs.load_shared(ptr, load, ptr_max);
-        face_verts.load_shared(ptr, load, ptr_max);
-=======
     OverlapReal sweep_radius;                       //!< Radius of a sweeping sphere
 
     //! Load dynamic data members into shared memory and increase pointer
@@ -153,7 +97,6 @@
         face_offs.load_shared(ptr, available_bytes);
         face_verts.load_shared(ptr, available_bytes);
         face_overlap.load_shared(ptr, available_bytes);
->>>>>>> a4a24a6d
         }
 
     #ifdef ENABLE_CUDA
@@ -161,17 +104,11 @@
     void attach_to_stream(cudaStream_t stream) const
         {
         tree.attach_to_stream(stream);
-<<<<<<< HEAD
-        verts.attach_to_stream(stream);
-        face_offs.attach_to_stream(stream);
-        face_verts.attach_to_stream(stream);
-=======
         convex_hull_verts.attach_to_stream(stream);
         verts.attach_to_stream(stream);
         face_offs.attach_to_stream(stream);
         face_verts.attach_to_stream(stream);
         face_overlap.attach_to_stream(stream);
->>>>>>> a4a24a6d
         }
     #endif
     } __attribute__((aligned(32)));
@@ -590,9 +527,6 @@
 
 #include <hoomd/extern/triangle_triangle.h>
 
-<<<<<<< HEAD
-DEVICE inline bool test_narrow_phase_overlap( vec3<OverlapReal> r_ab,
-=======
 /*! Test overlap in narrow phase
 
     \param dr separation vector between the particles, IN THE REFERENCE FRAME of b
@@ -604,7 +538,6 @@
     \param abs_tol an absolute tolerance for the triangle triangle check
  */
 DEVICE inline bool test_narrow_phase_overlap( vec3<OverlapReal> dr,
->>>>>>> a4a24a6d
                                               const ShapePolyhedron& a,
                                               const ShapePolyhedron& b,
                                               unsigned int cur_node_a,
@@ -623,17 +556,10 @@
         // Load number of face vertices
         unsigned int nverts_a = a.data.face_offs[iface + 1] - a.data.face_offs[iface];
         unsigned int offs_a = a.data.face_offs[iface];
-<<<<<<< HEAD
+        unsigned mask_a = a.data.face_overlap[iface];
 
         float U[3][3];
 
-        vec3<OverlapReal> dr = rotate(conj(quat<OverlapReal>(b.orientation)),-r_ab);
-=======
-        unsigned mask_a = a.data.face_overlap[iface];
-
-        float U[3][3];
-
->>>>>>> a4a24a6d
         quat<OverlapReal> q(conj(quat<OverlapReal>(b.orientation))*quat<OverlapReal>(a.orientation));
 
         if (nverts_a > 2)
@@ -641,14 +567,7 @@
             for (unsigned int ivert = 0; ivert < 3; ++ivert)
                 {
                 unsigned int idx_a = a.data.face_verts[offs_a+ivert];
-<<<<<<< HEAD
-                vec3<float> v;
-                v.x = a.data.verts.x[idx_a];
-                v.y = a.data.verts.y[idx_a];
-                v.z = a.data.verts.z[idx_a];
-=======
                 vec3<float> v = a.data.verts[idx_a];
->>>>>>> a4a24a6d
                 v = rotate(q,v) + dr;
                 U[ivert][0] = v.x; U[ivert][1] = v.y; U[ivert][2] = v.z;
                 }
@@ -666,26 +585,16 @@
             offs_b = b.data.face_offs[jface];
             unsigned int mask_b = b.data.face_overlap[jface];
 
-<<<<<<< HEAD
-=======
             // only check overlaps if required
             if (! (mask_a & mask_b)) continue;
 
->>>>>>> a4a24a6d
             if (nverts_a > 2 && nverts_b > 2)
                 {
                 float V[3][3];
                 for (unsigned int ivert = 0; ivert < 3; ++ivert)
                     {
                     unsigned int idx_b = b.data.face_verts[offs_b+ivert];
-<<<<<<< HEAD
-                    vec3<float> v;
-                    v.x = b.data.verts.x[idx_b];
-                    v.y = b.data.verts.y[idx_b];
-                    v.z = b.data.verts.z[idx_b];
-=======
                     vec3<float> v = b.data.verts[idx_b];
->>>>>>> a4a24a6d
                     V[ivert][0] = v.x; V[ivert][1] = v.y; V[ivert][2] = v.z;
                     }
 
@@ -715,23 +624,11 @@
                     {
                     // vertex 1 on b
                     idx_b = b.data.face_verts[offs_b + 1];
-<<<<<<< HEAD
-                    b1.x = b.data.verts.x[idx_b];
-                    b1.y = b.data.verts.y[idx_b];
-                    b1.z = b.data.verts.z[idx_b];
-
-                    // vertex 2 on b
-                    idx_b = b.data.face_verts[offs_b + 2];
-                    b2.x = b.data.verts.x[idx_b];
-                    b2.y = b.data.verts.y[idx_b];
-                    b2.z = b.data.verts.z[idx_b];
-=======
                     b1 = b.data.verts[idx_b];
 
                     // vertex 2 on b
                     idx_b = b.data.face_verts[offs_b + 2];
                     b2 = b.data.verts[idx_b];
->>>>>>> a4a24a6d
                     }
 
                 if (nverts_b > 1 && nverts_a == 1)
@@ -753,13 +650,7 @@
 
                     // vertex 2 on a
                     idx_a = a.data.face_verts[offs_a + 2];
-<<<<<<< HEAD
-                    a2.x = a.data.verts.x[idx_a];
-                    a2.y = a.data.verts.y[idx_a];
-                    a2.z = a.data.verts.z[idx_a];
-=======
                     a2 = a.data.verts[idx_a];
->>>>>>> a4a24a6d
                     a2 = rotate(q, a2) + dr;
                     }
 
@@ -807,7 +698,6 @@
     vec3<OverlapReal> ab = b - a;
     vec3<OverlapReal> ac = c - a;
     vec3<OverlapReal> qp = p - q;
-<<<<<<< HEAD
 
     // Compute triangle normal. Can be precalculated or cached if
     // intersecting multiple segments against the same triangle
@@ -841,40 +731,6 @@
     w *= ood;
     u = OverlapReal(1.0) - v - w;
     return true;
-=======
-
-    // Compute triangle normal. Can be precalculated or cached if
-    // intersecting multiple segments against the same triangle
-    vec3<OverlapReal> n = cross(ab, ac);
-
-    // Compute denominator d. If d <= 0, segment is parallel to or points
-    // away from triangle, so exit early
-    float d = dot(qp, n);
-    if (d <= OverlapReal(0.0)) return false;
-
-    // Compute intersection t value of pq with plane of triangle. A ray
-    // intersects iff 0 <= t. Segment intersects iff 0 <= t <= 1. Delay
-    // dividing by d until intersection has been found to pierce triangle
-    vec3<OverlapReal> ap = p - a;
-    t = dot(ap, n);
-    if (t < OverlapReal(0.0)) return false;
-//    if (t > d) return false; // For segment; exclude this code line for a ray test
-
-    // Compute barycentric coordinate components and test if within bounds
-    vec3<OverlapReal> e = cross(qp, ap);
-    v = dot(ac, e);
-    if (v < OverlapReal(0.0) || v > d) return false;
-    w = -dot(ab, e);
-    if (w < OverlapReal(0.0) || v + w > d) return false;
-
-    // Segment/ray intersects triangle. Perform delayed division and
-    // compute the last barycentric coordinate component
-    float ood = OverlapReal(1.0) / d;
-    t *= ood;
-    v *= ood;
-    w *= ood;
-    u = OverlapReal(1.0) - v - w;
-    return true;
     }
 
 #ifndef NVCC
@@ -927,8 +783,8 @@
                 || BVHCollision(a, b, right_a, right_b, q, dr, err, abs_tol);
             }
         }
->>>>>>> a4a24a6d
-    }
+    }
+#endif
 
 //! Polyhedron overlap test
 /*! \param r_ab Vector defining the position of shape b relative to shape a (r_b - r_a)
@@ -944,22 +800,9 @@
                                  const ShapePolyhedron& b,
                                  unsigned int& err)
     {
-<<<<<<< HEAD
-    #ifdef POLYHEDRON_CHECK_CONVEX_HULL_OVERLAP
     // test overlap of convex hulls
     if (a.isSpheroPolyhedron() || b.isSpheroPolyhedron())
         {
-        if (!test_overlap(r_ab, ShapeSpheropolyhedron(a.orientation,a.data.verts),
-               ShapeSpheropolyhedron(b.orientation,b.data.verts),err)) return false;
-        }
-    else
-        {
-        if (!test_overlap(r_ab, ShapeConvexPolyhedron(a.orientation,a.data.verts),
-           ShapeConvexPolyhedron(b.orientation,b.data.verts),err)) return false;
-=======
-    // test overlap of convex hulls
-    if (a.isSpheroPolyhedron() || b.isSpheroPolyhedron())
-        {
         if (!test_overlap(r_ab, ShapeSpheropolyhedron(a.orientation,a.data.convex_hull_verts),
                ShapeSpheropolyhedron(b.orientation,b.data.convex_hull_verts),err)) return false;
         }
@@ -967,12 +810,7 @@
         {
         if (!test_overlap(r_ab, ShapeConvexPolyhedron(a.orientation,a.data.convex_hull_verts),
            ShapeConvexPolyhedron(b.orientation,b.data.convex_hull_verts),err)) return false;
->>>>>>> a4a24a6d
-        }
-    #endif
-
-    OverlapReal DaDb = a.getCircumsphereDiameter() + b.getCircumsphereDiameter();
-    const OverlapReal abs_tol(DaDb*1e-12);
+        }
 
     OverlapReal DaDb = a.getCircumsphereDiameter() + b.getCircumsphereDiameter();
     const OverlapReal abs_tol(DaDb*1e-12);
@@ -992,12 +830,6 @@
     const detail::GPUTree& tree_b = b.tree;
     #endif
 
-<<<<<<< HEAD
-    const detail::GPUTree& tree_a = a.tree;
-    const detail::GPUTree& tree_b = b.tree;
-
-=======
->>>>>>> a4a24a6d
     #ifdef LEAVES_AGAINST_TREE_TRAVERSAL
     #ifdef NVCC
     // Parallel tree traversal
@@ -1015,23 +847,14 @@
             unsigned int cur_node_a = tree_a.getLeafNode(cur_leaf_a);
             hpmc::detail::OBB obb_a = tree_a.getOBB(cur_node_a);
             // rotate and translate a's obb into b's body frame
-<<<<<<< HEAD
-            obb_a.affineTransform(conj(b.orientation)*a.orientation,
-                rotate(conj(b.orientation),-r_ab));
-=======
             vec3<OverlapReal> dr_rot(rotate(conj(b.orientation),-r_ab));
             obb_a.affineTransform(conj(b.orientation)*a.orientation, dr_rot);
->>>>>>> a4a24a6d
 
             unsigned cur_node_b = 0;
             while (cur_node_b < tree_b.getNumNodes())
                 {
                 unsigned int query_node = cur_node_b;
-<<<<<<< HEAD
-                if (tree_b.queryNode(obb_a, cur_node_b) && test_narrow_phase_overlap(r_ab, a, b, cur_node_a, query_node, err, abs_tol)) return true;
-=======
                 if (tree_b.queryNode(obb_a, cur_node_b) && test_narrow_phase_overlap(dr_rot, a, b, cur_node_a, query_node, err, abs_tol)) return true;
->>>>>>> a4a24a6d
                 }
             }
         }
@@ -1043,30 +866,18 @@
             hpmc::detail::OBB obb_b = tree_b.getOBB(cur_node_b);
 
             // rotate and translate b's obb into a's body frame
-<<<<<<< HEAD
-            obb_b.affineTransform(conj(a.orientation)*b.orientation,
-                rotate(conj(a.orientation),r_ab));
-=======
             vec3<OverlapReal> dr_rot(rotate(conj(a.orientation),r_ab));
             obb_b.affineTransform(conj(a.orientation)*b.orientation, dr_rot);
->>>>>>> a4a24a6d
 
             unsigned cur_node_a = 0;
             while (cur_node_a < tree_a.getNumNodes())
                 {
                 unsigned int query_node = cur_node_a;
-<<<<<<< HEAD
-                if (tree_a.queryNode(obb_b, cur_node_a) && test_narrow_phase_overlap(-r_ab, b, a, cur_node_b, query_node, err,abs_tol)) return true;
-=======
                 if (tree_a.queryNode(obb_b, cur_node_a) && test_narrow_phase_overlap(dr_rot, b, a, cur_node_b, query_node, err,abs_tol)) return true;
->>>>>>> a4a24a6d
                 }
             }
         }
     #else
-<<<<<<< HEAD
-    // perform a tandem tree traversal
-=======
     vec3<OverlapReal> dr_rot(rotate(conj(b.orientation),-r_ab));
     quat<OverlapReal> q(conj(b.orientation)*a.orientation);
 
@@ -1074,26 +885,15 @@
     if (BVHCollision(a,b,0,0, q, dr_rot, err, abs_tol)) return true;
     #else
     // stackless traversal on GPU
->>>>>>> a4a24a6d
     unsigned long int stack = 0;
     unsigned int cur_node_a = 0;
     unsigned int cur_node_b = 0;
 
-<<<<<<< HEAD
-    vec3<OverlapReal> dr_rot(rotate(conj(b.orientation),-r_ab));
-    quat<OverlapReal> q(conj(b.orientation)*a.orientation);
-
     detail::OBB obb_a = tree_a.getOBB(cur_node_a);
     obb_a.affineTransform(q, dr_rot);
 
     detail::OBB obb_b = tree_b.getOBB(cur_node_b);
-=======
-    detail::OBB obb_a = tree_a.getOBB(cur_node_a);
-    obb_a.affineTransform(q, dr_rot);
-
-    detail::OBB obb_b = tree_b.getOBB(cur_node_b);
-
->>>>>>> a4a24a6d
+
 
     while (cur_node_a != tree_a.getNumNodes() && cur_node_b != tree_b.getNumNodes())
         {
@@ -1101,25 +901,15 @@
         unsigned int query_node_b = cur_node_b;
 
         if (detail::traverseBinaryStack(tree_a, tree_b, cur_node_a, cur_node_b, stack, obb_a, obb_b, q,dr_rot)
-<<<<<<< HEAD
-            && test_narrow_phase_overlap(r_ab, a, b, query_node_a, query_node_b, err, abs_tol)) return true;
-        }
-    #endif
-=======
             && test_narrow_phase_overlap(dr_rot, a, b, query_node_a, query_node_b, err, abs_tol)) return true;
         }
     #endif
     #endif
->>>>>>> a4a24a6d
 
     // no intersecting edge, check if one polyhedron is contained in the other
 
     // if shape(A) == shape(B), only consider intersections
-<<<<<<< HEAD
-    if (&a.data == &b.data && dot(dr,dr) != OverlapReal(0.0) ) return false;
-=======
     if (&a.data == &b.data) return false;
->>>>>>> a4a24a6d
 
     for (unsigned int ord = 0; ord < 2; ++ord)
         {
@@ -1179,23 +969,6 @@
                     // Load vertex 0
                     vec3<OverlapReal> v_b[3];
                     unsigned int idx_v = s1.data.face_verts[offs_b];
-<<<<<<< HEAD
-                    v_b[0].x = s1.data.verts.x[idx_v];
-                    v_b[0].y = s1.data.verts.y[idx_v];
-                    v_b[0].z = s1.data.verts.z[idx_v];
-
-                    // vertex 1
-                    idx_v = s1.data.face_verts[offs_b + 1];
-                    v_b[1].x = s1.data.verts.x[idx_v];
-                    v_b[1].y = s1.data.verts.y[idx_v];
-                    v_b[1].z = s1.data.verts.z[idx_v];
-
-                    // vertex 2
-                    idx_v = s1.data.face_verts[offs_b + 2];
-                    v_b[2].x = s1.data.verts.x[idx_v];
-                    v_b[2].y = s1.data.verts.y[idx_v];
-                    v_b[2].z = s1.data.verts.z[idx_v];
-=======
                     v_b[0] = s1.data.verts[idx_v];
 
                     // vertex 1
@@ -1205,7 +978,6 @@
                     // vertex 2
                     idx_v = s1.data.face_verts[offs_b + 2];
                     v_b[2] = s1.data.verts[idx_v];
->>>>>>> a4a24a6d
 
                     OverlapReal u,v,w,t;
 
@@ -1225,6 +997,7 @@
             return true;
             }
         }
+
     return false;
     }
 
