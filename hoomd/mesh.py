--- conflicted
+++ resolved
@@ -32,16 +32,9 @@
         self._cpp_obj = _hoomd.MeshDefinition(
             self._simulation.state._cpp_sys_def.getParticleData())
 
-<<<<<<< HEAD
-         
-        if self._size != 0:
-            self.types = self._types
-            self.size = self._size
-=======
         if self._size != 0:
             self.size = self._size
             self.types = self._types
->>>>>>> 940cb50b
             self.triangles = self._triangles
             self.typeid = self._typeid
 
