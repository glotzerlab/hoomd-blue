###################################
## Setup all of the test executables in a for loop
set(TEST_LIST
    test_berendsen_integrator
    test_bondtable_bond_force
    test_constraint_sphere
    test_dipole_force
    test_enforce2d_updater
    test_external_periodic
    test_fenebond_force
    test_fire_energy_minimizer
    test_force_shifted_lj
    test_gaussian_force
    test_gayberne_force
    test_cosinesq_angle_force
    test_harmonic_angle_force
    test_harmonic_bond_force
    test_harmonic_dihedral_force
    test_harmonic_improper_force
    test_lj_force
    test_mie_force
    test_morse_force
    test_MolecularForceCompute
    test_neighborlist
    test_opls_dihedral_force
    test_pppm_force
    test_slj_force
    test_table_angle_force
    test_table_dihedral_force
    test_table_potential
    test_temp_rescale_updater
    test_walldata
    test_yukawa_force
    test_zero_momentum_updater
    )

if (NOT HOOMD_SKIP_LONG_TESTS)
    # put the longest tests last
set(TEST_LIST ${TEST_LIST}
    test_dpd_integrator
    test_npt_mtk_integrator
    test_nvt_mtk_integrator
    test_nve_integrator)
endif()

if(ENABLE_MPI)
    MACRO(ADD_TO_MPI_TESTS _KEY _VALUE)
    SET("NProc_${_KEY}" "${_VALUE}")
    SET(MPI_TEST_LIST ${MPI_TEST_LIST} ${_KEY})
    ENDMACRO(ADD_TO_MPI_TESTS)

    # define every test together with the number of processors

<<<<<<< HEAD
    # test_communication tends to hang on CI platforms, I do not know why
    ADD_TO_MPI_TESTS(test_communication 8)
    # ADD_TO_MPI_TESTS(test_communicator_grid 8)
=======
    ADD_TO_MPI_TESTS(test_communication 8)
    ADD_TO_MPI_TESTS(test_communicator_grid 8)
>>>>>>> a6d89517
endif()

foreach (CUR_TEST ${TEST_LIST} ${MPI_TEST_LIST})
    # add and link the unit test executable
    if(ENABLE_HIP AND EXISTS ${CMAKE_CURRENT_SOURCE_DIR}/${CUR_TEST}.cu)
        set(_cuda_sources ${CUR_TEST}.cu)
    else()
        set(_cuda_sources "")
    endif()

    add_executable(${CUR_TEST} EXCLUDE_FROM_ALL ${CUR_TEST}.cc ${_cuda_sources})
    target_include_directories(${CUR_TEST} PRIVATE ${PYTHON_INCLUDE_DIR})

    add_dependencies(test_all ${CUR_TEST})

    target_link_libraries(${CUR_TEST} _md ${PYTHON_LIBRARIES} HIP::hiprt)

    # no device linking
    set_property(TARGET ${CUR_TEST}  PROPERTY CUDA_RESOLVE_DEVICE_SYMBOLS OFF)

    fix_cudart_rpath(${CUR_TEST})

endforeach (CUR_TEST)

# add non-MPI tests to test list first
foreach (CUR_TEST ${TEST_LIST})
    # add it to the unit test list
    if (ENABLE_MPI)
        add_test(NAME ${CUR_TEST} COMMAND ${MPIEXEC} ${MPIEXEC_NUMPROC_FLAG} 1 ${MPIEXEC_POSTFLAGS} $<TARGET_FILE:${CUR_TEST}>)
    else()
        add_test(NAME ${CUR_TEST} COMMAND $<TARGET_FILE:${CUR_TEST}>)
    endif()
endforeach(CUR_TEST)

# add MPI tests
foreach (CUR_TEST ${MPI_TEST_LIST})
    # add it to the unit test list
    # add mpi- prefix to distinguish these tests
    set(MPI_TEST_NAME mpi-${CUR_TEST})

    add_test(NAME ${MPI_TEST_NAME} COMMAND
             ${MPIEXEC} ${MPIEXEC_NUMPROC_FLAG}
             ${NProc_${CUR_TEST}} ${MPIEXEC_POSTFLAGS}
             $<TARGET_FILE:${CUR_TEST}>)
endforeach(CUR_TEST)<|MERGE_RESOLUTION|>--- conflicted
+++ resolved
@@ -51,14 +51,8 @@
 
     # define every test together with the number of processors
 
-<<<<<<< HEAD
-    # test_communication tends to hang on CI platforms, I do not know why
-    ADD_TO_MPI_TESTS(test_communication 8)
-    # ADD_TO_MPI_TESTS(test_communicator_grid 8)
-=======
     ADD_TO_MPI_TESTS(test_communication 8)
     ADD_TO_MPI_TESTS(test_communicator_grid 8)
->>>>>>> a6d89517
 endif()
 
 foreach (CUR_TEST ${TEST_LIST} ${MPI_TEST_LIST})
