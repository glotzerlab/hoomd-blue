--- conflicted
+++ resolved
@@ -12,13 +12,8 @@
 from hoomd import _hoomd
 from hoomd.util import dict_flatten, array_to_strings
 from hoomd.typeconverter import OnlyFrom
-<<<<<<< HEAD
-from hoomd.filter import _ParticleFilter, All
-from hoomd._param_dict import ParameterDict
-=======
 from hoomd.filter import ParticleFilter, All
 from hoomd.parameterdicts import ParameterDict
->>>>>>> fd4e9b8f
 from hoomd.logging import Logger, TypeFlags
 from hoomd.operation import Analyzer
 import numpy as np
