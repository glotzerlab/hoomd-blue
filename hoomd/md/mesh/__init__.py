# Copyright (c) 2009-2024 The Regents of the University of Michigan.
# Part of HOOMD-blue, released under the BSD 3-Clause License.

"""Mesh potentials for molecular dynamics."""

from .potential import MeshPotential
<<<<<<< HEAD
from . import bond, bending, conservation
=======
from . import bending, bond, conservation
>>>>>>> 3d46eb33
<|MERGE_RESOLUTION|>--- conflicted
+++ resolved
@@ -4,8 +4,4 @@
 """Mesh potentials for molecular dynamics."""
 
 from .potential import MeshPotential
-<<<<<<< HEAD
-from . import bond, bending, conservation
-=======
-from . import bending, bond, conservation
->>>>>>> 3d46eb33
+from . import bending, bond, conservation