# HOOMD-blue Change Log

[TOC]

## v2.2.0

Not yet released

*New features*

* Add `hoomd.hdf5.log` to log quantities in hdf5 format. Matrix quantities can be logged.
* HPMC: `hpmc.integrate.sphere_union()` takes new capacity parameter to optimize performance for different shape sizes
* HPMC: `hpmc.integrate.convex_polyhedron` and `convex_spheropolyhedron` now support arbitrary numbers of vertices, subject only to memory limitations (`max_verts` is now ignored).
* MD: `force.constant` and `force.active` can now apply torques
* `dump.gsd` can now save internal state to gsd files. Call `dump_state(object)` to save the state for a particular object. The following objects are supported:
    * HPMC integrators save shape and trial move size state
* HPMC integrators restore state from a gsd file read by `init.read_gsd` when the option `restore_state` is `True`.
* Add *dynamic* argument to `hoomd.dump.gsd` to specify which quantity categories should be written every frame.
* Added support for a 3 body potential that is harmonic in the local density.
* Add generic capability for bidirectional ghost communication, enabling multi body potentials in MPI simulation.
* HPMC: Deterministic HPMC integration on the GPU (optional): `mc.set_params(deterministic=True)`.
* MD: `quiet` option to `nlist.tune` to quiet the output of the embedded `run()` commands.
* Interoperability with other python libraries that set the active CUDA device.
* HPMC: New `hpmc.update.boxmc.ln_volume()` move allows logarithmic volume moves for fast equilibration
* MD: Add special pairs as exclusions from neighbor lists.
* MD: Add cosine squared angle potential `md.angle.cosinesq`
* MD: Add `md.pair.DLVO()` for evaluation of colloidal dispersion and electrostatic forces

*Deprecated*

* HPMC: `hpmc.integrate.sphere_union()` no longer needs the `max_members` parameter.
* HPMC: `hpmc.integrate.convex_polyhedron` and `convex_spheropolyhedron` no longer needs the `max_verts` parameter.
* The *static* argument to `hoomd.dump.gsd` should no longer be used. Use *dynamic* instead.

*Bug fixes*

<<<<<<< HEAD
* `hpmc.integrate.sphere_union()` and `hpmc.integrate.polyhedron()` missed overlaps
* fix alignment error when running implicit depletants on GPU with ntrial > 0
=======
* `hpmc.integrate.sphere_union()` and `hpmc.integrate.polyhedron()` missed overlaps.
* Fix alignment error when running implicit depletants on GPU with ntrial > 0.
* `metal.pair.eam` now produces correct results.
* HPMC now behaves correctly when the user provides different RNG seeds on different ranks.
>>>>>>> 259cc5e4

*Other changes*

* Optimized performance of HPMC sphere union overlap check and polyhedron shape
* Improved performance of rigid bodies in MPI simulations
* Support triclinic boxes with rigid bodies
* Raise an error when an updater is given a period of 0
* Revised compilation instructions
* Misc documentation improvements
* Fully document `constrain.rigid`
* `-march=native` is no longer set by default (this is now a suggestion in the documentation)
* Compiler flags now default to CMake defaults
* `ENABLE_CUDA` and `ENABLE_MPI` CMake options default OFF. User must explicitly choose to enable optional dependencies.

## v2.1.8

Released 2017/07/19

*Bug fixes*

* `init.read_getar` now correctly restores static quantities when given a particular frame.
* Fix bug where many short calls to `run()` caused incorrect results when using `md.integrate.langevin`.
* Fix a bug in the Saru pseudo-random number generator that caused some double-precision values to be drawn outside the valid range [0,1) by a small amount. Both floats and doubles are now drawn on [0,1).
* Fix a bug where coefficients for multi-character unicode type names failed to process in Python 2.

*Other changes*

* The Saru generator has been moved into `hoomd/Saru.h`, and plugins depending on Saru or SaruGPU will need to update their includes. The `SaruGPU` class has been removed. Use `hoomd::detail::Saru` instead for both CPU and GPU plugins.

## v2.1.7

Released 2017/05/11

*Bug fixes*

* Fix PPM exclusion handling on the CPU
* Handle `r_cut` for special pairs correctly
* Fix tauP reference in NPH documentation
* Fixed ``constrain.rigid`` on compute 5.x.
* Fixed random seg faults when using sqlite getar archives with LZ4 compression
* Fixed XZ coupling with ``hoomd.md.integrate.npt`` integration
* Fixed aspect ratio with non-cubic boxes in ``hoomd.hpmc.update.boxmc``

## v2.1.6

Released 2017/04/12

*Bug fixes*

* Document `hpmc.util.tune_npt`
* Fix dump.getar.writeJSON usage with MPI execution
* Fix a bug where integrate.langevin and integrate.brownian correlated RNGs between ranks in multiple CPU execution
* Bump CUB to version 1.6.4 for improved performance on Pascal architectures. CUB is now embedded using a git submodule. Users upgrading existing git repositories should reinitialize their git submodules with ``git submodule update --init``
* CMake no longer complains when it finds a partial MKL installation.

## v2.1.5

Released 2017/03/09

*Bug fixes*

* Fixed a compile error on Mac

## v2.1.4

Released 2017/03/09

*Bug fixes*

* Fixed a bug re-enabling disabled integration methods
* Fixed a bug where adding particle types to the system failed for anisotropic pair potentials
* scipy is no longer required to execute DEM component unit tests
* Issue a warning when a subsequent call to context.initialize is given different arguments
* DPD now uses the seed from rank 0 to avoid incorrect simulations when users provide different seeds on different ranks
* Miscellaneous documentation updates
* Defer initialization message until context.initialize
* Fixed a problem where a momentary dip in TPS would cause walltime limited jobs to exit prematurely
* HPMC and DEM components now correctly print citation notices

## v2.1.3

Released 2017/02/07

*Bug fixes*

* Fixed a bug where the WalltimeLimitReached was ignored

## v2.1.2

Released 2017/01/11

*Bug fixes*

* (HPMC) Implicit depletants with spheres and faceted spheres now produces correct ensembles
* (HPMC) Implicit depletants with ntrial > 0 now produces correct ensembles
* (HPMC) NPT ensemble in HPMC (`hpmc.update.boxmc`) now produces correct ensembles
* Fix a bug where multiple nvt/npt integrators caused warnings from analyze.log.
* update.balance() is properly ignored when only one rank is available
* Add missing headers to plugin install build
* Fix a bug where charge.pppm calculated an incorrect pressure

* Other changes *

* Drop support for compute 2.0 GPU devices
* Support cusolver with CUDA 8.0

## v2.1.1

Released 2016/10/23

*Bug fixes*

* Fix `force.active` memory allocation bug
* Quiet Python.h warnigns when building (python 2.7)
* Allow multi-character particle types in HPMC (python 2.7)
* Enable `dump.getar.writeJSON` in MPI
* Allow the flow to change directions in `md.update.mueller_plathe_flow`
* Fix critical bug in MPI communication when using HPMC integrators

## v2.1.0

Released 2016/10/04

*New features*

* enable/disable overlap checks between pairs of constituent particles for `hpmc.integrate.sphere_union()`
* Support for non-additive mixtures in HPMC, overlap checks can now be enabled/disabled per type-pair
* Add `md.constrain.oned` to constrain particles to move in one dimension
* `hpmc.integrate.sphere_union()` now takes max_members as an optional argument, allowing to use GPU memory more efficiently
* Add `md.special_pair.lj()` to support scaled 1-4 (or other) exclusions in all-atom force fields
* `md.update.mueller_plathe_flow()`: Method to create shear flows in MD simulations
* `use_charge` option for `md.pair.reaction_field`
* `md.charge.pppm()` takes a Debye screening length as an optional parameter
* `md.charge.pppm()` now computes the rigid body correction to the PPPM energy

*Deprecated*

* HPMC: the `ignore_overlaps` flag is replaced by `hpmc.integrate.interaction_matrix`

*Other changes*

* Optimized MPI simulations of mixed systems with rigid and non-rigid bodies
* Removed dependency on all boost libraries. Boost is no longer needed to build hoomd
* Intel compiler builds are no longer supported due to c++11 bugs
* Shorter compile time for HPMC GPU kernels
* Include symlinked external components in the build process
* Add template for external components
* Optimized dense depletant simulations with HPMC on CPU

*Bug fixes*

* fix invalid mesh energy in non-neutral systems with `md.charge.pppm()`
* Fix invalid forces in simulations with many bond types (on GPU)
* fix rare cases where analyze.log() would report a wrong pressure
* fix possible illegal memory access when using `md.constrain.rigid()` in GPU MPI simulations
* fix a bug where the potential energy is misreported on the first step with `md.constrain.rigid()`
* Fix a bug where the potential energy is misreported in MPI simulations with `md.constrain.rigid()`
* Fix a bug where the potential energy is misreported on the first step with `md.constrain.rigid()`
* `md.charge.pppm()` computed invalid forces
* Fix a bug where PPPM interactions on CPU where not computed correctly
* Match logged quantitites between MPI and non-MPI runs on first time step
* Fix `md.pair.dpd` and `md.pair.dpdlj` `set_params`
* Fix diameter handling in DEM shifted WCA potential
* Correctly handle particle type names in lattice.unitcell
* Validate `md.group.tag_list` is consistent across MPI ranks

## v2.0.3

Released 2016/08/30

* hpmc.util.tune now works with particle types as documented
* Fix pressure computation with pair.dpd() on the GPU
* Fix a bug where dump.dcd corrupted files on job restart
* Fix a bug where HPMC walls did not work correctly with MPI
* Fix a bug where stdout/stderr did not appear in MPI execution
* HOOMD will now report an human readable error when users forget context.initialize()
* Fix syntax errors in frenkel ladd field

## v2.0.2

Released 2016/08/09

* Support CUDA Toolkit 8.0
* group.rigid()/nonrigid() did not work in MPI simulations
* Fix builds with ENABLE_DOXYGEN=on
* Always add -std=c++11 to the compiler command line arguments
* Fix rare infinite loops when using hpmc.integrate.faceted_sphere
* Fix hpmc.util.tune to work with more than one tunable
* Fix a bug where dump.gsd() would write invalid data in simulations with changing number of particles
* replicate() sometimes did not work when restarting a simulation

## v2.0.1

Released 2016/07/15

*Bug fixes*

* Fix acceptance criterion in mu-V-T simulations with implicit depletants (HPMC).
* References to disabled analyzers, computes, updaters, etc. are properly freed from the simulation context.
* Fix a bug where `init.read_gsd` ignored the `restart` argument.
* Report an error when HPMC kernels run out of memory.
* Fix ghost layer when using rigid constraints in MPI runs.
* Clarify definition of the dihedral angle.

## v2.0.0

Released 2016/06/22

HOOMD-blue v2.0 is released under a clean BSD 3-clause license.

*New packages*

* `dem` - simulate faceted shapes with dynamics
* `hpmc` - hard particle Monte Carlo of a variety of shape classes.

*Bug fixes*

* Angles, dihedrals, and impropers no longer initialize with one default type.
* Fixed a bug where integrate.brownian gave the same x,y, and z velocity components.
* Data proxies verify input types and vector lengths.
* dump.dcd no longer generates excessive metadata traffic on lustre file systems

*New features*

* Distance constraints `constrain.distance` - constrain pairs of particles to a fixed separation distance
* Rigid body constraints `constrain.rigid` - rigid bodies now have central particles, and support MPI and replication
* Multi-GPU electrostatics `charge.pppm` - the long range electrostatic forces are now supported in MPI runs
* `context.initialize()` can now be called multiple times - useful in jupyter notebooks
* Manage multiple simulations in a single job script with `SimulationContext` as a python context manager.
* `util.quiet_status() / util.unquiet_status()` allow users to control if line status messages are output.
* Support executing hoomd in Jupyter (ipython) notebooks. Notice, warning, and error messages now show up in the
  notebook output blocks.
* `analyze.log` can now register python callback functions as sources for logged quantities.
* The GSD file format (http://gsd.readthedocs.io) is fully implemented in hoomd
    * `dump.gsd` writes GSD trajectories and restart files (use `truncate=true` for restarts).
    * `init.read_gsd` reads GSD file and initializes the system, and can start the simulation
       from any frame in the GSD file.
    * `data.gsd_snapshot` reads a GSD file into a snapshot which can be modified before system
      initialization with `init.read_snapshot`.
    * The GSD file format is capable of storing all particle and topology data fields in hoomd,
      either static at frame 0, or varying over the course of the trajectory. The number of
      particles, types, bonds, etc. can also vary over the trajectory.
* `force.active` applies an active force (optionally with rotational diffusion) to a group of particles
* `update.constrain_ellipsoid` constrains particles to an ellipsoid
* `integrate.langevin` and `integrate.brownian` now apply rotational noise and damping to anisotropic particles
* Support dynamically updating groups. `group.force_update()` forces the group to rebuild according
  to the original selection criteria. For example, this can be used to periodically update a cuboid
  group to include particles only in the specified region.
* `pair.reaction_field` implements a pair force for a screened electrostatic interaction of a charge pair in a
  dielectric medium.
* `force.get_energy` allows querying the potential energy of a particle group for a specific force
* `init.create_lattice` initializes particles on a lattice.
    * `lattice.unitcell` provides a generic unit cell definition for `create_lattice`
    * Convenience functions for common lattices: sq, hex, sc, bcc, fcc.
* Dump and initialize commands for the GTAR file format (http://libgetar.readthedocs.io).
    * GTAR can store trajectory data in zip, tar, sqlite, or bare directories
    * The current version stores system properties, later versions will be able to capture log, metadata, and other
      output to reduce the number of files that a job script produces.
* `integrate.npt` can now apply a constant stress tensor to the simulation box.
* Faceted shapes can now be simulated through the `dem` component.

*Changes that require job script modifications*

* `context.initialize()` is now required before any other hoomd script command.
* `init.reset()` no longer exists. Use `context.initialize()` or activate a `SimulationContext`.
* Any scripts that relied on undocumented members of the `globals` module will fail. These variables have been moved to
  the `context` module and members of the currently active `SimulationContext`.
* bonds, angles, dihedrals, and impropers no longer use the `set_coeff` syntax. Use `bond_coeff.set`, `angle_coeff.set`,
  `dihedral_coeff.set`, and `improper_coeff.set` instead.
* `hoomd_script` no longer exists, python commands are now spread across `hoomd`, `hoomd.md`, and other sub packages.
* `integrate.\*_rigid()` no longer exists. Use a standard integrator on `group.rigid_center()`, and define rigid bodies
  using `constrain.rigid()`
* All neighbor lists must be explicitly created using `nlist.\*`, and each pair potential must be attached explicitly
  to a neighbor list. A default global neighbor list is no longer created.
* Moved cgcmm into its own package.
* Moved eam into the metal package.
* Integrators now take `kT` arguments for temperature instead of `T` to avoid confusion on the units of temperature.
* phase defaults to 0 for updaters and analyzers so that restartable jobs are more easily enabled by default.
* `dump.xml` (deprecated) requires a particle group, and can dump subsets of particles.

*Other changes*

* CMake minimum version is now 2.8
* Convert particle type names to `str` to allow unicode type name input
* `__version__` is now available in the top level package
* `boost::iostreams` is no longer a build dependency
* `boost::filesystem` is no longer a build dependency
* New concepts page explaining the different styles of neighbor lists
* Default neighbor list buffer radius is more clearly shown to be r_buff = 0.4
* Memory usage of `nlist.stencil` is significantly reduced
* A C++11 compliant compiler is now required to build HOOMD-blue

*Removed*

* Removed `integrate.bdnvt`: use `integrate.langevin`
* Removed `mtk=False` option from `integrate.nvt` - The MTK NVT integrator is now the only implementation.
* Removed `integrate.\*_rigid()`: rigid body functionality is now contained in the standard integration methods
* Removed the global neighbor list, and thin wrappers to the neighbor list in `nlist`.
* Removed PDB and MOL2 dump writers.
* Removed init.create_empty

*Deprecated*

* Deprecated analyze.msd.
* Deprecated dump.xml.
* Deprecated dump.pos.
* Deprecated init.read_xml.
* Deprecated init.create_random.
* Deprecated init.create_random_polymers.

## v1.3.3

Released 2016/03/06

*Bug fixes*

* Fix problem incluing `hoomd.h` in plugins
* Fix random memory errors when using walls

## v1.3.2

Released 2016/02/08

*Bug fixes*

* Fix wrong access to system.box
* Fix kinetic energy logging in MPI
* Fix particle out of box error if particles are initialized on the boundary in MPI
* Add integrate.brownian to the documentation index
* Fix misc doc typos
* Fix runtime errors with boost 1.60.0
* Fix corrupt metadata dumps in MPI runs

## v1.3.1

Released 2016/1/14

*Bug fixes*

* Fix invalid MPI communicator error with Intel MPI
* Fix python 3.5.1 seg fault

## v1.3.0

Released 2015/12/8

*New features*

* Automatically load balanced domain decomposition simulations.
* Anisotropic particle integrators.
* Gay-Berne pair potential.
* Dipole pair potential.
* Brownian dynamics `integrate.brownian`
* Langevin dynamics `integrate.langevin` (formerly `bdnvt`)
* `nlist.stencil` to compute neighbor lists using stencilled cell lists.
* Add single value scale, `min_image`, and `make_fraction` to `data.boxdim`
* `analyze.log` can optionally not write a file and now supports querying current quantity values.
* Rewritten wall potentials.
    * Walls are now sums of planar, cylindrical, and spherical half-spaces.
    * Walls are defined and can be modified in job scripts.
    * Walls execute on the GPU.
    * Walls support per type interaction parameters.
    * Implemented for: lj, gauss, slj, yukawa, morse, force_shifted_lj, and mie potentials.
* External electric field potential: `external.e_field`

*Bug fixes*

* Fixed a bug where NVT integration hung when there were 0 particles in some domains.
* Check SLURM environment variables for local MPI rank identification
* Fixed a typo in the box math documentation
* Fixed a bug where exceptions weren't properly passed up to the user script
* Fixed a bug in the velocity initialization example
* Fixed an openmpi fork() warning on some systems
* Fixed segfaults in PPPM
* Fixed a bug where compute.thermo failed after reinitializing a system
* Support list and dict-like objects in init.create_random_polymers.
* Fall back to global rank to assign GPUs if local rank is not available

*Deprecated commands*

* `integrate.bdnvt` is deprecated. Use `integrate.langevin` instead.
* `dump.bin` and `init.bin` are now removed. Use XML files for restartable jobs.

*Changes that may break existing scripts*

* `boxdim.wrap` now returns the position and image in a tuple, where it used to return just the position.
* `wall.lj` has a new API
* `dump.bin` and `init.bin` have been removed.

## v1.2.1

Released 2015/10/22

*Bug fixes*

* Fix a crash when adding or removing particles and reinitializing
* Fix a bug where simulations hung on sm 5.x GPUs with CUDA 7.5
* Fix compile error with long tests enabled
* Issue a warning instead of an error for memory allocations greater than 4 GiB.
* Fix invalid RPATH when building inside `zsh`.
* Fix incorrect simulations with `integrate.npt_rigid`
* Label mie potential correctly in user documentation

## v1.2.0

Released 2015/09/30

*New features*

* Performance improvements for systems with large particle size disparity
* Bounding volume hierarchy (tree) neighbor list computation
* Neighbor lists have separate `r_cut` values for each pair of types
* addInfo callback for dump.pos allows user specified information in pos files

*Bug fixes*

* Fix `test_pair_set_energy` unit test, which failed on numpy < 1.9.0
* Analyze.log now accepts unicode strings.
* Fixed a bug where calling `restore_snapshot()` during a run zeroed potential parameters.
* Fix segfault on exit with python 3.4
* Add `cite.save()` to documentation
* Fix a problem were bond forces are computed incorrectly in some MPI configurations
* Fix bug in pair.zbl
* Add pair.zbl to the documentation
* Use `HOOMD_PYTHON_LIBRARY` to avoid problems with modified CMake builds that preset `PYTHON_LIBRARY`

## v1.1.1

Released 2015/07/21

*Bug fixes*

* `dump.xml(restart=True)` now works with MPI execution
* Added missing documentation for `meta.dump_metadata`
* Build all unit tests by default
* Run all script unit tests through `mpirun -n 1`

## v1.1.0

Released 2015/07/14

*New features*

* Allow builds with ninja.
* Allow K=0 FENE bonds.
* Allow number of particles types to change after initialization.
```system.particles.types.add('newType')```
* Allow number of particles to change after initialization.
```
system.particles.add('A')
del system.particles[0]
```
* OPLS dihedral
* Add `phase` keyword to analyzers and dumps to make restartable jobs easier.
* `HOOMD_WALLTIME_STOP` environment variable to stop simulation runs before they hit a wall clock limit.
* `init.read_xml()` Now accepts an initialization and restart file.
* `dump.xml()` can now write restart files.
* Added documentation concepts page on writing restartable jobs.
* New citation management infrastructure. `cite.save()` writes `.bib` files with a list of references to features
  actively used in the current job script.
* Snapshots expose data as numpy arrays for high performance access to particle properties.
* `data.make_snapshot()` makes a new empty snapshot.
* `analyze.callback()` allows multiple python callbacks to operate at different periods.
* `comm.barrier()` and `comm.barrier_all()` allow users to insert barriers into their scripts.
* Mie pair potential.
* `meta.dump_metadata()` writes job metadata information out to a json file.
* `context.initialize()` initializes the execution context.
* Restart option for `dump.xml()`

*Bug fixes*

* Fix slow performance when initializing `pair.slj()`in MPI runs.
* Properly update particle image when setting position from python.
* PYTHON_SITEDIR hoomd shell launcher now calls the python interpreter used at build time.
* Fix compile error on older gcc versions.
* Fix a bug where rigid bodies had 0 velocity when restarting jobs.
* Enable `-march=native` builds in OS X clang builds.
* Fix `group.rigid()` and `group.nonrigid()`.
* Fix image access from the python data access proxies.
* Gracefully exit when launching MPI jobs with mixed execution configurations.

*Changes that may require updated job scripts*

* `context.initialize()` **must** be called before any `comm` method that queries the MPI rank. Call it as early as
  possible in your job script (right after importing `hoomd_script`) to avoid problems.

*Deprecated*

* `init.create_empty()` is deprecated and will be removed in a future version. Use `data.make_snapshot()` and
  `init.read_snapshot()` instead.
* Job scripts that do not call `context.initialize()` will result in a warning message. A future version of HOOMD
  will require that you call `context.initialize()`.

*Removed*

* Several `option` commands for controlling the execution configuration. Replaced with `context.initialize`.

## v1.0.5

Released 2015/05/19

*Bug fixes*

* Fix segfault when changing integrators
* Fix system.box to indicate the correct number of dimensions
* Fix syntax error in comm.get_rank with --nrank
* Enable CUDA enabled builds with the intel compiler
* Use CMake builtin FindCUDA on recent versions of CMake
* GCC_ARCH env var sets the -march command line option to gcc at configure time
* Auto-assign GPU-ids on non-compute exclusive systems even with --mode=gpu
* Support python 3.5 alpha
* Fix a bug where particle types were doubled with boost 1.58.0
* Fix a bug where angle_z=true dcd output was inaccurate near 0 angles
* Properly handle lj.wall potentials with epsilon=0.0 and particles on top of the walls

## v1.0.4

Released 2015/04/07

*Bug fixes*

* Fix invalid virials computed in rigid body simulations when multi-particle bodies crossed box boundaries
* Fix invalid forces/torques for rigid body simulations caused by race conditions
* Fix compile errors on Mac OS X 10.10
* Fix invalid pair force computations caused by race conditions
* Fix invalid neighbour list computations caused by race conditions on Fermi generation GPUs

*Other*

* Extremely long running unit tests are now off by default. Enable with -DHOOMD_SKIP_LONG_TESTS=OFF
* Add additional tests to detect race conditions and memory errors in kernels

## v1.0.3

Released 2015/03/18

**Bug fixes**

* Enable builds with intel MPI
* Silence warnings coming from boost and python headers

## v1.0.2

Released 2015/01/21

**Bug fixes**

* Fixed a bug where `linear_interp` would not take a floating point value for *zero*
* Provide more useful error messages when cuda drivers are not present
* Assume device count is 0 when `cudaGetDeviceCount()` returns an error
* Link to python statically when `ENABLE_STATIC=on`
* Misc documentation updates

## v1.0.1

Released 2014/09/09

**Bug fixes**

1. Fixed bug where error messages were truncated and HOOMD exited with a segmentation fault instead (e.g. on Blue Waters)
1. Fixed bug where plug-ins did not load on Blue Waters
1. Fixed compile error with gcc4.4 and cuda5.0
1. Fixed syntax error in `read_snapshot()`
1. Fixed a bug where `init.read_xml throwing` an error (or any other command outside of `run()`) would hang in MPI runs
1. Search the install path for hoomd_script - enable the hoomd executable to be outside of the install tree (useful with cray aprun)
1. Fixed CMake 3.0 warnings
1. Removed dependancy on tr1/random
1. Fixed a bug where `analyze.msd` ignored images in the r0_file
1. Fixed typos in `pair.gauss` documentation
1. Fixed compile errors on Ubuntu 12.10
1. Fix failure of `integrate.nvt` to reach target temperature in analyze.log. The fix is a new symplectic MTK integrate.nvt integrator. Simulation results in hoomd v1.0.0 are correct, just the temperature and velocity outputs are off slightly.
1. Remove MPI from Mac OS X dmg build.
1. Enable `import hoomd_script as ...`

*Other changes*

1. Added default compile flag -march=native
1. Support CUDA 6.5
1. Binary builds for CentOS/RHEL 6, Fedora 20, Ubuntu 14.04 LTS, and Ubuntu 12.04 LTS.

## Version 1.0.0

Released 2014/05/25

*New features*

* Support for python 3
* New NPT integrator capable of flexible coupling schemes
* Triclinic unit cell support
* MPI domain decomposition
* Snapshot save/restore
* Autotune block sizes at run time
* Improve performance in small simulation boxes
* Improve performance with smaller numbers of particles per GPU
* Full double precision computations on the GPU (compile time option must be enabled, binary builds provided on the download page are single precision)
* Tabulated bond potential `bond.table`
* Tabulated angle potential `angle.table`
* Tabulated dihedral potental `dihedral.table`
* `update.box_resize` now accepts `period=None` to trigger an immediate update of the box without creating a periodic updater
* `update.box_resize` now replaces *None* arguments with the current box parameters
* `init.create_random` and `init.create_random_polymers` can now create random configurations in triclinc and 2D boxes
* `init.create_empty` can now create triclinic boxes
* particle, bond, angle, dihedral, and impropers types can now be named in `init.create_empty`
* `system.replicate` command replicates the simulation box

*Bug fixes*

* Fixed a bug where init.create_random_polymers failed when lx,ly,lz were not equal.
* Fixed a bug in init.create_random_polymers and init.create_random where the separation radius was not accounted for correctly
* Fixed a bug in bond.* where random crashes would occur when more than one bond type was defined
* Fixed a bug where dump.dcd did not write the period to the file

*Changes that may require updated job scripts*

* `integrate.nph`: A time scale `tau_p` for the relaxation of the barostat is now required instead of the barostat mass *W* of the previous release.
The time scale is the relaxation time the barostat would have at an average temperature `T_0 = 1`, and it is related to the internally used
(Andersen) Barostat mass *W* via `W = d N T_0 tau_p^2`, where *d* is the dimensionsality and *N* the number of particles.
* `sorter` and `nlist` are now modules, not variables in the `__main__` namespace.
* Data proxies function correctly in MPI simulations, but are extremely slow. If you use `init.create_empty`, consider separating the generation step out to a single rank short execution that writes an XML file for the main run.
* `update.box_resize(Lx=...)` no longer makes cubic box updates, instead it will keep the current **Ly** and **Lz**. Use the `L=...` shorthand for cubic box updates.
* All `init.*` commands now take `data.boxdim` objects, instead of `hoomd.boxdim` (or *3-tuples*). We strongly encourage the use of explicit argument names for `data.boxdim()`. In particular, if `hoomd.boxdim(123)` was previously used to create a cubic box, it is now required to use `data.boxdim(L=123)` (CORRECT) instead of `data.boxdim(123)` (INCORRECT), otherwise a box with unit dimensions along the y and z axes will be created.
* `system.dimensions` can no longer be set after initialization. System dimensions are now set during initialization via the `data.boxdim` interface. The dimensionality of the system can now be queried through `system.box`.
* `system.box` no longer accepts 3-tuples. It takes `data.boxdim` objects.
* `system.dimensions` no longer exists. Query the dimensionality of the system from `system.box`. Set the dimensionality of the system by passing an appropriate `data.boxdim` to an `init` method.
* `init.create_empty` no longer accepts `n_*_types`. Instead, it now takes a list of strings to name the types.

*Deprecated*

* Support for G80, G200 GPUs.
* `dump.bin` and `read.bin`. These will be removed in v1.1 and replaced with a new binary format.

*Removed*

* OpenMP mult-core execution (replaced with MPI domain decomposition)
* `tune.find_optimal_block_size` (replaced by Autotuner)

## Version 0.11.3

Released 2013/05/10

*Bug fixes*

* Fixed a bug where charge.pppm could not be used after init.reset()
* Data proxies can now set body angular momentum before the first run()
* Fixed a bug where PPPM forces were incorrect on the GPU

## Version 0.11.2

Released 2012/12/19

*New features*

* Block sizes tuned for K20

*Bug fixes*

* Warn user that PPPM ignores rigid body exclusions
* Document that proxy iterators need to be deleted before init.reset()
* Fixed a bug where body angular momentum could not be set
* Fixed a bug where analyze.log would report nan for the pressure tensor in nve and nvt simulations

## Version 0.11.1

Released 2012/11/2

*New features*

* Support for CUDA 5.0
* Binary builds for Fedora 16 and OpenSUSE 12.1
* Automatically specify /usr/bin/gcc to nvcc when the configured gcc is not supported

*Bug fixes*

* Fixed a compile error with gcc 4.7
* Fixed a bug where PPPM forces were incorrect with neighborlist exclusions
* Fixed an issue where boost 1.50 and newer were not detected properly when BOOST_ROOT is set
* Fixed a bug where accessing force data in python prevented init.reset() from working
* Fixed a bug that prevented pair.external from logging energy
* Fixed a unit test that failed randomly

## Version 0.11.0

2012-07-27

*New features*

1. Support for Kepler GPUs (GTX 680)
1. NPH integration (*integrate.nph*)
1. Compute full pressure tensor
1. Example plugin for new bond potentials
1. New syntax for bond coefficients: *_bond_.bond_coeff.set('type', _params_)*
1. New external potential: *external.periodic* applies a periodic potential along one direction (uses include inducing lamellar phases in copolymer systems)
1. Significant performance increases when running *analyze.log*, *analyze.msd*, *update.box_resize*, *update.rescale_temp*, or *update.zero_momentum* with a small period
1. Command line options may now be overwritten by scripts, ex: *options.set_gpu(2)*
1. Added *--user* command line option to allow user defined options to be passed into job scripts, ex: *--user="-N=5 -phi=0.56"*
1. Added *table.set_from_file* method to enable reading table based pair potentials from a file
1. Added *--notice-level* command line option to control how much extra information is printed during a run. Set to 0 to disable, or any value up to 10. At 10, verbose debugging information is printed.
1. Added *--msg-file* command line option which redirects the message output to a file
1. New pair potential *pair.force_shifted_lj* : Implements http://dx.doi.org/10.1063/1.3558787

*Bug fixes*

1. Fixed a bug where FENE bonds were sometimes computed incorrectly
1. Fixed a bug where pressure was computed incorrectly when using pair.dpd or pair.dpdlj
1. Fixed a bug where using OpenMP and CUDA at the same time caused invalid memory accesses
1. Fixed a bug where RPM packages did not work on systems where the CUDA toolkit was not installed
1. Fixed a bug where rigid body velocities were not set from python
1. Disabled OpenMP builds on Mac OS X. HOOMD-blue w/ openmp enabled crashes due to bugs in Apple's OpenMP implementation.
1. Fixed a bug that allowed users to provide invalid rigid body data and cause a seg fault.
1. Fixed a bug where using PPPM resulted in error messages on program exit.

*API changes*

1. Bond potentials rewritten with template evaluators
1. External potentials use template evaluators
1. Complete rewrite of ParticleData - may break existing plugins
1. Bond/Angle/Dihedral data structures rewritten
    * The GPU specific data structures are now generated on the GPU
1. DPDThermo and DPDLJThermo are now processed by the same template class
1. Headers that cannot be included by nvcc now throw an error when they are
1. CUDA 4.0 is the new minimum requirement
1. Rewrote BoxDim to internally handle minimum image conventions
1. HOOMD now only compiles ptx code for the newest architecture, this halves the executable file size
1. New Messenger class for global control of messages printed to the screen / directed to a file.

*Testing changes*

1. Automated test suite now performs tests on OpenMPI + CUDA builds
1. Valgrind tests added back into automated test suite
1. Added CPU test in bd_ridid_updater_tests
1. ctest -S scripts can now set parallel makes (with cmake > 2.8.2)

## Version 0.10.1

2012-02-10

1. Add missing entries to credits page
1. Add `dist_check` option to neighbor list. Can be used to force neighbor list builds at a specified frequency (useful in profiling runs with nvvp).
1. Fix typos in ubuntu compile documentation
1. Add missing header files to hoomd.h
1. Add torque to the python particle data access API
1. Support boost::filesystem API v3
1. Expose name of executing gpu, n_cpu, hoomd version, git sha1, cuda version, and compiler version to python
1. Fix a bug where multiple `nvt_rigid` or `npt_rigid` integrators didn't work correctly
1. Fix missing pages in developer documentation

## Version 0.10.0

2011-12-14

*New features*

1. Added *pair.dpdlj* which uses the DPD thermostat and the Lennard-Jones potential. In previous versions, this could be accomplished by using two pair commands but at the cost of reduced performance.
1. Additional example scripts are now present in the documentation. The example scripts are cross-linked to the commands that are used in them.
1. Most dump commands now accept the form: *dump.ext(filename="filename.ext")* which immediately writes out filename.ext.
1. Added _vis_ parameter to dump.xml which enables output options commonly used in files written for the purposes of visulization. dump.xml also now accepts parameters on the instantiation line. Combined with the previous feature, *dump.xml(filename="file.xml", vis=True)* is now a convenient short hand for what was previously
<pre><code class="python">
xml = dump.xml()
xml.set_params(position = True, mass = True, diameter = True, \
                         type = True, bond = True, angle = True, \
                         dihedral = True, improper = True, charge = True)
xml.write(filename="file.xml")
</code></pre>
1. Specify rigid bodies in XML input files
1. Simulations that contain rigid body constraints applied to groups of particles in BDNVT, NVE, NVT, and NPT ensembles.
    * *integrate.bdnvt_rigid*
    * *integrate.nve_rigid*
    * *integrate.nvt_rigid*
    * *integrate.npt_rigid*
1. Energy minimization of rigid bodies (*integrate.mode_minimize_rigid_fire*)
1. Existing commands are now rigid-body aware
    * update.rescale_temp
    * update.box_resize
    * update.enforce2d
    * update.zero_momentum
1. NVT integration using the Berendsen thermostat (*integrate.berendsen*)
1. Bonds, angles, dihedrals, and impropers can now be created and deleted with the python data access API.
1. Attribution clauses added to the HOOMD-blue license.

*Changes that may break existing job scripts*

1. The _wrap_ option to *dump.dcd* has been changed to _unwrap_full_ and its meaning inverted. *dump.dcd* now offers two options for unwrapping particles, _unwrap_full_ fully unwraps particles into their box image and _unwrap_rigid_ unwraps particles in rigid bodies so that bodies are not broken up across a box boundary.

*Bug/fixes small enhancements*

1. Fixed a bug where launching hoomd on mac os X 10.5 always resulted in a bus error.
1. Fixed a bug where DCD output restricted to a group saved incorrect data.
1. force.constant may now be applied to a group of particles, not just all particles
1. Added C++ plugin example that demonstrates how to add a pair potential in a plugin
1. Fixed a bug where box.resize would always transfer particle data even in a flat portion of the variant
1. OpenMP builds re-enabled on Mac OS X
1. Initial state of integrate.nvt and integrate.npt changed to decrease oscillations at startup.
1. Fixed a bug where the polymer generator would fail to initialize very long polymers
1. Fixed a bug where images were passed to python as unsigned ints.
1. Fixed a bug where dump.pdb wrote coordinates in the wrong order.
1. Fixed a rare problem where a file written by dump.xml would not be read by init.read_xml due to round-off errors.
1. Increased the number of significant digits written out to dump.xml to make them more useful for ad-hoc restart files.
1. Potential energy and pressure computations that slow performance are now only performed on those steps where the values are actually needed.
1. Fixed a typo in the example C++ plugin
1. Mac build instructions updated to work with the latest version of macports
1. Fixed a bug where set_period on any dump was ineffective.
1. print_status_line now handles multiple lines
1. Fixed a bug where using bdnvt tally with per type gammas resulted in a race condition.
1. Fix an issue where ENABLE_CUDA=off builds gave nonsense errors when --mode=gpu was requested.
1. Fixed a bug where dumpl.xml could produce files that init.xml would not read
1. Fixed a typo in the example plugin
1. Fix example that uses hoomd as a library so that it compiles.
1. Update maintainer lines
1. Added message to nlist exclusions that notifies if diameter or body exclusions are set.
1. HOOMD-blue is now hosted in a git repository
1. Added bibtex bibliography to the user documentation
1. Converted user documentation examples to use doxygen auto cross-referencing \example commands
1. Fix a bug where particle data is not released in dump.binary
1. ENABLE_OPENMP can now be set in the ctest builds
1. Tuned block sizes for CUDA 4.0
1. Removed unsupported GPUS from CUDA_ARCH_LIST

## Version 0.9.2

2011-04-04

*Note:* only major changes are listed here.

*New features*

1. *New exclusion option:* Particles can now be excluded from the neighbor list based on diameter consistent with pair.slj.
1. *New pair coeff syntax:* Coefficients for multiple type pairs can be specified conveniently on a single line.
<pre><code class="python">
coeff.set(['A', 'B', 'C', 'D'], ['A', 'B', 'C', 'D'], epsilon=1.0)
</code></pre>
1. *New documentation:* HOOMD-blue's system of units is now fully documented, and every coefficient in the documentation is labeled with the appropriate unit.
1. *Performance improvements:* Performance has been significantly boosted for simulations of medium sized systems (5,000-20,000 particles). Smaller performance boosts were made to larger runs.
1. *CUDA 3.2 support:* HOOMD-blue is now fully tested and performance tuned for use with CUDA 3.2.
1. *CUDA 4.0 support:* HOOMD-blue compiles with CUDA 4.0 and passes initial tests.
1. *New command:* tune.r_buff performs detailed auto-tuning of the r_buff neighborlist parameter.
1. *New installation method:* RPM, DEB, and app bundle packages are now built for easier installation
1. *New command:* charge.pppm computes the full long range electrostatic interaction using the PPPM method

*Bug/fixes small enhancements*

1. Fixed a bug where the python library was linked statically.
1. Added the PYTHON_SITEDIR setting to allow hoomd builds to install into the native python site directory.
1. FIRE energy minimization convergence criteria changed to require both energy *and* force to converge
1. Clarified that groups are static in the documentation
1. Updated doc comments for compatibility with Doxygen#7.3
1. system.particles.types now lists the particle types in the simulation
1. Creating a group of a non-existant type is no longer an error
1. Mention XML file format for walls in wall.lj documentation
1. Analyzers now profile themselves
1. Use "\n" for newlines in dump.xml - improves performance when writing many XML files on a NFS file system
1. Fixed a bug where the neighbor list build could take an exceptionally long time (several seconds) to complete the first build.
1. Fixed a bug where certain logged quantities always reported as 0 on the first step of the simulation.
1. system.box can now be used to read and set the simulation box size from python
1. Numerous internal API updates
1. Fixed a bug the resulted in incorrect behavior when using integrate.npt on the GPU.
1. Removed hoomd launcher shell script. In non-sitedir installs, ${HOOMD_ROOT}/bin/hoomd is now the executable itself
1. Creating unions of groups of non-existent types no longer produces a seg fault
1. hoomd now builds on all cuda architectures. Modify CUDA_ARCH_LIST in cmake to add or remove architectures from the build
1. hoomd now builds with boost#46.0
1. Updated hoomd icons to maize/blue color scheme
1. hoomd xml file format bumped to#3, adds support for charge.
1. FENE and harmonic bonds now handle 0 interaction parameters and 0 length bonds more gracefully
1. The packaged plugin template now actually builds and installs into a recent build of hoomd

## Version 0.9.1

2010-10-08

*Note:* only major changes are listed here.

*New features*

1. *New constraint*: constrain.sphere constrains a group of particles to the surface of a sphere
1. *New pair potential/thermostat*: pair.dpd implements the standard DPD conservative, random, and dissipative forces
1. *New pair potential*: pair.dpd_conservative applies just the conservative DPD potential
1. *New pair potential*: pair.eam implements the Embedded Atom Method (EAM) and supports both *alloy* and *FS* type computations.
1. *Faster performance*: Cell list and neighbor list code has been rewritten for performance.
    * In our benchmarks, *performance increases* ranged from *10-50%* over HOOMD-blue 0.9.0. Simulations with shorter cutoffs tend to attain a higher performance boost than those with longer cutoffs.
    * We recommended that you *re-tune r_buff* values for optimal performance with 0.9.1.
    * Due to the nature of the changes, *identical runs* may produce *different trajectories*.
1. *Removed limitation*: The limit on the number of neighbor list exclusions per particle has been removed. Any number of exclusions can now be added per particle. Expect reduced performance when adding excessive numbers of exclusions.

*Bug/fixes small enhancements*

1. Pressure computation is now correct when constraints are applied.
1. Removed missing files from hoomd.h
1. pair.yukawa is no longer referred to by "gaussian" in the documentation
1. Fermi GPUs are now prioritized over per-Fermi GPUs in systems where both are present
1. HOOMD now compiles against CUDA 3.1
1. Momentum conservation significantly improved on compute#x hardware
1. hoomd plugins can now be installed into user specified directories
1. Setting r_buff=0 no longer triggers exclusion list updates on every step
1. CUDA 2.2 and older are no longer supported
1. Workaround for compiler bug in 3.1 that produces extremely high register usage
1. Disabled OpenMP compile checks on Mac OS X
1. Support for compute 2.1 devices (such as the GTX 460)

## Version 0.9.0

2010-05-18

*Note:* only major changes are listed here.

*New features*

1. *New pair potential*: Shifted LJ potential for particles of varying diameters (pair.slj)
1. *New pair potential*: Tabulated pair potential (pair.table)
1. *New pair potential*: Yukawa potential (pair.yukawa)
1. *Update to pair potentials*: Most pair potentials can now accept different values of r_cut for different type pairs. The r_cut specified in the initial pair.*** command is now treated as the default r_cut, so no changes to scripts are necessary.
1. *Update to pair potentials*: Default pair coeff values are now supported. The parameter alpha for lj now defaults to#0, so there is no longer a need to specify it for a majority of simulations.
1. *Update to pair potentials*: The maximum r_cut needed for the neighbor list is now determined at the start of each run(). In simulations where r_cut may decrease over time, increased performance will result.
1. *Update to pair potentials*: Pair potentials are now specified via template evaluator classes. Adding a new pair potential to hoomd now only requires a small amount of additional code.
1. *Plugin API* : Advanced users/developers can now write, install, and use plugins for hoomd without needing to modify core hoomd source code
1. *Particle data access*: User-level hoomd scripts can now directly access the particle data. For example, one can change all particles in the top half of the box to be type B:
<pre><code class="python">
top = group.cuboid(name="top", zmin=0)
for p in top:
    p.type = 'B'
</code></pre>
    . *All* particle data including position, velocity, type, ''et cetera'', can be read and written in this manner. Computed forces and energies can also be accessed in a similar way.
1. *New script command*: init.create_empty() can be used in conjunction with the particle data access above to completely initialize a system within the hoomd script.
1. *New script command*: dump.bin() writes full binary restart files with the entire system state, including the internal state of integrators.
    - File output can be gzip compressed (if zlib is available) to save space
    - Output can alternate between two different output files for safe crash recovery
1. *New script command*: init.read_bin() reads restart files written by dump.bin()
1. *New option*: run() now accepts a quiet option. When True, it eliminates the status information printouts that go to stdout.
1. *New example script*: Example 6 demonstrates the use of the particle data access routines to initialize a system. It also demonstrates how to initialize velocities from a gaussian distribution
1. *New example script*: Example 7 plots the pair.lj potential energy and force as evaluated by hoomd. It can trivially be modified to plot any potential in hoomd.
1. *New feature*: Two dimensional simulations can now be run in hoomd: #259
1. *New pair potential*: Morse potential for particles of varying diameters (pair.morse)
1. *New command*: run_upto will run a simulation up to a given time step number (handy for breaking long simulations up into many independent jobs)
1. *New feature*: HOOMD on the CPU is now accelerated with OpenMP.
1. *New feature*: integrate.mode_minimize_fire performs energy minimization using the FIRE algorithm
1. *New feature*: analyze.msd can now accept an xml file specifying the initial particle positions (for restarting jobs)
1. *Improved feature*: analyze.imd now supports all IMD commands that VMD sends (pause, kill, change trate, etc.)
1. *New feature*: Pair potentials can now be given names, allowing multiple potentials of the same type to be logged separately. Additionally, potentials that are disabled and not applied to the system dynamics can be optionally logged.
1. *Performance improvements*: Simulation performance has been increased across the board, but especially when running systems with very low particle number densities.
1. *New hardware support*: 0.9.0 and newer support Fermi GPUs
1. *Deprecated hardware support*: 0.9.x might continue run on compute#1 GPUs but that hardware is no longer officially supported
1. *New script command*: group.tag_list() takes a python list of particle tags and creates a group
1. *New script command*: compute.thermo() computes thermodynamic properties of a group of particles for logging
1. *New feature*: dump.dcd can now optionally write out only those particles that belong to a specified group

*Changes that will break jobs scripts written for 0.8.x*

1. Integration routines have changed significantly to enable new use cases. Where scripts previously had commands like:
<pre><code class="python">
integrate.nve(dt=0.005)
</code></pre>
    they now need
<pre><code class="python">
all = group.all()
integrate.mode_standard(dt=0.005)
integrate.nve(group=all)
</code></pre>
    . Integrating only specific groups of particles enables simulations to fix certain particles in place or integrate different parts of the system at different temperatures, among many other possibilities.
1. sorter.set_params no longer takes the ''bin_width'' argument. It is replaced by a new ''grid'' argument, see the documentation for details.
1. conserved_quantity is no longer a quantity available for logging. Instead log the nvt reservoir energy and compute the total conserved quantity in post processing.

*Bug/fixes small enhancements*

1. Fixed a bug where boost#38 is not found on some machines
1. dump.xml now has an option to write particle accelerations
1. Fixed a bug where periods like 1e6 were not accepted by updaters
1. Fixed a bug where bond.fene forces were calculated incorrectly between particles of differing diameters
1. Fixed a bug where bond.fene energies were computed incorrectly when running on the GPU
1. Fixed a bug where comments in hoomd xml files were not ignored as they aught to be: #331
1. It is now possible to prevent bond exclusions from ever being added to the neighbor list: #338
1. init.create_random_polymers can now generate extremely dense systems and will warn the user about large memory usage
1. variant.linear_interp now accepts a user-defined zero (handy for breaking long simulations up into many independent jobs)
1. Improved installation and compilation documentation
1. Integration methods now silently ignore when they are given an empty group
1. Fixed a bug where disabling all forces resulted in some forces still being applied
1. Integrators now behave in a reasonable way when given empty groups
1. Analyzers now accept a floating point period
1. run() now aborts immediately if limit_hours=0 is specified.
1. Pair potentials that diverge at r=0 will no longer result in invalid simulations when the leading coefficients are set to zero.
1. integrate.bdnvt can now tally the energy transferred into/out of the "reservoir", allowing energy conservation to be monitored during bd simulation runs.
1. Most potentials now prevent NaN results when computed for overlapping particles
1. Stopping a simulation from a callback or time limit no longer produces invalid simulations when continued
1. run() commands limited with limit_hours can now be set to only stop on given timestep multiples
1. Worked around a compiler bug where pair.morse would crash on Fermi GPUs
1. ULF stability improvements for G200 GPUs.


## Version 0.8.2

2009-09-10

*Note:* only major changes are listed here.

*New features*

1. Quantities that vary over time can now be specified easily in scripts with the variant.linear_interp command.
1. Box resizing updater (update.box_resize) command that uses the time varying quantity command to grow or shrink the simulation box.
1. Individual run() commands can be limited by wall-clock time
1. Angle forces can now be specified
1. Dihedral forces can now be specified
1. Improper forces can now be specified
1. 1-3 and 1-4 exclusions from the cutoff pair force can now be chosen
1. New command line option: --minimize-cpu-usage cuts the CPU usage of HOOMD down to 10% of one CPU core while only decreasing overall performance by 10%
1. Major changes have been made in the way HOOMD chooses the device on which to run (all require CUDA 2.2 or newer)
   * there are now checks that an appropriate NVIDIA drivers is installed
   * running without any command line options will now correctly revert to running on the CPU if no capable GPUs are installed
   * when no gpu is explicitly specified, the default choice is now prioritized to choose the fastest GPU and one that is not attached to a display first
   * new command line option: --ignore-display-gpu will prevent HOOMD from executing on any GPU attached to a display
   * HOOMD now prints out a short description of the GPU(s) it is running on
   * on linux, devices can be set to compute-exclusive mode and HOOMD will then automatically choose the first free GPU (see the documentation for details)
1. nlist.reset_exclusions command to control the particles that are excluded from the neighbor list


*Bug/fixes small enhancements*

1. Default block size change to improve stability on compute#3 devices
1. ULF workaround on GTX 280 now works with CUDA 2.2
1. Standalone benchmark executables have been removed and replaced by in script benchmarking commands
1. Block size tuning runs can now be performed automatically using the python API and results can be saved on the local machine
1. Fixed a bug where GTX 280 bug workarounds were not properly applied in CUDA 2.2
1. The time step read in from the XML file can now be optionally overwritten with a user-chosen one
1. Added support for CUDA 2.2
1. Fixed a bug where the WCA forces included in bond.fene had an improper cutoff
1. Added support for a python callback to be executed periodically during a run()
1. Removed demos from the hoomd downloads. These will be offered separately on the webpage now to keep the required download size small.
1. documentation improvements
1. Significantly increased performance of dual-GPU runs when build with CUDA 2.2 or newer
1. Numerous stability and performance improvements
1. Temperatures are now calculated based on 3N-3 degrees of freedom. See #283 for a more flexible system that is coming in the future.
1. Emulation mode builds now work on systems without an NVIDIA card (CUDA 2.2 or newer)
1. HOOMD now compiles with CUDA 2.3
1. Fixed a bug where uninitialized memory was written to dcd files
1. Fixed a bug that prevented the neighbor list on the CPU from working properly with non-cubic boxes
1. There is now a compile time hack to allow for more than 4 exclusions per particle
1. Documentation added to aid users in migrating from LAMMPS
1. hoomd_script now has an internal version number useful for third party scripts interfacing with it
1. VMD#8.7 is now found by the live demo scripts
1. live demos now run in vista 64-bit
1. init.create_random_polymers can now create polymers with more than one type of bond

## Version 0.8.1

2009-03-24

*Note:* only major changes are listed here.

*New features*

1. Significant performance enhancements
1. New build option for compiling on UMich CAC clusters: ENABLE_CAC_GPU_ID compiles HOOMD to read in the *$CAC_GPU_ID* environment variable and use it to determine which GPUs to execute on. No --gpu command line required in job scripts any more.
1. Particles can now be assigned a *non-unit mass*
1. *init.reset()* command added to allow for the creation of a looped series of simulations all in python
1. *dump.pdb()* command for writing PDB files
1. pair.lj now comes with an option to *shift* the potential energy to 0 at the cutoff
1. pair.lj now comes with an opiton to *smoothly switch* both the *potential* and *force* to 0 at the cutoff with the XPLOR smoothing function
1. *Gaussian pair potential* computation added (pair.gauss)
1. update and analyze commands can now be given a function to determine a non-linear rate to run at
1. analyze.log, and dump.dcd can now append to existing files

*Changes that will break scripts from 0.8.0*

1. *dump.mol2()* has been changed to be more consistent with other dump commands. In order to get the same result as the previous behavior, replace
<pre><code class="python">
 dump.mol2(filename="file.mol2")
</code></pre>
 with
 <pre><code class="python">
 mol2 = dump.mol2()
 mol2.write(filename="file.mol2")
</code></pre>
1. Grouping commands have been moved to their own package for organizational purposes. *group_all()* must now be called as *group.all()* and similarly for tags and type.

*Bug/fixes small enhancements*

1. Documentation updates
1. DCD file writing no longer crashes HOOMD in windows
1. !FindBoost.cmake is patched upstream. Use CMake 2.6.3 if you need BOOST_ROOT to work correctly
1. Validation tests now run with --gpu_error_checking
1. ULF bug workarounds are now enabled only on hardware where they are needed. This boosts performance on C1060 and newer GPUs.
1. !FindPythonLibs now always finds the shared python libraries, if they exist
1. "make package" now works fine on mac os x
1. Fixed erroneously reported dangerous neighbor list builds when using --mode=cpu
1. Small tweaks to the XML file format.
1. Numerous performance enhancements
1. Workaround for ULF on compute#1 devices in place
1. dump.xml can now be given the option "all=true" to write all fields
1. total momentum can now be logged by analyze.log
1. HOOMD now compiles with boost#38 (and hopefully future versions)
1. Updaters can now be given floating point periods such as 1e5
1. Additional warnings are now printed when HOOMD is about to allocate a large amount of memory due to the specification of an extremely large box size
1. run() now shows up in the documentation index
1. Default sorter period is now 100 on CPUs to improve performance on chips with small caches


## Version 0.8.0

2008-12-22

*Note:* only major changes are listed here.

*New features*

1. Addition of FENE bond potential
1. Addition of update.zero_momentum command to zero a system's linear momentum
1. Brownian dynamics integration implemented
1. Multi-GPU simulations
1. Particle image flags are now tracked. analyze.msd command added to calculate the mean squared displacement.

*Changes that will break scripts from 0.7.x*

1. analyze.log quantity names have changed

*Bug/fixes small enhancements*

1. Performance of the neighbor list has been increased significantly on the GPU (overall performance improvements are approximately 10%)
1. Profile option added to the run() command
1. Warnings are now correctly printed when negative coefficients are given to bond forces
1. Simulations no longer fail on G200 cards
1. Mac OS X binaries will be provided for download: new documentation for installing on Mac OS x has been written
1. Two new demos showcasing large systems
1. Particles leaving the simulation box due to bad initial conditions now generate an error
1. win64 installers will no longer attempt to install on win32 and vice-versa
1. neighborlist check_period now defaults to 1
1. The elapsed time counter in run() now continues counting time over multiple runs.
1. init.create_random_polymers now throws an error if the bond length is too small given the specified separation radii
1. Fixed a bug where a floating point value for the count field in init.create_random_polymers produced an error
1. Additional error checking to test if particles go NaN
1. Much improved status line printing for identifying hoomd_script commands
1. Numerous documentation updates
1. The VS redistributable package no longer needs to be installed to run HOOMD on windows (these files are distributed with HOOMD)
1. Now using new features in doxygen#5.7 to build pdf user documentation for download.
1. Performance enhancements of the Lennard-Jones pair force computation, thanks to David Tarjan
1. A header prefix can be added to log files to make them more gnuplot friendly
1. Log quantities completely revamped. Common quantities (i.e. kinetic energy, potential energy can now be logged in any simulation)
1. Particle groups can now be created. Currently only analyze.msd makes use of them.
1. The CUDA toolkit no longer needs to be installed to run a packaged HOOMD binary in windows.
1. User documentation can now be downloaded as a pdf.
1. Analyzers and updaters now count time 0 as being the time they were created, instead of time step 0.
1. Added job test scripts to aid in validating HOOMD
1. HOOMD will now build with default settings on a linux/unix-like OS where the boost static libraries are not installed, but the dynamic ones are.

----

## Version 0.7.1

2008-09-12

1. Fixed bug where extremely large box dimensions resulted in an argument error - ticket:118
1. Fixed bug where simulations ran incorrectly with extremely small box dimensions - ticket:138

----

## Version 0.7.0

2008-08-12

*Note:* only major changes are listed here.

1. Stability and performance improvements.
1. Cleaned up the hoomd_xml file format.
1. Improved detection of errors in hoomd_xml files significantly.
1. Users no longer need to manually specify HOOMD_ROOT, unless their installation is non-standard
1. Particle charge can now be read in from a hoomd_xml file
1. Consistency changes in the hoomd_xml file format: HOOMD 0.6.0 XML files are not compatible. No more compatibility breaking changes are planned after 0.7.0
1. Enabled parallel builds in MSVC for faster compilation times on multicore systems
1. Numerous small bug fixes
1. New force compute for implementing walls
1. Documentation updates
1. Support for CUDA 2.0
1. Bug fixed allowing simulations with no integrator
1. Support for boost#35.0
1. Cleaned up GPU code interface
1. NVT integrator now uses tau (period) instead of Q (the mass of the extra degree of freedom).
1. Added option to NVE integration to limit the distance a particle moves in a single time step
1. Added code to dump system snapshots in the DCD file format
1. Particle types can be named by strings
1. A snapshot of the initial configuration can now be written in the .mol2 file format
1. The default build settings now enable most of the optional features
1. Separated the user and developer documentation
1. Mixed polymer systems can now be generated inside HOOMD
1. Support for CMake 2.6.0
1. Wrote the user documentation
1. GPU selection from the command line
1. Implementation of the job scripting system
1. GPU can now handle neighbor lists that overflow
1. Energies are now calculated
1. Added a logger for logging energies during a simulation run
1. Code now actually compiles on Mac OS X
1. Benchmark and demo scripts now use the new scripting system
1. Consistent error message format that is more visible.
1. Multiple types of bonds each with the own coefficients are now supported
1. Added python scripts to convert from HOOMD's XML file format to LAMMPS input and dump files
1. Fixed a bug where empty xml nodes in input files resulted in an error message
1. Fixed a bug where HOOMD seg faulted when a particle left the simulation , vis=True)* is now a convenient short hand for what was previously
box now works fine on mac os x
1. Fixed erroneously reported dangerous neighbor list builds when using --mode=cpu
1. Small tweaks to the XML file format.
1. Numerous performance enhancements
1. Workaround for ULF on compute#1 devices in place
1. dump.xml can now be given the option<|MERGE_RESOLUTION|>--- conflicted
+++ resolved
@@ -34,15 +34,10 @@
 
 *Bug fixes*
 
-<<<<<<< HEAD
-* `hpmc.integrate.sphere_union()` and `hpmc.integrate.polyhedron()` missed overlaps
-* fix alignment error when running implicit depletants on GPU with ntrial > 0
-=======
 * `hpmc.integrate.sphere_union()` and `hpmc.integrate.polyhedron()` missed overlaps.
 * Fix alignment error when running implicit depletants on GPU with ntrial > 0.
 * `metal.pair.eam` now produces correct results.
 * HPMC now behaves correctly when the user provides different RNG seeds on different ranks.
->>>>>>> 259cc5e4
 
 *Other changes*
 
