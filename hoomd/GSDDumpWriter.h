// Copyright (c) 2009-2023 The Regents of the University of Michigan.
// Part of HOOMD-blue, released under the BSD 3-Clause License.

#pragma once

#include "Analyzer.h"
#include "ParticleGroup.h"
#include "SharedSignal.h"

#include "hoomd/extern/gsd.h"
#include <memory>
#include <string>

/*! \file GSDDumpWriter.h
    \brief Declares the GSDDumpWriter class
*/

#ifdef __HIPCC__
#error This header cannot be compiled by nvcc
#endif

#include <pybind11/pybind11.h>

namespace hoomd
    {
//! Analyzer for writing out GSD dump files
/*! GSDDumpWriter writes out the current state of the system to a GSD file
    every time analyze() is called. When a group is specified, only write out the
    particles in the group.

    The file is not opened until the first call to analyze().

    \ingroup analyzers
*/
class PYBIND11_EXPORT GSDDumpWriter : public Analyzer
    {
    public:
    //! Construct the writer
    GSDDumpWriter(std::shared_ptr<SystemDefinition> sysdef,
                  std::shared_ptr<Trigger> trigger,
                  const std::string& fname,
                  std::shared_ptr<ParticleGroup> group,
                  std::string mode = "ab",
                  bool truncate = false);

    //! Control topology writes
    void setWriteTopology(bool b)
        {
        m_write_topology = b;
        }

    std::string getFilename()
        {
        return m_fname;
        }

    std::string getMode()
        {
        return m_mode;
        }

    bool getTruncate()
        {
        return m_truncate;
        }

    std::shared_ptr<ParticleGroup> getGroup()
        {
        return m_group;
        }

    pybind11::tuple getDynamic();

    void setDynamic(pybind11::object dynamic);

    //! Destructor
    ~GSDDumpWriter();

    //! Write out the data for the current timestep
    void analyze(uint64_t timestep);

    hoomd::detail::SharedSignal<int(gsd_handle&)>& getWriteSignal()
        {
        return m_write_signal;
        }

    /// Write a logged quantities
    void writeLogQuantities(pybind11::dict dict);

    /// Set the log writer
    void setLogWriter(pybind11::object log_writer)
        {
        m_log_writer = log_writer;
        }

    /// Get the log writer
    pybind11::object getLogWriter()
        {
        return m_log_writer;
        }

    /// Get needed pdata flags
    virtual PDataFlags getRequestedPDataFlags()
        {
        PDataFlags flags;

        if (!m_log_writer.is_none())
            {
            flags.set();
            }

        return flags;
        }

    /// Get the write_diameter flag
    bool getWriteDiameter()
        {
        return m_write_diameter;
        }

    /// Set the write_diameter flag
    void setWriteDiameter(bool write_diameter)
        {
        m_write_diameter = write_diameter;
        }

<<<<<<< HEAD
=======
    /// Flush the write buffer
    void flush();

    /// Set the maximum write buffer size (in bytes)
    void setMaximumWriteBufferSize(uint64_t size);

    /// Get the maximum write buffer size (in bytes)
    uint64_t getMaximumWriteBufferSize();

>>>>>>> 0f342316
    protected:
    /// Flags for dynamic/default bitsets.
    struct gsd_flag
        {
        enum Enum
            {
<<<<<<< HEAD
            position,
            orientation,
            types,
            type,
            mass,
            charge,
            diameter,
            body,
            inertia,
            velocity,
            angmom,
            image,
=======
            configuration_box,
            particles_N,
            particles_position,
            particles_orientation,
            particles_types,
            particles_type,
            particles_mass,
            particles_charge,
            particles_diameter,
            particles_body,
            particles_inertia,
            particles_velocity,
            particles_angmom,
            particles_image,
>>>>>>> 0f342316
            };
        };

    /// Number of entires in the gsd_flag enum.
<<<<<<< HEAD
    static const unsigned int n_gsd_flags = 12;
=======
    static const unsigned int n_gsd_flags = 14;
>>>>>>> 0f342316

    /// Store a GSD frame for writing.
    /** Local frames store particles local to the rank, sorted in ascending tag order.
        Global frames store the entire system, sorted in ascending tag order.

        Entries with 0 sized vectors should not be written to the file. Some ranks may have
        0 particles while others have N: track which fields are present with
        `particle_data_present` to enable global communication.

        Note: In the first implementation, only particle data is local/global .
        The bond/angle/dihedral/etc... data stored in the *local* frame is actually global.
    */
    struct GSDFrame
        {
        uint64_t timestep;
        BoxDim global_box;

        std::vector<unsigned int> particle_tags;

        SnapshotParticleData<float> particle_data;
        BondData::Snapshot bond_data;
        AngleData::Snapshot angle_data;
        DihedralData::Snapshot dihedral_data;
        ImproperData::Snapshot improper_data;
        ConstraintData::Snapshot constraint_data;
        PairData::Snapshot pair_data;

        /// Bit flags indicating which particle data fields are present (index by gsd_flag)
        std::bitset<n_gsd_flags> particle_data_present;

        void clear()
            {
            particle_tags.resize(0);
            particle_data.resize(0);
            bond_data.resize(0);
            angle_data.resize(0);
            dihedral_data.resize(0);
            improper_data.resize(0);
            constraint_data.resize(0);
            pair_data.resize(0);

            particle_data_present.reset();
            }
        };

    private:
    std::string m_fname;           //!< The file name we are writing to
    std::string m_mode;            //!< The file open mode
    bool m_truncate = false;       //!< True if we should truncate the file on every analyze()
<<<<<<< HEAD
    bool m_is_initialized = false; //!< True if the file is open
=======
>>>>>>> 0f342316
    bool m_write_topology = false; //!< True if topology should be written
    bool m_write_diameter = false; //!< True if the diameter attribute should be written
    gsd_handle m_handle;           //!< Handle to the file

    /// Flags indicating which particle fields are dynamic.
<<<<<<< HEAD
    std::bitset<n_gsd_flags> m_particle_dynamic;
=======
    std::bitset<n_gsd_flags> m_dynamic;
>>>>>>> 0f342316

    /// Number of frames written to the file.
    uint64_t m_nframes = 0;

    static std::list<std::string> particle_chunks;

    /// Callback to write log quantities to file
    pybind11::object m_log_writer;

    std::shared_ptr<ParticleGroup> m_group; //!< Group to write out to the file
    std::unordered_map<std::string, bool>
        m_nondefault; //!< Map of quantities (true when non-default in frame 0)

    hoomd::detail::SharedSignal<int(gsd_handle&)> m_write_signal;

    /// Copy of the state properties local to this rank, in ascending tag order.
    GSDFrame m_local_frame;

    /// Working array to sort local particles by tag
    std::vector<unsigned int> m_index;

    //! Write a type mapping out to the file
    void writeTypeMapping(std::string chunk, std::vector<std::string> type_mapping);

    //! Initializes the output file for writing
    void initFileIO();

    //! Write frame header
    void writeFrameHeader(const GSDFrame& frame);

    //! Write particle attributes
    void writeAttributes(const GSDFrame& frame);

    //! Write particle properties
    void writeProperties(const GSDFrame& frame);

    //! Write particle momenta
    void writeMomenta(const GSDFrame& frame);

    //! Write bond topology
    void writeTopology(BondData::Snapshot& bond,
                       AngleData::Snapshot& angle,
                       DihedralData::Snapshot& dihedral,
                       ImproperData::Snapshot& improper,
                       ConstraintData::Snapshot& constraint,
                       PairData::Snapshot& pair);

    //! Check and raise an exception if an error occurs
    void checkError(int retval);

    //! Populate the non-default map
    void populateNonDefault();

    /// Populate local frame with data.
    void populateLocalFrame(GSDFrame& frame, uint64_t timestep);

#ifdef ENABLE_MPI
    /// Copy of the state properties on all ranks, in ascending tag order globally.
    GSDFrame m_global_frame;
    GatherTagOrder m_gather_tag_order;

    void gatherGlobalFrame(const GSDFrame& local_frame);
#endif

    friend void export_GSDDumpWriter(pybind11::module& m);
    };

namespace detail
    {
//! Exports the GSDDumpWriter class to python
void export_GSDDumpWriter(pybind11::module& m);

    } // end namespace detail

    } // end namespace hoomd<|MERGE_RESOLUTION|>--- conflicted
+++ resolved
@@ -124,8 +124,6 @@
         m_write_diameter = write_diameter;
         }
 
-<<<<<<< HEAD
-=======
     /// Flush the write buffer
     void flush();
 
@@ -135,27 +133,12 @@
     /// Get the maximum write buffer size (in bytes)
     uint64_t getMaximumWriteBufferSize();
 
->>>>>>> 0f342316
     protected:
     /// Flags for dynamic/default bitsets.
     struct gsd_flag
         {
         enum Enum
             {
-<<<<<<< HEAD
-            position,
-            orientation,
-            types,
-            type,
-            mass,
-            charge,
-            diameter,
-            body,
-            inertia,
-            velocity,
-            angmom,
-            image,
-=======
             configuration_box,
             particles_N,
             particles_position,
@@ -170,16 +153,11 @@
             particles_velocity,
             particles_angmom,
             particles_image,
->>>>>>> 0f342316
             };
         };
 
     /// Number of entires in the gsd_flag enum.
-<<<<<<< HEAD
-    static const unsigned int n_gsd_flags = 12;
-=======
     static const unsigned int n_gsd_flags = 14;
->>>>>>> 0f342316
 
     /// Store a GSD frame for writing.
     /** Local frames store particles local to the rank, sorted in ascending tag order.
@@ -229,20 +207,12 @@
     std::string m_fname;           //!< The file name we are writing to
     std::string m_mode;            //!< The file open mode
     bool m_truncate = false;       //!< True if we should truncate the file on every analyze()
-<<<<<<< HEAD
-    bool m_is_initialized = false; //!< True if the file is open
-=======
->>>>>>> 0f342316
     bool m_write_topology = false; //!< True if topology should be written
     bool m_write_diameter = false; //!< True if the diameter attribute should be written
     gsd_handle m_handle;           //!< Handle to the file
 
     /// Flags indicating which particle fields are dynamic.
-<<<<<<< HEAD
-    std::bitset<n_gsd_flags> m_particle_dynamic;
-=======
     std::bitset<n_gsd_flags> m_dynamic;
->>>>>>> 0f342316
 
     /// Number of frames written to the file.
     uint64_t m_nframes = 0;
