--- conflicted
+++ resolved
@@ -1,11 +1,5 @@
-<<<<<<< HEAD
-from hoomd.operation import _Tuner
 from hoomd.data.parameterdicts import ParameterDict
-=======
 from hoomd.operation import Tuner
-from hoomd.parameterdicts import ParameterDict
-from hoomd.typeconverter import OnlyType
->>>>>>> 1495b332
 from hoomd.trigger import Trigger
 from hoomd import _hoomd
 
