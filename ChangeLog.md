# HOOMD-blue Change Log

[TOC]

## v2.1.0

*New features*

<<<<<<< HEAD
* per-particle ignore flag for sphere_union() shapes
=======
* Support for non-additive mixtures in HPMC, overlap checks can now be enabled/disabled per type-pair

*Deprecated*

* HPMC: the ignore_overlaps flag is replaced by hpmc.integrate.interaction_matrix
>>>>>>> 8362c6ce

*Other changes*

* Removed dependency on boost::python.
* Removed dependency on boost::unit_test_framework
* No longer supporting Intel compiler builds.

## v2.0.2

Not yet released

* Support CUDA Toolkit 8.0
* Fix builds with ENABLE_DOXYGEN=on
* Always add -std=c++11 to the compiler command line arguments
* Fix rare infinite loops when using hpmc.integrate.faceted_sphere
* Fix hpmc.util.tune to work with more than one tunable
* Fix a bug where dump.gsd() would write invalid data in simulations with changing number of particles

## v2.0.1

Released 2016/07/15

*Bug fixes*

* Fix acceptance criterion in mu-V-T simulations with implicit depletants (HPMC).
* References to disabled analyzers, computes, updaters, etc. are properly freed from the simulation context.
* Fix a bug where `init.read_gsd` ignored the `restart` argument.
* Report an error when HPMC kernels run out of memory.
* Fix ghost layer when using rigid constraints in MPI runs.
* Clarify definition of the dihedral angle.

## v2.0.0

Released 2016/06/22

HOOMD-blue v2.0 is released under a clean BSD 3-clause license.

*New packages*

* `dem` - simulate faceted shapes with dynamics
* `hpmc` - hard particle Monte Carlo of a variety of shape classes.

*Bug fixes*

* Angles, dihedrals, and impropers no longer initialize with one default type.
* Fixed a bug where integrate.brownian gave the same x,y, and z velocity components.
* Data proxies verify input types and vector lengths.
* dump.dcd no longer generates excessive metadata traffic on lustre file systems

*New features*

* Distance constraints `constrain.distance` - constrain pairs of particles to a fixed separation distance
* Rigid body constraints `constrain.rigid` - rigid bodies now have central particles, and support MPI and replication
* Multi-GPU electrostatics `charge.pppm` - the long range electrostatic forces are now supported in MPI runs
* `context.initialize()` can now be called multiple times - useful in jupyter notebooks
* Manage multiple simulations in a single job script with `SimulationContext` as a python context manager.
* `util.quiet_status() / util.unquiet_status()` allow users to control if line status messages are output.
* Support executing hoomd in Jupyter (ipython) notebooks. Notice, warning, and error messages now show up in the
  notebook output blocks.
* `analyze.log` can now register python callback functions as sources for logged quantities.
* The GSD file format (http://gsd.readthedocs.io) is fully implemented in hoomd
    * `dump.gsd` writes GSD trajectories and restart files (use `truncate=true` for restarts).
    * `init.read_gsd` reads GSD file and initializes the system, and can start the simulation
       from any frame in the GSD file.
    * `data.gsd_snapshot` reads a GSD file into a snapshot which can be modified before system
      initialization with `init.read_snapshot`.
    * The GSD file format is capable of storing all particle and topology data fields in hoomd,
      either static at frame 0, or varying over the course of the trajectory. The number of
      particles, types, bonds, etc. can also vary over the trajectory.
* `force.active` applies an active force (optionally with rotational diffusion) to a group of particles
* `update.constrain_ellipsoid` constrains particles to an ellipsoid
* `integrate.langevin` and `integrate.brownian` now apply rotational noise and damping to anisotropic particles
* Support dynamically updating groups. `group.force_update()` forces the group to rebuild according
  to the original selection criteria. For example, this can be used to periodically update a cuboid
  group to include particles only in the specified region.
* `pair.reaction_field` implements a pair force for a screened electrostatic interaction of a charge pair in a
  dielectric medium.
* `force.get_energy` allows querying the potential energy of a particle group for a specific force
* `init.create_lattice` initializes particles on a lattice.
    * `lattice.unitcell` provides a generic unit cell definition for `create_lattice`
    * Convenience functions for common lattices: sq, hex, sc, bcc, fcc.
* Dump and initialize commands for the GTAR file format (http://libgetar.readthedocs.io).
    * GTAR can store trajectory data in zip, tar, sqlite, or bare directories
    * The current version stores system properties, later versions will be able to capture log, metadata, and other
      output to reduce the number of files that a job script produces.
* `integrate.npt` can now apply a constant stress tensor to the simulation box.
* Faceted shapes can now be simulated through the `dem` component.

*Changes that require job script modifications*

* `context.initialize()` is now required before any other hoomd script command.
* `init.reset()` no longer exists. Use `context.initialize()` or activate a `SimulationContext`.
* Any scripts that relied on undocumented members of the `globals` module will fail. These variables have been moved to
  the `context` module and members of the currently active `SimulationContext`.
* bonds, angles, dihedrals, and impropers no longer use the `set_coeff` syntax. Use `bond_coeff.set`, `angle_coeff.set`,
  `dihedral_coeff.set`, and `improper_coeff.set` instead.
* `hoomd_script` no longer exists, python commands are now spread across `hoomd`, `hoomd.md`, and other sub packages.
* `integrate.\*_rigid()` no longer exists. Use a standard integrator on `group.rigid_center()`, and define rigid bodies
  using `constrain.rigid()`
* All neighbor lists must be explicitly created using `nlist.\*`, and each pair potential must be attached explicitly
  to a neighbor list. A default global neighbor list is no longer created.
* Moved cgcmm into its own package.
* Moved eam into the metal package.
* Integrators now take `kT` arguments for temperature instead of `T` to avoid confusion on the units of temperature.
* phase defaults to 0 for updaters and analyzers so that restartable jobs are more easily enabled by default.
* `dump.xml` (deprecated) requires a particle group, and can dump subsets of particles.

*Other changes*

* CMake minimum version is now 2.8
* Convert particle type names to `str` to allow unicode type name input
* `__version__` is now available in the top level package
* `boost::iostreams` is no longer a build dependency
* `boost::filesystem` is no longer a build dependency
* New concepts page explaining the different styles of neighbor lists
* Default neighbor list buffer radius is more clearly shown to be r_buff = 0.4
* Memory usage of `nlist.stencil` is significantly reduced
* A C++11 compliant compiler is now required to build HOOMD-blue

*Removed*

* Removed `integrate.bdnvt`: use `integrate.langevin`
* Removed `mtk=False` option from `integrate.nvt` - The MTK NVT integrator is now the only implementation.
* Removed `integrate.\*_rigid()`: rigid body functionality is now contained in the standard integration methods
* Removed the global neighbor list, and thin wrappers to the neighbor list in `nlist`.
* Removed PDB and MOL2 dump writers.
* Removed init.create_empty

*Deprecated*

* Deprecated analyze.msd.
* Deprecated dump.xml.
* Deprecated dump.pos.
* Deprecated init.read_xml.
* Deprecated init.create_random.
* Deprecated init.create_random_polymers.

## v1.3.3

Released 2016/03/06

*Bug fixes*

* Fix problem incluing `hoomd.h` in plugins
* Fix random memory errors when using walls

## v1.3.2

Released 2016/02/08

*Bug fixes*

* Fix wrong access to system.box
* Fix kinetic energy logging in MPI
* Fix particle out of box error if particles are initialized on the boundary in MPI
* Add integrate.brownian to the documentation index
* Fix misc doc typos
* Fix runtime errors with boost 1.60.0
* Fix corrupt metadata dumps in MPI runs

## v1.3.1

Released 2016/1/14

*Bug fixes*

* Fix invalid MPI communicator error with Intel MPI
* Fix python 3.5.1 seg fault

## v1.3.0

Released 2015/12/8

*New features*

* Automatically load balanced domain decomposition simulations.
* Anisotropic particle integrators.
* Gay-Berne pair potential.
* Dipole pair potential.
* Brownian dynamics `integrate.brownian`
* Langevin dynamics `integrate.langevin` (formerly `bdnvt`)
* `nlist.stencil` to compute neighbor lists using stencilled cell lists.
* Add single value scale, `min_image`, and `make_fraction` to `data.boxdim`
* `analyze.log` can optionally not write a file and now supports querying current quantity values.
* Rewritten wall potentials.
    * Walls are now sums of planar, cylindrical, and spherical half-spaces.
    * Walls are defined and can be modified in job scripts.
    * Walls execute on the GPU.
    * Walls support per type interaction parameters.
    * Implemented for: lj, gauss, slj, yukawa, morse, force_shifted_lj, and mie potentials.
* External electric field potential: `external.e_field`

*Bug fixes*

* Fixed a bug where NVT integration hung when there were 0 particles in some domains.
* Check SLURM environment variables for local MPI rank identification
* Fixed a typo in the box math documentation
* Fixed a bug where exceptions weren't properly passed up to the user script
* Fixed a bug in the velocity initialization example
* Fixed an openmpi fork() warning on some systems
* Fixed segfaults in PPPM
* Fixed a bug where compute.thermo failed after reinitializing a system
* Support list and dict-like objects in init.create_random_polymers.
* Fall back to global rank to assign GPUs if local rank is not available

*Deprecated commands*

* `integrate.bdnvt` is deprecated. Use `integrate.langevin` instead.
* `dump.bin` and `init.bin` are now removed. Use XML files for restartable jobs.

*Changes that may break existing scripts*

* `boxdim.wrap` now returns the position and image in a tuple, where it used to return just the position.
* `wall.lj` has a new API
* `dump.bin` and `init.bin` have been removed.

## v1.2.1

Released 2015/10/22

*Bug fixes*

* Fix a crash when adding or removing particles and reinitializing
* Fix a bug where simulations hung on sm 5.x GPUs with CUDA 7.5
* Fix compile error with long tests enabled
* Issue a warning instead of an error for memory allocations greater than 4 GiB.
* Fix invalid RPATH when building inside `zsh`.
* Fix incorrect simulations with `integrate.npt_rigid`
* Label mie potential correctly in user documentation

## v1.2.0

Released 2015/09/30

*New features*

* Performance improvements for systems with large particle size disparity
* Bounding volume hierarchy (tree) neighbor list computation
* Neighbor lists have separate `r_cut` values for each pair of types
* addInfo callback for dump.pos allows user specified information in pos files

*Bug fixes*

* Fix `test_pair_set_energy` unit test, which failed on numpy < 1.9.0
* Analyze.log now accepts unicode strings.
* Fixed a bug where calling `restore_snapshot()` during a run zeroed potential parameters.
* Fix segfault on exit with python 3.4
* Add `cite.save()` to documentation
* Fix a problem were bond forces are computed incorrectly in some MPI configurations
* Fix bug in pair.zbl
* Add pair.zbl to the documentation
* Use `HOOMD_PYTHON_LIBRARY` to avoid problems with modified CMake builds that preset `PYTHON_LIBRARY`

## v1.1.1

Released 2015/07/21

*Bug fixes*

* `dump.xml(restart=True)` now works with MPI execution
* Added missing documentation for `meta.dump_metadata`
* Build all unit tests by default
* Run all script unit tests through `mpirun -n 1`

## v1.1.0

Released 2015/07/14

*New features*

* Allow builds with ninja.
* Allow K=0 FENE bonds.
* Allow number of particles types to change after initialization.
```system.particles.types.add('newType')```
* Allow number of particles to change after initialization.
```
system.particles.add('A')
del system.particles[0]
```
* OPLS dihedral
* Add `phase` keyword to analyzers and dumps to make restartable jobs easier.
* `HOOMD_WALLTIME_STOP` environment variable to stop simulation runs before they hit a wall clock limit.
* `init.read_xml()` Now accepts an initialization and restart file.
* `dump.xml()` can now write restart files.
* Added documentation concepts page on writing restartable jobs.
* New citation management infrastructure. `cite.save()` writes `.bib` files with a list of references to features
  actively used in the current job script.
* Snapshots expose data as numpy arrays for high performance access to particle properties.
* `data.make_snapshot()` makes a new empty snapshot.
* `analyze.callback()` allows multiple python callbacks to operate at different periods.
* `comm.barrier()` and `comm.barrier_all()` allow users to insert barriers into their scripts.
* Mie pair potential.
* `meta.dump_metadata()` writes job metadata information out to a json file.
* `context.initialize()` initializes the execution context.
* Restart option for `dump.xml()`

*Bug fixes*

* Fix slow performance when initializing `pair.slj()`in MPI runs.
* Properly update particle image when setting position from python.
* PYTHON_SITEDIR hoomd shell launcher now calls the python interpreter used at build time.
* Fix compile error on older gcc versions.
* Fix a bug where rigid bodies had 0 velocity when restarting jobs.
* Enable `-march=native` builds in OS X clang builds.
* Fix `group.rigid()` and `group.nonrigid()`.
* Fix image access from the python data access proxies.
* Gracefully exit when launching MPI jobs with mixed execution configurations.

*Changes that may require updated job scripts*

* `context.initialize()` **must** be called before any `comm` method that queries the MPI rank. Call it as early as
  possible in your job script (right after importing `hoomd_script`) to avoid problems.

*Deprecated*

* `init.create_empty()` is deprecated and will be removed in a future version. Use `data.make_snapshot()` and
  `init.read_snapshot()` instead.
* Job scripts that do not call `context.initialize()` will result in a warning message. A future version of HOOMD
  will require that you call `context.initialize()`.

*Removed*

* Several `option` commands for controlling the execution configuration. Replaced with `context.initialize`.

## v1.0.5

Released 2015/05/19

*Bug fixes*

* Fix segfault when changing integrators
* Fix system.box to indicate the correct number of dimensions
* Fix syntax error in comm.get_rank with --nrank
* Enable CUDA enabled builds with the intel compiler
* Use CMake builtin FindCUDA on recent versions of CMake
* GCC_ARCH env var sets the -march command line option to gcc at configure time
* Auto-assign GPU-ids on non-compute exclusive systems even with --mode=gpu
* Support python 3.5 alpha
* Fix a bug where particle types were doubled with boost 1.58.0
* Fix a bug where angle_z=true dcd output was inaccurate near 0 angles
* Properly handle lj.wall potentials with epsilon=0.0 and particles on top of the walls

## v1.0.4

Released 2015/04/07

*Bug fixes*

* Fix invalid virials computed in rigid body simulations when multi-particle bodies crossed box boundaries
* Fix invalid forces/torques for rigid body simulations caused by race conditions
* Fix compile errors on Mac OS X 10.10
* Fix invalid pair force computations caused by race conditions
* Fix invalid neighbour list computations caused by race conditions on Fermi generation GPUs

*Other*

* Extremely long running unit tests are now off by default. Enable with -DHOOMD_SKIP_LONG_TESTS=OFF
* Add additional tests to detect race conditions and memory errors in kernels

## v1.0.3

Released 2015/03/18

**Bug fixes**

* Enable builds with intel MPI
* Silence warnings coming from boost and python headers

## v1.0.2

Released 2015/01/21

**Bug fixes**

* Fixed a bug where `linear_interp` would not take a floating point value for *zero*
* Provide more useful error messages when cuda drivers are not present
* Assume device count is 0 when `cudaGetDeviceCount()` returns an error
* Link to python statically when `ENABLE_STATIC=on`
* Misc documentation updates

## v1.0.1

Released 2014/09/09

**Bug fixes**

1. Fixed bug where error messages were truncated and HOOMD exited with a segmentation fault instead (e.g. on Blue Waters)
1. Fixed bug where plug-ins did not load on Blue Waters
1. Fixed compile error with gcc4.4 and cuda5.0
1. Fixed syntax error in `read_snapshot()`
1. Fixed a bug where `init.read_xml throwing` an error (or any other command outside of `run()`) would hang in MPI runs
1. Search the install path for hoomd_script - enable the hoomd executable to be outside of the install tree (useful with cray aprun)
1. Fixed CMake 3.0 warnings
1. Removed dependancy on tr1/random
1. Fixed a bug where `analyze.msd` ignored images in the r0_file
1. Fixed typos in `pair.gauss` documentation
1. Fixed compile errors on Ubuntu 12.10
1. Fix failure of `integrate.nvt` to reach target temperature in analyze.log. The fix is a new symplectic MTK integrate.nvt integrator. Simulation results in hoomd v1.0.0 are correct, just the temperature and velocity outputs are off slightly.
1. Remove MPI from Mac OS X dmg build.
1. Enable `import hoomd_script as ...`

*Other changes*

1. Added default compile flag -march=native
1. Support CUDA 6.5
1. Binary builds for CentOS/RHEL 6, Fedora 20, Ubuntu 14.04 LTS, and Ubuntu 12.04 LTS.

## Version 1.0.0

Released 2014/05/25

*New features*

* Support for python 3
* New NPT integrator capable of flexible coupling schemes
* Triclinic unit cell support
* MPI domain decomposition
* Snapshot save/restore
* Autotune block sizes at run time
* Improve performance in small simulation boxes
* Improve performance with smaller numbers of particles per GPU
* Full double precision computations on the GPU (compile time option must be enabled, binary builds provided on the download page are single precision)
* Tabulated bond potential `bond.table`
* Tabulated angle potential `angle.table`
* Tabulated dihedral potental `dihedral.table`
* `update.box_resize` now accepts `period=None` to trigger an immediate update of the box without creating a periodic updater
* `update.box_resize` now replaces *None* arguments with the current box parameters
* `init.create_random` and `init.create_random_polymers` can now create random configurations in triclinc and 2D boxes
* `init.create_empty` can now create triclinic boxes
* particle, bond, angle, dihedral, and impropers types can now be named in `init.create_empty`
* `system.replicate` command replicates the simulation box

*Bug fixes*

* Fixed a bug where init.create_random_polymers failed when lx,ly,lz were not equal.
* Fixed a bug in init.create_random_polymers and init.create_random where the separation radius was not accounted for correctly
* Fixed a bug in bond.* where random crashes would occur when more than one bond type was defined
* Fixed a bug where dump.dcd did not write the period to the file

*Changes that may require updated job scripts*

* `integrate.nph`: A time scale `tau_p` for the relaxation of the barostat is now required instead of the barostat mass *W* of the previous release.
The time scale is the relaxation time the barostat would have at an average temperature `T_0 = 1`, and it is related to the internally used
(Andersen) Barostat mass *W* via `W = d N T_0 tau_p^2`, where *d* is the dimensionsality and *N* the number of particles.
* `sorter` and `nlist` are now modules, not variables in the `__main__` namespace.
* Data proxies function correctly in MPI simulations, but are extremely slow. If you use `init.create_empty`, consider separating the generation step out to a single rank short execution that writes an XML file for the main run.
* `update.box_resize(Lx=...)` no longer makes cubic box updates, instead it will keep the current **Ly** and **Lz**. Use the `L=...` shorthand for cubic box updates.
* All `init.*` commands now take `data.boxdim` objects, instead of `hoomd.boxdim` (or *3-tuples*). We strongly encourage the use of explicit argument names for `data.boxdim()`. In particular, if `hoomd.boxdim(123)` was previously used to create a cubic box, it is now required to use `data.boxdim(L=123)` (CORRECT) instead of `data.boxdim(123)` (INCORRECT), otherwise a box with unit dimensions along the y and z axes will be created.
* `system.dimensions` can no longer be set after initialization. System dimensions are now set during initialization via the `data.boxdim` interface. The dimensionality of the system can now be queried through `system.box`.
* `system.box` no longer accepts 3-tuples. It takes `data.boxdim` objects.
* `system.dimensions` no longer exists. Query the dimensionality of the system from `system.box`. Set the dimensionality of the system by passing an appropriate `data.boxdim` to an `init` method.
* `init.create_empty` no longer accepts `n_*_types`. Instead, it now takes a list of strings to name the types.

*Deprecated*

* Support for G80, G200 GPUs.
* `dump.bin` and `read.bin`. These will be removed in v1.1 and replaced with a new binary format.

*Removed*

* OpenMP mult-core execution (replaced with MPI domain decomposition)
* `tune.find_optimal_block_size` (replaced by Autotuner)

## Version 0.11.3

Released 2013/05/10

*Bug fixes*

* Fixed a bug where charge.pppm could not be used after init.reset()
* Data proxies can now set body angular momentum before the first run()
* Fixed a bug where PPPM forces were incorrect on the GPU

## Version 0.11.2

Released 2012/12/19

*New features*

* Block sizes tuned for K20

*Bug fixes*

* Warn user that PPPM ignores rigid body exclusions
* Document that proxy iterators need to be deleted before init.reset()
* Fixed a bug where body angular momentum could not be set
* Fixed a bug where analyze.log would report nan for the pressure tensor in nve and nvt simulations

## Version 0.11.1

Released 2012/11/2

*New features*

* Support for CUDA 5.0
* Binary builds for Fedora 16 and OpenSUSE 12.1
* Automatically specify /usr/bin/gcc to nvcc when the configured gcc is not supported

*Bug fixes*

* Fixed a compile error with gcc 4.7
* Fixed a bug where PPPM forces were incorrect with neighborlist exclusions
* Fixed an issue where boost 1.50 and newer were not detected properly when BOOST_ROOT is set
* Fixed a bug where accessing force data in python prevented init.reset() from working
* Fixed a bug that prevented pair.external from logging energy
* Fixed a unit test that failed randomly

## Version 0.11.0

2012-07-27

*New features*

1. Support for Kepler GPUs (GTX 680)
1. NPH integration (*integrate.nph*)
1. Compute full pressure tensor
1. Example plugin for new bond potentials
1. New syntax for bond coefficients: *_bond_.bond_coeff.set('type', _params_)*
1. New external potential: *external.periodic* applies a periodic potential along one direction (uses include inducing lamellar phases in copolymer systems)
1. Significant performance increases when running *analyze.log*, *analyze.msd*, *update.box_resize*, *update.rescale_temp*, or *update.zero_momentum* with a small period
1. Command line options may now be overwritten by scripts, ex: *options.set_gpu(2)*
1. Added *--user* command line option to allow user defined options to be passed into job scripts, ex: *--user="-N=5 -phi=0.56"*
1. Added *table.set_from_file* method to enable reading table based pair potentials from a file
1. Added *--notice-level* command line option to control how much extra information is printed during a run. Set to 0 to disable, or any value up to 10. At 10, verbose debugging information is printed.
1. Added *--msg-file* command line option which redirects the message output to a file
1. New pair potential *pair.force_shifted_lj* : Implements http://dx.doi.org/10.1063/1.3558787

*Bug fixes*

1. Fixed a bug where FENE bonds were sometimes computed incorrectly
1. Fixed a bug where pressure was computed incorrectly when using pair.dpd or pair.dpdlj
1. Fixed a bug where using OpenMP and CUDA at the same time caused invalid memory accesses
1. Fixed a bug where RPM packages did not work on systems where the CUDA toolkit was not installed
1. Fixed a bug where rigid body velocities were not set from python
1. Disabled OpenMP builds on Mac OS X. HOOMD-blue w/ openmp enabled crashes due to bugs in Apple's OpenMP implementation.
1. Fixed a bug that allowed users to provide invalid rigid body data and cause a seg fault.
1. Fixed a bug where using PPPM resulted in error messages on program exit.

*API changes*

1. Bond potentials rewritten with template evaluators
1. External potentials use template evaluators
1. Complete rewrite of ParticleData - may break existing plugins
1. Bond/Angle/Dihedral data structures rewritten
    * The GPU specific data structures are now generated on the GPU
1. DPDThermo and DPDLJThermo are now processed by the same template class
1. Headers that cannot be included by nvcc now throw an error when they are
1. CUDA 4.0 is the new minimum requirement
1. Rewrote BoxDim to internally handle minimum image conventions
1. HOOMD now only compiles ptx code for the newest architecture, this halves the executable file size
1. New Messenger class for global control of messages printed to the screen / directed to a file.

*Testing changes*

1. Automated test suite now performs tests on OpenMPI + CUDA builds
1. Valgrind tests added back into automated test suite
1. Added CPU test in bd_ridid_updater_tests
1. ctest -S scripts can now set parallel makes (with cmake > 2.8.2)

## Version 0.10.1

2012-02-10

1. Add missing entries to credits page
1. Add `dist_check` option to neighbor list. Can be used to force neighbor list builds at a specified frequency (useful in profiling runs with nvvp).
1. Fix typos in ubuntu compile documentation
1. Add missing header files to hoomd.h
1. Add torque to the python particle data access API
1. Support boost::filesystem API v3
1. Expose name of executing gpu, n_cpu, hoomd version, git sha1, cuda version, and compiler version to python
1. Fix a bug where multiple `nvt_rigid` or `npt_rigid` integrators didn't work correctly
1. Fix missing pages in developer documentation

## Version 0.10.0

2011-12-14

*New features*

1. Added *pair.dpdlj* which uses the DPD thermostat and the Lennard-Jones potential. In previous versions, this could be accomplished by using two pair commands but at the cost of reduced performance.
1. Additional example scripts are now present in the documentation. The example scripts are cross-linked to the commands that are used in them.
1. Most dump commands now accept the form: *dump.ext(filename="filename.ext")* which immediately writes out filename.ext.
1. Added _vis_ parameter to dump.xml which enables output options commonly used in files written for the purposes of visulization. dump.xml also now accepts parameters on the instantiation line. Combined with the previous feature, *dump.xml(filename="file.xml", vis=True)* is now a convenient short hand for what was previously
<pre><code class="python">
xml = dump.xml()
xml.set_params(position = True, mass = True, diameter = True, \
                         type = True, bond = True, angle = True, \
                         dihedral = True, improper = True, charge = True)
xml.write(filename="file.xml")
</code></pre>
1. Specify rigid bodies in XML input files
1. Simulations that contain rigid body constraints applied to groups of particles in BDNVT, NVE, NVT, and NPT ensembles.
    * *integrate.bdnvt_rigid*
    * *integrate.nve_rigid*
    * *integrate.nvt_rigid*
    * *integrate.npt_rigid*
1. Energy minimization of rigid bodies (*integrate.mode_minimize_rigid_fire*)
1. Existing commands are now rigid-body aware
    * update.rescale_temp
    * update.box_resize
    * update.enforce2d
    * update.zero_momentum
1. NVT integration using the Berendsen thermostat (*integrate.berendsen*)
1. Bonds, angles, dihedrals, and impropers can now be created and deleted with the python data access API.
1. Attribution clauses added to the HOOMD-blue license.

*Changes that may break existing job scripts*

1. The _wrap_ option to *dump.dcd* has been changed to _unwrap_full_ and its meaning inverted. *dump.dcd* now offers two options for unwrapping particles, _unwrap_full_ fully unwraps particles into their box image and _unwrap_rigid_ unwraps particles in rigid bodies so that bodies are not broken up across a box boundary.

*Bug/fixes small enhancements*

1. Fixed a bug where launching hoomd on mac os X 10.5 always resulted in a bus error.
1. Fixed a bug where DCD output restricted to a group saved incorrect data.
1. force.constant may now be applied to a group of particles, not just all particles
1. Added C++ plugin example that demonstrates how to add a pair potential in a plugin
1. Fixed a bug where box.resize would always transfer particle data even in a flat portion of the variant
1. OpenMP builds re-enabled on Mac OS X
1. Initial state of integrate.nvt and integrate.npt changed to decrease oscillations at startup.
1. Fixed a bug where the polymer generator would fail to initialize very long polymers
1. Fixed a bug where images were passed to python as unsigned ints.
1. Fixed a bug where dump.pdb wrote coordinates in the wrong order.
1. Fixed a rare problem where a file written by dump.xml would not be read by init.read_xml due to round-off errors.
1. Increased the number of significant digits written out to dump.xml to make them more useful for ad-hoc restart files.
1. Potential energy and pressure computations that slow performance are now only performed on those steps where the values are actually needed.
1. Fixed a typo in the example C++ plugin
1. Mac build instructions updated to work with the latest version of macports
1. Fixed a bug where set_period on any dump was ineffective.
1. print_status_line now handles multiple lines
1. Fixed a bug where using bdnvt tally with per type gammas resulted in a race condition.
1. Fix an issue where ENABLE_CUDA=off builds gave nonsense errors when --mode=gpu was requested.
1. Fixed a bug where dumpl.xml could produce files that init.xml would not read
1. Fixed a typo in the example plugin
1. Fix example that uses hoomd as a library so that it compiles.
1. Update maintainer lines
1. Added message to nlist exclusions that notifies if diameter or body exclusions are set.
1. HOOMD-blue is now hosted in a git repository
1. Added bibtex bibliography to the user documentation
1. Converted user documentation examples to use doxygen auto cross-referencing \example commands
1. Fix a bug where particle data is not released in dump.binary
1. ENABLE_OPENMP can now be set in the ctest builds
1. Tuned block sizes for CUDA 4.0
1. Removed unsupported GPUS from CUDA_ARCH_LIST

## Version 0.9.2

2011-04-04

*Note:* only major changes are listed here.

*New features*

1. *New exclusion option:* Particles can now be excluded from the neighbor list based on diameter consistent with pair.slj.
1. *New pair coeff syntax:* Coefficients for multiple type pairs can be specified conveniently on a single line.
<pre><code class="python">
coeff.set(['A', 'B', 'C', 'D'], ['A', 'B', 'C', 'D'], epsilon=1.0)
</code></pre>
1. *New documentation:* HOOMD-blue's system of units is now fully documented, and every coefficient in the documentation is labeled with the appropriate unit.
1. *Performance improvements:* Performance has been significantly boosted for simulations of medium sized systems (5,000-20,000 particles). Smaller performance boosts were made to larger runs.
1. *CUDA 3.2 support:* HOOMD-blue is now fully tested and performance tuned for use with CUDA 3.2.
1. *CUDA 4.0 support:* HOOMD-blue compiles with CUDA 4.0 and passes initial tests.
1. *New command:* tune.r_buff performs detailed auto-tuning of the r_buff neighborlist parameter.
1. *New installation method:* RPM, DEB, and app bundle packages are now built for easier installation
1. *New command:* charge.pppm computes the full long range electrostatic interaction using the PPPM method

*Bug/fixes small enhancements*

1. Fixed a bug where the python library was linked statically.
1. Added the PYTHON_SITEDIR setting to allow hoomd builds to install into the native python site directory.
1. FIRE energy minimization convergence criteria changed to require both energy *and* force to converge
1. Clarified that groups are static in the documentation
1. Updated doc comments for compatibility with Doxygen#7.3
1. system.particles.types now lists the particle types in the simulation
1. Creating a group of a non-existant type is no longer an error
1. Mention XML file format for walls in wall.lj documentation
1. Analyzers now profile themselves
1. Use "\n" for newlines in dump.xml - improves performance when writing many XML files on a NFS file system
1. Fixed a bug where the neighbor list build could take an exceptionally long time (several seconds) to complete the first build.
1. Fixed a bug where certain logged quantities always reported as 0 on the first step of the simulation.
1. system.box can now be used to read and set the simulation box size from python
1. Numerous internal API updates
1. Fixed a bug the resulted in incorrect behavior when using integrate.npt on the GPU.
1. Removed hoomd launcher shell script. In non-sitedir installs, ${HOOMD_ROOT}/bin/hoomd is now the executable itself
1. Creating unions of groups of non-existent types no longer produces a seg fault
1. hoomd now builds on all cuda architectures. Modify CUDA_ARCH_LIST in cmake to add or remove architectures from the build
1. hoomd now builds with boost#46.0
1. Updated hoomd icons to maize/blue color scheme
1. hoomd xml file format bumped to#3, adds support for charge.
1. FENE and harmonic bonds now handle 0 interaction parameters and 0 length bonds more gracefully
1. The packaged plugin template now actually builds and installs into a recent build of hoomd

## Version 0.9.1

2010-10-08

*Note:* only major changes are listed here.

*New features*

1. *New constraint*: constrain.sphere constrains a group of particles to the surface of a sphere
1. *New pair potential/thermostat*: pair.dpd implements the standard DPD conservative, random, and dissipative forces
1. *New pair potential*: pair.dpd_conservative applies just the conservative DPD potential
1. *New pair potential*: pair.eam implements the Embedded Atom Method (EAM) and supports both *alloy* and *FS* type computations.
1. *Faster performance*: Cell list and neighbor list code has been rewritten for performance.
    * In our benchmarks, *performance increases* ranged from *10-50%* over HOOMD-blue 0.9.0. Simulations with shorter cutoffs tend to attain a higher performance boost than those with longer cutoffs.
    * We recommended that you *re-tune r_buff* values for optimal performance with 0.9.1.
    * Due to the nature of the changes, *identical runs* may produce *different trajectories*.
1. *Removed limitation*: The limit on the number of neighbor list exclusions per particle has been removed. Any number of exclusions can now be added per particle. Expect reduced performance when adding excessive numbers of exclusions.

*Bug/fixes small enhancements*

1. Pressure computation is now correct when constraints are applied.
1. Removed missing files from hoomd.h
1. pair.yukawa is no longer referred to by "gaussian" in the documentation
1. Fermi GPUs are now prioritized over per-Fermi GPUs in systems where both are present
1. HOOMD now compiles against CUDA 3.1
1. Momentum conservation significantly improved on compute#x hardware
1. hoomd plugins can now be installed into user specified directories
1. Setting r_buff=0 no longer triggers exclusion list updates on every step
1. CUDA 2.2 and older are no longer supported
1. Workaround for compiler bug in 3.1 that produces extremely high register usage
1. Disabled OpenMP compile checks on Mac OS X
1. Support for compute 2.1 devices (such as the GTX 460)

## Version 0.9.0

2010-05-18

*Note:* only major changes are listed here.

*New features*

1. *New pair potential*: Shifted LJ potential for particles of varying diameters (pair.slj)
1. *New pair potential*: Tabulated pair potential (pair.table)
1. *New pair potential*: Yukawa potential (pair.yukawa)
1. *Update to pair potentials*: Most pair potentials can now accept different values of r_cut for different type pairs. The r_cut specified in the initial pair.*** command is now treated as the default r_cut, so no changes to scripts are necessary.
1. *Update to pair potentials*: Default pair coeff values are now supported. The parameter alpha for lj now defaults to#0, so there is no longer a need to specify it for a majority of simulations.
1. *Update to pair potentials*: The maximum r_cut needed for the neighbor list is now determined at the start of each run(). In simulations where r_cut may decrease over time, increased performance will result.
1. *Update to pair potentials*: Pair potentials are now specified via template evaluator classes. Adding a new pair potential to hoomd now only requires a small amount of additional code.
1. *Plugin API* : Advanced users/developers can now write, install, and use plugins for hoomd without needing to modify core hoomd source code
1. *Particle data access*: User-level hoomd scripts can now directly access the particle data. For example, one can change all particles in the top half of the box to be type B:
<pre><code class="python">
top = group.cuboid(name="top", zmin=0)
for p in top:
    p.type = 'B'
</code></pre>
    . *All* particle data including position, velocity, type, ''et cetera'', can be read and written in this manner. Computed forces and energies can also be accessed in a similar way.
1. *New script command*: init.create_empty() can be used in conjunction with the particle data access above to completely initialize a system within the hoomd script.
1. *New script command*: dump.bin() writes full binary restart files with the entire system state, including the internal state of integrators.
    - File output can be gzip compressed (if zlib is available) to save space
    - Output can alternate between two different output files for safe crash recovery
1. *New script command*: init.read_bin() reads restart files written by dump.bin()
1. *New option*: run() now accepts a quiet option. When True, it eliminates the status information printouts that go to stdout.
1. *New example script*: Example 6 demonstrates the use of the particle data access routines to initialize a system. It also demonstrates how to initialize velocities from a gaussian distribution
1. *New example script*: Example 7 plots the pair.lj potential energy and force as evaluated by hoomd. It can trivially be modified to plot any potential in hoomd.
1. *New feature*: Two dimensional simulations can now be run in hoomd: #259
1. *New pair potential*: Morse potential for particles of varying diameters (pair.morse)
1. *New command*: run_upto will run a simulation up to a given time step number (handy for breaking long simulations up into many independent jobs)
1. *New feature*: HOOMD on the CPU is now accelerated with OpenMP.
1. *New feature*: integrate.mode_minimize_fire performs energy minimization using the FIRE algorithm
1. *New feature*: analyze.msd can now accept an xml file specifying the initial particle positions (for restarting jobs)
1. *Improved feature*: analyze.imd now supports all IMD commands that VMD sends (pause, kill, change trate, etc.)
1. *New feature*: Pair potentials can now be given names, allowing multiple potentials of the same type to be logged separately. Additionally, potentials that are disabled and not applied to the system dynamics can be optionally logged.
1. *Performance improvements*: Simulation performance has been increased across the board, but especially when running systems with very low particle number densities.
1. *New hardware support*: 0.9.0 and newer support Fermi GPUs
1. *Deprecated hardware support*: 0.9.x might continue run on compute#1 GPUs but that hardware is no longer officially supported
1. *New script command*: group.tag_list() takes a python list of particle tags and creates a group
1. *New script command*: compute.thermo() computes thermodynamic properties of a group of particles for logging
1. *New feature*: dump.dcd can now optionally write out only those particles that belong to a specified group

*Changes that will break jobs scripts written for 0.8.x*

1. Integration routines have changed significantly to enable new use cases. Where scripts previously had commands like:
<pre><code class="python">
integrate.nve(dt=0.005)
</code></pre>
    they now need
<pre><code class="python">
all = group.all()
integrate.mode_standard(dt=0.005)
integrate.nve(group=all)
</code></pre>
    . Integrating only specific groups of particles enables simulations to fix certain particles in place or integrate different parts of the system at different temperatures, among many other possibilities.
1. sorter.set_params no longer takes the ''bin_width'' argument. It is replaced by a new ''grid'' argument, see the documentation for details.
1. conserved_quantity is no longer a quantity available for logging. Instead log the nvt reservoir energy and compute the total conserved quantity in post processing.

*Bug/fixes small enhancements*

1. Fixed a bug where boost#38 is not found on some machines
1. dump.xml now has an option to write particle accelerations
1. Fixed a bug where periods like 1e6 were not accepted by updaters
1. Fixed a bug where bond.fene forces were calculated incorrectly between particles of differing diameters
1. Fixed a bug where bond.fene energies were computed incorrectly when running on the GPU
1. Fixed a bug where comments in hoomd xml files were not ignored as they aught to be: #331
1. It is now possible to prevent bond exclusions from ever being added to the neighbor list: #338
1. init.create_random_polymers can now generate extremely dense systems and will warn the user about large memory usage
1. variant.linear_interp now accepts a user-defined zero (handy for breaking long simulations up into many independent jobs)
1. Improved installation and compilation documentation
1. Integration methods now silently ignore when they are given an empty group
1. Fixed a bug where disabling all forces resulted in some forces still being applied
1. Integrators now behave in a reasonable way when given empty groups
1. Analyzers now accept a floating point period
1. run() now aborts immediately if limit_hours=0 is specified.
1. Pair potentials that diverge at r=0 will no longer result in invalid simulations when the leading coefficients are set to zero.
1. integrate.bdnvt can now tally the energy transferred into/out of the "reservoir", allowing energy conservation to be monitored during bd simulation runs.
1. Most potentials now prevent NaN results when computed for overlapping particles
1. Stopping a simulation from a callback or time limit no longer produces invalid simulations when continued
1. run() commands limited with limit_hours can now be set to only stop on given timestep multiples
1. Worked around a compiler bug where pair.morse would crash on Fermi GPUs
1. ULF stability improvements for G200 GPUs.


## Version 0.8.2

2009-09-10

*Note:* only major changes are listed here.

*New features*

1. Quantities that vary over time can now be specified easily in scripts with the variant.linear_interp command.
1. Box resizing updater (update.box_resize) command that uses the time varying quantity command to grow or shrink the simulation box.
1. Individual run() commands can be limited by wall-clock time
1. Angle forces can now be specified
1. Dihedral forces can now be specified
1. Improper forces can now be specified
1. 1-3 and 1-4 exclusions from the cutoff pair force can now be chosen
1. New command line option: --minimize-cpu-usage cuts the CPU usage of HOOMD down to 10% of one CPU core while only decreasing overall performance by 10%
1. Major changes have been made in the way HOOMD chooses the device on which to run (all require CUDA 2.2 or newer)
   * there are now checks that an appropriate NVIDIA drivers is installed
   * running without any command line options will now correctly revert to running on the CPU if no capable GPUs are installed
   * when no gpu is explicitly specified, the default choice is now prioritized to choose the fastest GPU and one that is not attached to a display first
   * new command line option: --ignore-display-gpu will prevent HOOMD from executing on any GPU attached to a display
   * HOOMD now prints out a short description of the GPU(s) it is running on
   * on linux, devices can be set to compute-exclusive mode and HOOMD will then automatically choose the first free GPU (see the documentation for details)
1. nlist.reset_exclusions command to control the particles that are excluded from the neighbor list


*Bug/fixes small enhancements*

1. Default block size change to improve stability on compute#3 devices
1. ULF workaround on GTX 280 now works with CUDA 2.2
1. Standalone benchmark executables have been removed and replaced by in script benchmarking commands
1. Block size tuning runs can now be performed automatically using the python API and results can be saved on the local machine
1. Fixed a bug where GTX 280 bug workarounds were not properly applied in CUDA 2.2
1. The time step read in from the XML file can now be optionally overwritten with a user-chosen one
1. Added support for CUDA 2.2
1. Fixed a bug where the WCA forces included in bond.fene had an improper cutoff
1. Added support for a python callback to be executed periodically during a run()
1. Removed demos from the hoomd downloads. These will be offered separately on the webpage now to keep the required download size small.
1. documentation improvements
1. Significantly increased performance of dual-GPU runs when build with CUDA 2.2 or newer
1. Numerous stability and performance improvements
1. Temperatures are now calculated based on 3N-3 degrees of freedom. See #283 for a more flexible system that is coming in the future.
1. Emulation mode builds now work on systems without an NVIDIA card (CUDA 2.2 or newer)
1. HOOMD now compiles with CUDA 2.3
1. Fixed a bug where uninitialized memory was written to dcd files
1. Fixed a bug that prevented the neighbor list on the CPU from working properly with non-cubic boxes
1. There is now a compile time hack to allow for more than 4 exclusions per particle
1. Documentation added to aid users in migrating from LAMMPS
1. hoomd_script now has an internal version number useful for third party scripts interfacing with it
1. VMD#8.7 is now found by the live demo scripts
1. live demos now run in vista 64-bit
1. init.create_random_polymers can now create polymers with more than one type of bond

## Version 0.8.1

2009-03-24

*Note:* only major changes are listed here.

*New features*

1. Significant performance enhancements
1. New build option for compiling on UMich CAC clusters: ENABLE_CAC_GPU_ID compiles HOOMD to read in the *$CAC_GPU_ID* environment variable and use it to determine which GPUs to execute on. No --gpu command line required in job scripts any more.
1. Particles can now be assigned a *non-unit mass*
1. *init.reset()* command added to allow for the creation of a looped series of simulations all in python
1. *dump.pdb()* command for writing PDB files
1. pair.lj now comes with an option to *shift* the potential energy to 0 at the cutoff
1. pair.lj now comes with an opiton to *smoothly switch* both the *potential* and *force* to 0 at the cutoff with the XPLOR smoothing function
1. *Gaussian pair potential* computation added (pair.gauss)
1. update and analyze commands can now be given a function to determine a non-linear rate to run at
1. analyze.log, and dump.dcd can now append to existing files

*Changes that will break scripts from 0.8.0*

1. *dump.mol2()* has been changed to be more consistent with other dump commands. In order to get the same result as the previous behavior, replace
<pre><code class="python">
 dump.mol2(filename="file.mol2")
</code></pre>
 with
 <pre><code class="python">
 mol2 = dump.mol2()
 mol2.write(filename="file.mol2")
</code></pre>
1. Grouping commands have been moved to their own package for organizational purposes. *group_all()* must now be called as *group.all()* and similarly for tags and type.

*Bug/fixes small enhancements*

1. Documentation updates
1. DCD file writing no longer crashes HOOMD in windows
1. !FindBoost.cmake is patched upstream. Use CMake 2.6.3 if you need BOOST_ROOT to work correctly
1. Validation tests now run with --gpu_error_checking
1. ULF bug workarounds are now enabled only on hardware where they are needed. This boosts performance on C1060 and newer GPUs.
1. !FindPythonLibs now always finds the shared python libraries, if they exist
1. "make package" now works fine on mac os x
1. Fixed erroneously reported dangerous neighbor list builds when using --mode=cpu
1. Small tweaks to the XML file format.
1. Numerous performance enhancements
1. Workaround for ULF on compute#1 devices in place
1. dump.xml can now be given the option "all=true" to write all fields
1. total momentum can now be logged by analyze.log
1. HOOMD now compiles with boost#38 (and hopefully future versions)
1. Updaters can now be given floating point periods such as 1e5
1. Additional warnings are now printed when HOOMD is about to allocate a large amount of memory due to the specification of an extremely large box size
1. run() now shows up in the documentation index
1. Default sorter period is now 100 on CPUs to improve performance on chips with small caches


## Version 0.8.0

2008-12-22

*Note:* only major changes are listed here.

*New features*

1. Addition of FENE bond potential
1. Addition of update.zero_momentum command to zero a system's linear momentum
1. Brownian dynamics integration implemented
1. Multi-GPU simulations
1. Particle image flags are now tracked. analyze.msd command added to calculate the mean squared displacement.

*Changes that will break scripts from 0.7.x*

1. analyze.log quantity names have changed

*Bug/fixes small enhancements*

1. Performance of the neighbor list has been increased significantly on the GPU (overall performance improvements are approximately 10%)
1. Profile option added to the run() command
1. Warnings are now correctly printed when negative coefficients are given to bond forces
1. Simulations no longer fail on G200 cards
1. Mac OS X binaries will be provided for download: new documentation for installing on Mac OS x has been written
1. Two new demos showcasing large systems
1. Particles leaving the simulation box due to bad initial conditions now generate an error
1. win64 installers will no longer attempt to install on win32 and vice-versa
1. neighborlist check_period now defaults to 1
1. The elapsed time counter in run() now continues counting time over multiple runs.
1. init.create_random_polymers now throws an error if the bond length is too small given the specified separation radii
1. Fixed a bug where a floating point value for the count field in init.create_random_polymers produced an error
1. Additional error checking to test if particles go NaN
1. Much improved status line printing for identifying hoomd_script commands
1. Numerous documentation updates
1. The VS redistributable package no longer needs to be installed to run HOOMD on windows (these files are distributed with HOOMD)
1. Now using new features in doxygen#5.7 to build pdf user documentation for download.
1. Performance enhancements of the Lennard-Jones pair force computation, thanks to David Tarjan
1. A header prefix can be added to log files to make them more gnuplot friendly
1. Log quantities completely revamped. Common quantities (i.e. kinetic energy, potential energy can now be logged in any simulation)
1. Particle groups can now be created. Currently only analyze.msd makes use of them.
1. The CUDA toolkit no longer needs to be installed to run a packaged HOOMD binary in windows.
1. User documentation can now be downloaded as a pdf.
1. Analyzers and updaters now count time 0 as being the time they were created, instead of time step 0.
1. Added job test scripts to aid in validating HOOMD
1. HOOMD will now build with default settings on a linux/unix-like OS where the boost static libraries are not installed, but the dynamic ones are.

----

## Version 0.7.1

2008-09-12

1. Fixed bug where extremely large box dimensions resulted in an argument error - ticket:118
1. Fixed bug where simulations ran incorrectly with extremely small box dimensions - ticket:138

----

## Version 0.7.0

2008-08-12

*Note:* only major changes are listed here.

1. Stability and performance improvements.
1. Cleaned up the hoomd_xml file format.
1. Improved detection of errors in hoomd_xml files significantly.
1. Users no longer need to manually specify HOOMD_ROOT, unless their installation is non-standard
1. Particle charge can now be read in from a hoomd_xml file
1. Consistency changes in the hoomd_xml file format: HOOMD 0.6.0 XML files are not compatible. No more compatibility breaking changes are planned after 0.7.0
1. Enabled parallel builds in MSVC for faster compilation times on multicore systems
1. Numerous small bug fixes
1. New force compute for implementing walls
1. Documentation updates
1. Support for CUDA 2.0
1. Bug fixed allowing simulations with no integrator
1. Support for boost#35.0
1. Cleaned up GPU code interface
1. NVT integrator now uses tau (period) instead of Q (the mass of the extra degree of freedom).
1. Added option to NVE integration to limit the distance a particle moves in a single time step
1. Added code to dump system snapshots in the DCD file format
1. Particle types can be named by strings
1. A snapshot of the initial configuration can now be written in the .mol2 file format
1. The default build settings now enable most of the optional features
1. Separated the user and developer documentation
1. Mixed polymer systems can now be generated inside HOOMD
1. Support for CMake 2.6.0
1. Wrote the user documentation
1. GPU selection from the command line
1. Implementation of the job scripting system
1. GPU can now handle neighbor lists that overflow
1. Energies are now calculated
1. Added a logger for logging energies during a simulation run
1. Code now actually compiles on Mac OS X
1. Benchmark and demo scripts now use the new scripting system
1. Consistent error message format that is more visible.
1. Multiple types of bonds each with the own coefficients are now supported
1. Added python scripts to convert from HOOMD's XML file format to LAMMPS input and dump files
1. Fixed a bug where empty xml nodes in input files resulted in an error message
1. Fixed a bug where HOOMD seg faulted when a particle left the simulation , vis=True)* is now a convenient short hand for what was previously
box now works fine on mac os x
1. Fixed erroneously reported dangerous neighbor list builds when using --mode=cpu
1. Small tweaks to the XML file format.
1. Numerous performance enhancements
1. Workaround for ULF on compute#1 devices in place
1. dump.xml can now be given the option<|MERGE_RESOLUTION|>--- conflicted
+++ resolved
@@ -6,15 +6,12 @@
 
 *New features*
 
-<<<<<<< HEAD
-* per-particle ignore flag for sphere_union() shapes
-=======
+* enable/disable overlap checks between pairs of constituent particles for hpmc.integrate.sphere_union()
 * Support for non-additive mixtures in HPMC, overlap checks can now be enabled/disabled per type-pair
 
 *Deprecated*
 
 * HPMC: the ignore_overlaps flag is replaced by hpmc.integrate.interaction_matrix
->>>>>>> 8362c6ce
 
 *Other changes*
 
