# Maintainer: joaander

set(_hpmc_gpu_shapes ShapeSphere
                 ShapeConvexPolygon
                 ShapeSimplePolygon
                 ShapeSpheropolygon
                 ShapePolyhedron
                 ShapeEllipsoid
                 ShapeFacetedEllipsoid
                 ShapeConvexPolyhedron
                 ShapeSpheropolyhedron
                 )

option(ENABLE_HPMC_SPHINX_GPU "Enable sphinx on the GPU" OFF)
option(ENABLE_DEBUG_JIT "Enable printing of debug info of JIT compilation on GPU" off)
if (ENABLE_HPMC_SPHINX_GPU)
    set(_hpmc_gpu_shapes ${_hpmc_gpu_shapes} ShapeSphinx)
endif()

set(_hpmc_gpu_union_shapes ShapeSphere
                       ShapeFacetedEllipsoid
                       ShapeSpheropolyhedron
   )

set(_hpmc_sources   module.cc
                    module_external_field.cc
                    module_sphere.cc
                    module_sphere_alchemy.cc
                    module_convex_polygon.cc
                    module_convex_polygon_alchemy.cc
                    module_simple_polygon.cc
                    module_simple_polygon_alchemy.cc
                    module_spheropolygon.cc
                    module_spheropolygon_alchemy.cc
                    module_polyhedron.cc
                    module_polyhedron_alchemy.cc
                    module_ellipsoid.cc
                    module_ellipsoid_alchemy.cc
                    module_faceted_ellipsoid.cc
                    module_sphinx.cc
                    module_sphinx_alchemy.cc
                    module_union_convex_polyhedron.cc
                    module_union_faceted_ellipsoid.cc
                    module_union_sphere.cc
                    module_union_sphere_alchemy.cc
                    module_convex_polyhedron.cc
                    module_convex_polyhedron_alchemy.cc
                    module_convex_spheropolyhedron.cc
                    module_convex_spheropolyhedron_alchemy.cc
                    module_updater_shape.cc
                    ShapeUtils.cc
                    UpdaterBoxMC.cc
                    UpdaterQuickCompress.cc
                    IntegratorHPMC.cc
                    )

set(_hpmc_headers
    ComputeFreeVolumeGPU.cuh
    ComputeFreeVolumeGPU.h
    ComputeFreeVolume.h
    ComputeSDF.h
    ExternalFieldComposite.h
    ExternalField.h
    ExternalFieldLattice.h
    ExternalFieldWall.h
    GSDHPMCSchema.h
    GPUHelpers.cuh
    GPUTree.h
    HPMCCounters.h
    HPMCMiscFunctions.h
    HPMCPrecisionSetup.h
    IntegratorHPMC.h
    IntegratorHPMCMonoGPU.cuh
    IntegratorHPMCMonoGPUMoves.cuh
    IntegratorHPMCMonoGPUTypes.cuh
    IntegratorHPMCMonoGPUDepletants.cuh
    IntegratorHPMCMonoGPUDepletantsTypes.cuh
    IntegratorHPMCMonoGPUDepletantsAuxilliaryPhase1.cuh
    IntegratorHPMCMonoGPUDepletantsAuxilliaryPhase2.cuh
    IntegratorHPMCMonoGPUDepletantsAuxilliaryTypes.cuh
    IntegratorHPMCMonoGPUJIT.inc
    IntegratorHPMCMonoGPU.h
    IntegratorHPMCMono.h
    MinkowskiMath.h
    modules.h
    Moves.h
    OBB.h
    OBBTree.h
    ShapeConvexPolygon.h
    ShapeConvexPolyhedron.h
    ShapeEllipsoid.h
    ShapeFacetedEllipsoid.h
    ShapeMoves.h
    ShapePolyhedron.h
    ShapeSimplePolygon.h
    ShapeSphere.h
    ShapeSpheropolygon.h
    ShapeSpheropolyhedron.h
    ShapeSphinx.h
    ShapeUnion.h
    SphinxOverlap.h
    UpdaterClusters.h
    UpdaterClustersGPU.cuh
    UpdaterClustersGPUDepletants.cuh
    UpdaterExternalFieldWall.h
    UpdaterMuVT.h
    UpdaterQuickCompress.h
<<<<<<< HEAD
    UpdaterShape.h
    UpdaterRemoveDrift.h
=======
>>>>>>> e574b49f
    XenoCollide2D.h
    XenoCollide3D.h
    )

set(_hpmc_cu_sources IntegratorHPMCMonoGPU.cu
                     IntegratorHPMCMonoGPUDepletants.cu
                     UpdaterClustersGPU.cu
                     )

set(_hpmc_kernel_templates kernel_free_volume
                           kernel_gen_moves
                           kernel_narrow_phase
                           kernel_insert_depletants
                           kernel_update_pdata
                           kernel_cluster_overlaps
                           kernel_cluster_depletants
                           kernel_cluster_transform
                           kernel_depletants_auxilliary_phase1
                           kernel_depletants_auxilliary_phase2)

if(ENABLE_HIP)
    # expand the shape x GPU kernel matrix of template instantiations
    foreach(KERNEL ${_hpmc_kernel_templates})
        foreach(SHAPE ${_hpmc_gpu_shapes})
            set(SHAPE_INCLUDE ${SHAPE}.h)
            set(IS_UNION_SHAPE FALSE)
            set(_kernel_cu ${KERNEL}_${SHAPE}.cu)
            configure_file(${KERNEL}.cu.in ${_kernel_cu} @ONLY)
            set(_hpmc_cu_sources ${_hpmc_cu_sources} ${_kernel_cu})
        endforeach()

        foreach(SHAPE ${_hpmc_gpu_union_shapes})
            set(SHAPE_INCLUDE ${SHAPE}.h)
            set(_kernel_cu ${KERNEL}_union_${SHAPE}.cu)
            set(IS_UNION_SHAPE TRUE)
            configure_file(${KERNEL}.cu.in ${_kernel_cu} @ONLY)
            set(_hpmc_cu_sources ${_hpmc_cu_sources} ${_kernel_cu})
        endforeach()
    endforeach()
endif(ENABLE_HIP)

if (ENABLE_HIP)
set(_cuda_sources ${_hpmc_cu_sources})
endif (ENABLE_HIP)

pybind11_add_module(_hpmc SHARED ${_hpmc_sources} ${_cuda_sources} ${_hpmc_headers} NO_EXTRAS)
# alias into the HOOMD namespace so that plugins and symlinked components both work
add_library(HOOMD::_hpmc ALIAS _hpmc)
if (APPLE)
set_target_properties(_hpmc PROPERTIES INSTALL_RPATH "@loader_path/..;@loader_path")
else()
set_target_properties(_hpmc PROPERTIES INSTALL_RPATH "\$ORIGIN/..;\$ORIGIN")
endif()

if(ENABLE_HIP)
    # enable out-of-source build
    target_include_directories(_hpmc PRIVATE "$<BUILD_INTERFACE:${CMAKE_CURRENT_SOURCE_DIR}>")
endif()

# link the library to its dependencies
target_link_libraries(_hpmc PUBLIC _hoomd)

if (ENABLE_HIP AND HIP_PLATFORM STREQUAL "nvcc")
target_link_libraries(_hpmc PUBLIC CUDA::cusparse )
endif()

fix_cudart_rpath(_hpmc)

# install the library
install(TARGETS _hpmc EXPORT HOOMDTargets
        LIBRARY DESTINATION ${PYTHON_SITE_INSTALL_DIR}/hpmc
        )

################ Python only modules
# copy python modules to the build directory to make it a working python package
set(files   compute.py
            __init__.py
            integrate.py
            update.py
            field.py
            shape_move.py
    )

install(FILES ${files}
        DESTINATION ${PYTHON_SITE_INSTALL_DIR}/hpmc
       )

copy_files_to_build("${files}" "hpmc" "*.py")

# install headers in installation target
install(FILES ${_hpmc_headers}
        DESTINATION ${PYTHON_SITE_INSTALL_DIR}/include/hoomd/hpmc
       )

add_subdirectory(pytest)
add_subdirectory(tune)
add_subdirectory(pair)
add_subdirectory(external)

if (BUILD_TESTING)
    add_subdirectory(test)
endif()

if (ENABLE_LLVM)
    set(PACKAGE_NAME jit)

    # find and configure LLVM
    find_package(LLVM REQUIRED CONFIG)

    if (LLVM_FOUND)
        find_library(llvm_library LLVM
                     HINTS ${LLVM_LIBRARY_DIRS}
                     NO_DEFAULT_PATH)

        find_library(clang_library clang-cpp
                     HINTS ${LLVM_LIBRARY_DIRS}
                     NO_DEFAULT_PATH)
    endif()
    find_package_message(LLVM "Found LLVM: ${LLVM_DIR} ${llvm_library} ${clang_library} ${LLVM_INCLUDE_DIRS} ${LLVM_DEFINITIONS} (version ${LLVM_PACKAGE_VERSION})" "[${LLVM_DIR},${llvm_library},${clang_library}]")

    # set files to compile
    set(_${PACKAGE_NAME}_sources
         module-${PACKAGE_NAME}.cc
         PatchEnergyJIT.cc
         GPUEvalFactory.cc
         PatchEnergyJITGPU.cc
         PatchEnergyJITUnion.cc
         PatchEnergyJITUnionGPU.cc
       )

    set(_${PACKAGE_NAME}_llvm_sources EvalFactory.cc ExternalFieldEvalFactory.cc ClangCompiler.cc)

    set(_${PACKAGE_NAME}_headers PatchEnergyJIT.h
                                 PatchEnergyJITUnion.h
                                 PatchEnergyJITGPU.h
                                 PatchEnergyJITUnionGPU.h
                                 ExternalFieldJIT.h
                                 EvalFactory.h
                                 Evaluator.cuh
                                 EvaluatorUnionGPU.cuh
                                 ExternalFieldEvalFactory.h
                                 GPUEvalFactory.h
                                 KaleidoscopeJIT.h
                                 ClangCompiler.h
       )

    pybind11_add_module(_${PACKAGE_NAME} SHARED ${_${PACKAGE_NAME}_sources} ${_${PACKAGE_NAME}_cu_sources} ${_${PACKAGE_NAME}_llvm_sources} NO_EXTRAS)
    # alias into the HOOMD namespace so that plugins and symlinked components both work
    add_library(HOOMD::_${PACKAGE_NAME} ALIAS _${PACKAGE_NAME})

    if (ENABLE_HIP AND HIP_PLATFORM STREQUAL "nvcc")
        target_link_libraries(_${PACKAGE_NAME} PUBLIC CUDA::cuda CUDA::nvrtc)
    endif ()

    target_include_directories(_${PACKAGE_NAME} PUBLIC ${LLVM_INCLUDE_DIRS})
    target_compile_definitions(_${PACKAGE_NAME} PUBLIC ${LLVM_DEFINITIONS})
    target_compile_definitions(_${PACKAGE_NAME} PUBLIC HOOMD_LLVM_INSTALL_PREFIX=\"${LLVM_INSTALL_PREFIX}\")

    target_include_directories(_${PACKAGE_NAME} PUBLIC
                               $<BUILD_INTERFACE:${HOOMD_SOURCE_DIR}>
                               $<INSTALL_INTERFACE:${PYTHON_SITE_INSTALL_DIR}/include>)

    target_link_libraries(_${PACKAGE_NAME} PUBLIC ${llvm_library} ${clang_library} _hoomd )

    # set installation RPATH
    if(APPLE)
    set_target_properties(_${PACKAGE_NAME} PROPERTIES INSTALL_RPATH "@loader_path/..;@loader_path")
    else()
    set_target_properties(_${PACKAGE_NAME} PROPERTIES INSTALL_RPATH "\$ORIGIN/..;\$ORIGIN")
    endif()

    fix_cudart_rpath(_${PACKAGE_NAME})

    # install the library
    install(TARGETS _${PACKAGE_NAME}
            LIBRARY DESTINATION ${PYTHON_SITE_INSTALL_DIR}/hpmc
            )

    # install headers in installation target
    install(FILES ${_${PACKAGE_NAME}_headers}
            DESTINATION ${PYTHON_SITE_INSTALL_DIR}/include/hoomd/hpmc
           )

    if (ENABLE_DEBUG_JIT)
        target_compile_definitions(_jit PRIVATE ENABLE_DEBUG_JIT)
    endif()
endif()<|MERGE_RESOLUTION|>--- conflicted
+++ resolved
@@ -105,11 +105,8 @@
     UpdaterExternalFieldWall.h
     UpdaterMuVT.h
     UpdaterQuickCompress.h
-<<<<<<< HEAD
     UpdaterShape.h
     UpdaterRemoveDrift.h
-=======
->>>>>>> e574b49f
     XenoCollide2D.h
     XenoCollide3D.h
     )
