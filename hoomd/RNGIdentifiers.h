--- conflicted
+++ resolved
@@ -22,47 +22,6 @@
 
 struct RNGIdentifier
     {
-<<<<<<< HEAD
-    static const uint32_t ComputeFreeVolume = 0x23ed56f2;
-    static const uint32_t HPMCMonoShuffle = 0xfa870af6;
-    static const uint32_t HPMCMonoChoose = 0xfa870af7;
-    static const uint32_t HPMCMonoTrialMove = 0x754dea60;
-    static const uint32_t HPMCMonoShift = 0xf4a3210e;
-    static const uint32_t HPMCDepletants = 0x6b71abc8;
-    static const uint32_t HPMCDepletantNum = 0x89effeba;
-    static const uint32_t HPMCMonoAccept = 0xbfabfabf;
-    static const uint32_t UpdaterBoxMC= 0xf6a510ab;
-    static const uint32_t UpdaterClusters =  0x09365bf5;
-    static const uint32_t UpdaterClustersPairwise = 0x50060112;
-    static const uint32_t UpdaterExternalFieldWall = 0xba015a6f;
-    static const uint32_t UpdaterMuVT = 0x186df7ba;
-    static const uint32_t UpdaterMuVTDepletants1 = 0xbbaa6272;
-    static const uint32_t UpdaterMuVTDepletants2 = 0x27568efe;
-    static const uint32_t UpdaterMuVTDepletants3 = 0x97bafe02;
-    static const uint32_t UpdaterMuVTDepletants4 = 0xb8b8b8b8;
-    static const uint32_t UpdaterMuVTDepletants5 = 0x81bcbde0;
-    static const uint32_t UpdaterMuVTDepletants6 = 0x9123abef;
-    static const uint32_t UpdaterMuVTPoisson = 0x7377befa;
-    static const uint32_t UpdaterMuVTBox1 = 0x05d4a502;
-    static const uint32_t UpdaterMuVTBox2 = 0xa74201bd;
-    static const uint32_t UpdaterShapeUpdate = 0xfa870af8;
-    static const uint32_t UpdaterShapeConstruct = 0xfa870af9;
-    static const uint32_t ActiveForceCompute = 0x7edf0a42;
-    static const uint32_t EvaluatorPairDPDThermo = 0x4a84f5d0;
-    static const uint32_t IntegrationMethodTwoStep = 0x11df5642;
-    static const uint32_t TwoStepBD = 0x431287ff;
-    static const uint32_t TwoStepLangevin = 0x89abcdef;
-    static const uint32_t TwoStepLangevinAngular = 0x19fe31ab;
-    static const uint32_t TwoStepNPTMTK = 0x9db2f0ab;
-    static const uint32_t TwoStepNVTMTK = 0x451234b9;
-    static const uint32_t ATCollisionMethod = 0xf4009e6a;
-    static const uint32_t CollisionMethod = 0x5af53be6;
-    static const uint32_t SRDCollisionMethod = 0x7b61fda0;
-    static const uint32_t SlitGeometryFiller = 0xdb68c12c;
-    static const uint32_t SlitPoreGeometryFiller = 0xc7af9094;
-    static const uint32_t UpdaterQuickCompress = 0x00981234;
-    static const uint32_t ParticleGroupThermalize = 1;
-=======
     static const uint8_t ComputeFreeVolume = 0;
     static const uint8_t HPMCMonoShuffle = 1;
     static const uint8_t HPMCMonoTrialMove = 2;
@@ -104,7 +63,8 @@
     static const uint8_t HPMCDepletantNumClusters = 38;
     static const uint8_t HPMCMonoPatch = 39;
     static const uint8_t UpdaterClusters2 = 40;
->>>>>>> b93186c2
+    static const uint32_t UpdaterShapeUpdate = 41;
+    static const uint32_t UpdaterShapeConstruct = 42;
     };
 
 }
