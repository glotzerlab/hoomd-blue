/*
Highly Optimized Object-Oriented Molecular Dynamics (HOOMD) Open
Source Software License
Copyright (c) 2008 Ames Laboratory Iowa State University
All rights reserved.

Redistribution and use of HOOMD, in source and binary forms, with or
without modification, are permitted, provided that the following
conditions are met:

* Redistributions of source code must retain the above copyright notice,
this list of conditions and the following disclaimer.

* Redistributions in binary form must reproduce the above copyright
notice, this list of conditions and the following disclaimer in the
documentation and/or other materials provided with the distribution.

* Neither the name of the copyright holder nor the names HOOMD's
contributors may be used to endorse or promote products derived from this
software without specific prior written permission.

Disclaimer

THIS SOFTWARE IS PROVIDED BY THE COPYRIGHT HOLDER AND
CONTRIBUTORS ``AS IS''  AND ANY EXPRESS OR IMPLIED WARRANTIES,
INCLUDING, BUT NOT LIMITED TO, THE IMPLIED WARRANTIES OF MERCHANTABILITY
AND FITNESS FOR A PARTICULAR PURPOSE ARE DISCLAIMED. 

IN NO EVENT SHALL THE COPYRIGHT HOLDER OR CONTRIBUTORS  BE LIABLE
FOR ANY DIRECT, INDIRECT, INCIDENTAL, SPECIAL, EXEMPLARY, OR
CONSEQUENTIAL DAMAGES (INCLUDING, BUT NOT LIMITED TO, PROCUREMENT OF
SUBSTITUTE GOODS OR SERVICES; LOSS OF USE, DATA, OR PROFITS; OR BUSINESS
INTERRUPTION) HOWEVER CAUSED AND ON ANY THEORY OF LIABILITY, WHETHER IN
CONTRACT, STRICT LIABILITY, OR TORT (INCLUDING NEGLIGENCE OR OTHERWISE)
ARISING IN ANY WAY OUT OF THE USE OF THIS SOFTWARE, EVEN IF ADVISED OF
THE POSSIBILITY OF SUCH DAMAGE.
*/

// $Id: StochasticForceCompute.cc 1234 2008-09-11 16:29:13Z joaander $
// $URL: http://svn2.assembla.com/svn/hoomd/trunk/src/computes/StochasticForceCompute.cc $ 

/*! \file StochasticForceCompute.cc
	\brief Defines the StochasticForceCompute class
*/

#ifdef WIN32
#pragma warning( push )
#pragma warning( disable : 4244 )
#endif

#include <boost/python.hpp>
using namespace boost::python;

#include "StochasticForceCompute.h"
#include <stdexcept>
#include <math.h>
#include <cstdlib>


using namespace std;

/*! \param sysdef System to compute forces on
	\param Temp Temperature of the bath of random particles
	\param deltaT Length of the computation timestep
	\param seed	Seed for initializing the RNG
*/
<<<<<<< HEAD
StochasticForceCompute::StochasticForceCompute(boost::shared_ptr<SystemDefinition> sysdef, Scalar deltaT, Scalar Temp, unsigned int seed, bool use_diam):
ForceCompute(sysdef), m_T(Temp), m_dt(deltaT), m_seed(seed), m_use_diam(use_diam)
=======
StochasticForceCompute::StochasticForceCompute(boost::shared_ptr<ParticleData> pdata, Scalar deltaT, boost::shared_ptr<Variant> Temp, unsigned int seed):
ForceCompute(pdata), m_T(Temp), m_dt(deltaT), m_seed(seed)
>>>>>>> b30c02d3
	{
	// initialize the number of types value
	m_ntypes = m_pdata->getNTypes();
	assert(m_ntypes > 0);
	
	if (!m_use_diam) {
		// allocate memory for friction coefficients
		m_gamma = new Scalar[m_ntypes]; 
	
		// sanity check
		assert(m_gamma != NULL);
	
		// initialize the parameters to 1;
		//memset((void *)m_gamma, Scalar(1),sizeof(Scalar)*m_ntypes);
		for (unsigned int i = 0; i < m_ntypes; i++) m_gamma[i] = Scalar(1.0);
        }
		
    // seed the RNG
	//srand(seed);
    m_saru = boost::shared_ptr<Saru>(new Saru(seed)); 
	}

/*! Frees used memory
*/
StochasticForceCompute::~StochasticForceCompute()
	{
	if (!m_use_diam) delete[] m_gamma;
	m_gamma = NULL;
	}

/*! \param typ Particle type index to set parameters for
	\param gamma gamma parameter

	\note \a gamma represents the friction coefficient set for a particle.  
	It is the users choice what aspect of the particle determines 
	its friction coefficient, but diameter is often used
*/
void StochasticForceCompute::setParams(unsigned int typ, Scalar gamma)
	{
	if (m_use_diam) 
		{
		cerr << endl << "***Error! Trying to set gamma params while using diameter for gamma! " << typ << endl << endl;
		throw runtime_error("Error setting params in StochasticForceCompute");
		}
	if (typ >= m_pdata->getNTypes())
		{
		cerr << endl << "***Error! Trying to set gamma params for a non existant type! " << typ << endl << endl;
		throw runtime_error("Error setting params in StochasticForceCompute");
		}
	
	// set the parameters
	m_gamma[typ] = gamma;
	}
	
/*! StochasticForceCompute provides
	- \c Nothing
*/
std::vector< std::string > StochasticForceCompute::getProvidedLogQuantities()
	{
	vector<string> list;
   //return empty list.  This force provides no logged quantities
	return list;
	}
	

void StochasticForceCompute::computeForces(unsigned int timestep)
	{
	// start the profile for this compute
	if (m_prof) m_prof->push("Stochastic Force");	
	
	// get numparticle var for easier access
	unsigned int numParticles = m_pdata->getN();

	// access the particle data
	const ParticleDataArraysConst &particles=  m_pdata->acquireReadOnly();
	
	// here we go, main calc loop
	// loop over every particle in the sim, 
	// calculate forces and store them int m_fx,y,z
	for (unsigned int i = 0; i < numParticles; i++)
		{

        // No potential energy results from these dissipative forces
		Scalar pe = 0.0;  

		// Grab particle data from all the arrays for this loop
		Scalar vx = particles.vx[i];
		Scalar vy = particles.vy[i];
		Scalar vz = particles.vz[i];
		unsigned int type = particles.type[i];

		// Here need to acquire three random numbers
		Scalar rx = m_saru->d(-1,1);
		Scalar ry = m_saru->d(-1,1);
		Scalar rz =  m_saru->d(-1,1);
			
	    // Calculate the coefficient  (How do I get dt?? - The World's most klugey method, the integrator must pass this along)
		// Note, this formulation assumes a unit value for the boltzmann constant, kb
<<<<<<< HEAD
		if (m_use_diam) {
			Scalar coeff_fric = sqrt(Scalar(6.0)*particles.diameter[i]*m_T/m_dt);				
			m_fx[i] = rx*coeff_fric - particles.diameter[i]*vx;
			m_fy[i] = ry*coeff_fric - particles.diameter[i]*vy;
			m_fz[i] = rz*coeff_fric - particles.diameter[i]*vz;
			}
		else { 
			Scalar coeff_fric = sqrt(Scalar(6.0)*m_gamma[type]*m_T/m_dt);				
			m_fx[i] = rx*coeff_fric - m_gamma[type]*vx;
			m_fy[i] = ry*coeff_fric - m_gamma[type]*vy;
			m_fz[i] = rz*coeff_fric - m_gamma[type]*vz;
		}	
=======
		Scalar coeff_fric = sqrt(Scalar(6.0)*m_gamma[type]*m_T->getValue(timestep)/m_dt);
			
		m_fx[i] = rx*coeff_fric - m_gamma[type]*vx;
		m_fy[i] = ry*coeff_fric - m_gamma[type]*vy;
		m_fz[i] = rz*coeff_fric - m_gamma[type]*vz;
>>>>>>> b30c02d3
		m_pe[i] = pe;
			
		}
	
	#ifdef ENABLE_CUDA
	m_data_location = cpu;
	#endif
	m_pdata->release();
	
	if (m_prof) m_prof->pop();
	}

#ifdef WIN32
#pragma warning( pop )
#endif<|MERGE_RESOLUTION|>--- conflicted
+++ resolved
@@ -64,13 +64,8 @@
 	\param deltaT Length of the computation timestep
 	\param seed	Seed for initializing the RNG
 */
-<<<<<<< HEAD
-StochasticForceCompute::StochasticForceCompute(boost::shared_ptr<SystemDefinition> sysdef, Scalar deltaT, Scalar Temp, unsigned int seed, bool use_diam):
+StochasticForceCompute::StochasticForceCompute(boost::shared_ptr<SystemDefinition> sysdef, Scalar deltaT, boost::shared_ptr<Variant> Temp, unsigned int seed, bool use_diam):
 ForceCompute(sysdef), m_T(Temp), m_dt(deltaT), m_seed(seed), m_use_diam(use_diam)
-=======
-StochasticForceCompute::StochasticForceCompute(boost::shared_ptr<ParticleData> pdata, Scalar deltaT, boost::shared_ptr<Variant> Temp, unsigned int seed):
-ForceCompute(pdata), m_T(Temp), m_dt(deltaT), m_seed(seed)
->>>>>>> b30c02d3
 	{
 	// initialize the number of types value
 	m_ntypes = m_pdata->getNTypes();
@@ -147,14 +142,15 @@
 	// access the particle data
 	const ParticleDataArraysConst &particles=  m_pdata->acquireReadOnly();
 	
+	const Scalar currentTemp = m_T->getValue(timestep);
+	
 	// here we go, main calc loop
 	// loop over every particle in the sim, 
 	// calculate forces and store them int m_fx,y,z
 	for (unsigned int i = 0; i < numParticles; i++)
 		{
-
-        // No potential energy results from these dissipative forces
-		Scalar pe = 0.0;  
+		// No potential energy results from these dissipative forces
+		Scalar pe = 0.0;
 
 		// Grab particle data from all the arrays for this loop
 		Scalar vx = particles.vx[i];
@@ -169,28 +165,19 @@
 			
 	    // Calculate the coefficient  (How do I get dt?? - The World's most klugey method, the integrator must pass this along)
 		// Note, this formulation assumes a unit value for the boltzmann constant, kb
-<<<<<<< HEAD
 		if (m_use_diam) {
-			Scalar coeff_fric = sqrt(Scalar(6.0)*particles.diameter[i]*m_T/m_dt);				
+			Scalar coeff_fric = sqrt(Scalar(6.0)*particles.diameter[i]*currentTemp/m_dt);
 			m_fx[i] = rx*coeff_fric - particles.diameter[i]*vx;
 			m_fy[i] = ry*coeff_fric - particles.diameter[i]*vy;
 			m_fz[i] = rz*coeff_fric - particles.diameter[i]*vz;
 			}
 		else { 
-			Scalar coeff_fric = sqrt(Scalar(6.0)*m_gamma[type]*m_T/m_dt);				
+			Scalar coeff_fric = sqrt(Scalar(6.0)*m_gamma[type]*currentTemp/m_dt);
 			m_fx[i] = rx*coeff_fric - m_gamma[type]*vx;
 			m_fy[i] = ry*coeff_fric - m_gamma[type]*vy;
 			m_fz[i] = rz*coeff_fric - m_gamma[type]*vz;
-		}	
-=======
-		Scalar coeff_fric = sqrt(Scalar(6.0)*m_gamma[type]*m_T->getValue(timestep)/m_dt);
-			
-		m_fx[i] = rx*coeff_fric - m_gamma[type]*vx;
-		m_fy[i] = ry*coeff_fric - m_gamma[type]*vy;
-		m_fz[i] = rz*coeff_fric - m_gamma[type]*vz;
->>>>>>> b30c02d3
+		}
 		m_pe[i] = pe;
-			
 		}
 	
 	#ifdef ENABLE_CUDA
