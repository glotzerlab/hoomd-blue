/*
Highly Optimized Object-oriented Many-particle Dynamics -- Blue Edition
(HOOMD-blue) Open Source Software License Copyright 2009-2014 The Regents of
the University of Michigan All rights reserved.

HOOMD-blue may contain modifications ("Contributions") provided, and to which
copyright is held, by various Contributors who have granted The Regents of the
University of Michigan the right to modify and/or distribute such Contributions.

You may redistribute, use, and create derivate works of HOOMD-blue, in source
and binary forms, provided you abide by the following conditions:

* Redistributions of source code must retain the above copyright notice, this
list of conditions, and the following disclaimer both in the code and
prominently in any materials provided with the distribution.

* Redistributions in binary form must reproduce the above copyright notice, this
list of conditions, and the following disclaimer in the documentation and/or
other materials provided with the distribution.

* All publications and presentations based on HOOMD-blue, including any reports
or published results obtained, in whole or in part, with HOOMD-blue, will
acknowledge its use according to the terms posted at the time of submission on:
http://codeblue.umich.edu/hoomd-blue/citations.html

* Any electronic documents citing HOOMD-Blue will link to the HOOMD-Blue website:
http://codeblue.umich.edu/hoomd-blue/

* Apart from the above required attributions, neither the name of the copyright
holder nor the names of HOOMD-blue's contributors may be used to endorse or
promote products derived from this software without specific prior written
permission.

Disclaimer

THIS SOFTWARE IS PROVIDED BY THE COPYRIGHT HOLDER AND CONTRIBUTORS ``AS IS'' AND
ANY EXPRESS OR IMPLIED WARRANTIES, INCLUDING, BUT NOT LIMITED TO, THE IMPLIED
WARRANTIES OF MERCHANTABILITY, FITNESS FOR A PARTICULAR PURPOSE, AND/OR ANY
WARRANTIES THAT THIS SOFTWARE IS FREE OF INFRINGEMENT ARE DISCLAIMED.

IN NO EVENT SHALL THE COPYRIGHT HOLDER OR CONTRIBUTORS BE LIABLE FOR ANY DIRECT,
INDIRECT, INCIDENTAL, SPECIAL, EXEMPLARY, OR CONSEQUENTIAL DAMAGES (INCLUDING,
BUT NOT LIMITED TO, PROCUREMENT OF SUBSTITUTE GOODS OR SERVICES; LOSS OF USE,
DATA, OR PROFITS; OR BUSINESS INTERRUPTION) HOWEVER CAUSED AND ON ANY THEORY OF
LIABILITY, WHETHER IN CONTRACT, STRICT LIABILITY, OR TORT (INCLUDING NEGLIGENCE
OR OTHERWISE) ARISING IN ANY WAY OUT OF THE USE OF THIS SOFTWARE, EVEN IF
ADVISED OF THE POSSIBILITY OF SUCH DAMAGE.
*/

// Maintainer: joaander

#include "NeighborList.h"
#include "CellList.h"

/*! \file NeighborListBinned.h
    \brief Declares the NeighborListBinned class
*/

#ifdef NVCC
#error This header cannot be compiled by nvcc
#endif

#ifndef __NEIGHBORLISTBINNED_H__
#define __NEIGHBORLISTBINNED_H__

//! Efficient neighbor list build on the CPU
/*! Implements the O(N) neighbor list build on the CPU using a cell list.

    \ingroup computes
*/
class NeighborListBinned : public NeighborList
    {
    public:
        //! Constructs the compute
        NeighborListBinned(boost::shared_ptr<SystemDefinition> sysdef,
                           Scalar r_cut,
                           Scalar r_buff,
                           boost::shared_ptr<CellList> cl = boost::shared_ptr<CellList>());

        //! Destructor
        virtual ~NeighborListBinned();

        //! Change the cutoff radius for all pairs
<<<<<<< HEAD
        virtual void setRCut(Scalar r_buff, Scalar r_cut);
=======
        virtual void setRCut(Scalar r_cut, Scalar r_buff);
>>>>>>> 0c5f05f5
        
        //! Set the cutoff radius by pair type
        virtual void setRCutPair(unsigned int typ1, unsigned int typ2, Scalar r_cut);

        //! Set the maximum diameter to use in computing neighbor lists
        virtual void setMaximumDiameter(Scalar d_max);

    protected:
        boost::shared_ptr<CellList> m_cl;   //!< The cell list

        //! Builds the neighbor list
        virtual void buildNlist(unsigned int timestep);
    };

//! Exports NeighborListBinned to python
void export_NeighborListBinned();

#endif<|MERGE_RESOLUTION|>--- conflicted
+++ resolved
@@ -81,11 +81,7 @@
         virtual ~NeighborListBinned();
 
         //! Change the cutoff radius for all pairs
-<<<<<<< HEAD
-        virtual void setRCut(Scalar r_buff, Scalar r_cut);
-=======
         virtual void setRCut(Scalar r_cut, Scalar r_buff);
->>>>>>> 0c5f05f5
         
         //! Set the cutoff radius by pair type
         virtual void setRCutPair(unsigned int typ1, unsigned int typ2, Scalar r_cut);
