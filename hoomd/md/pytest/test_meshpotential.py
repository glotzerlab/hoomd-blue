# Copyright (c) 2009-2023 The Regents of the University of Michigan.
# Part of HOOMD-blue, released under the BSD 3-Clause License.

import hoomd
import pytest
import math
import numpy as np

_harmonic_args = {'k': [30.0, 25.0, 20.0], 'r0': [1.6, 1.7, 1.8]}
_harmonic_arg_list = [(hoomd.md.mesh.bond.Harmonic,
                       dict(zip(_harmonic_args, val)))
                      for val in zip(*_harmonic_args.values())]

_FENE_args = {
    'k': [30.0, 25.0, 20.0],
    'r0': [1.6, 1.7, 1.8],
    'epsilon': [0.9, 1.0, 1.1],
    'sigma': [1.1, 1.0, 0.9],
    'delta': [0, 0, 0]
}
_FENE_arg_list = [(hoomd.md.mesh.bond.FENEWCA, dict(zip(_FENE_args, val)))
                  for val in zip(*_FENE_args.values())]

_Tether_args = {
    'k_b': [5.0, 6.0, 7.0],
    'l_min': [0.7, 0.8, 0.9],
    'l_c1': [0.9, 1.05, 1.1],
    'l_c0': [1.1, 1.1, 1.3],
    'l_max': [1.3, 1.3, 1.5]
}
_Tether_arg_list = [(hoomd.md.mesh.bond.Tether, dict(zip(_Tether_args, val)))
                    for val in zip(*_Tether_args.values())]

_BendingRigidity_args = {
    'k': [2.0, 10.0, 300.0],
}
_BendingRigidity_arg_list = [(hoomd.md.mesh.bending.BendingRigidity,
                              dict(zip(_BendingRigidity_args, val)))
                             for val in zip(*_BendingRigidity_args.values())]

_TriangleAreaConservation_args = {
    'k': [1.0, 20.0, 100.0],
    'A0': [6 * np.sqrt(3)/4, 5 * np.sqrt(3)/4, 7 * np.sqrt(3)/4]
}
_TriangleAreaConservation_arg_list = [
    (hoomd.md.mesh.conservation.TriangleArea,
     dict(zip(_TriangleAreaConservation_args, val)))
    for val in zip(*_TriangleAreaConservation_args.values())
]

_AreaConservation_args = {
    'k': [1.0, 20.0, 100.0],
    'A0': [6 * np.sqrt(3), 5 * np.sqrt(3), 7 * np.sqrt(3)]
}
_AreaConservation_arg_list = [(hoomd.md.mesh.conservation.Area,
                               dict(zip(_AreaConservation_args, val)))
                              for val in zip(*_AreaConservation_args.values())]
_Volume_args = {'k': [20.0, 50.0, 100.0], 'V0': [0.107227, 1, 0.01]}
_Volume_arg_list = [(hoomd.md.mesh.conservation.Volume,
                     dict(zip(_Volume_args, val)))
                    for val in zip(*_Volume_args.values())]

_Helfrich_args = {
    'k': [1.0, 20.0, 100.0],
}
_Helfrich_arg_list = [(hoomd.md.mesh.bending.Helfrich,
                       dict(zip(_Helfrich_args, val)))
                      for val in zip(*_Helfrich_args.values())]


def get_mesh_potential_and_args():
    return (_harmonic_arg_list + _FENE_arg_list + _Tether_arg_list
            + _BendingRigidity_arg_list
            + _TriangleAreaConservation_arg_list + _AreaConservation_arg_list
            + _Volume_arg_list + _Helfrich_arg_list)

def get_mesh_potential_args_forces_and_energies():
    harmonic_forces = [[[37.86, 0., -26.771063], [-37.86, 0., -26.771063],
                        [0., 37.86, 26.771063], [0., -37.86, 26.771063]],
                       [[36.55, 0., -25.844753], [-36.55, 0., -25.844753],
                        [0., 36.55, 25.844753], [0., -36.55, 25.844753]],
                       [[33.24, 0., -23.504229], [-33.24, 0., -23.504229],
                        [0., 33.24, 23.504229], [0., -33.24, 23.504229]]]
    harmonic_energies = [35.83449, 40.077075, 41.43366]
    FENE_forces = [[[221.113071, 0.,
                     -156.350552], [-221.113071, 0., -156.350552],
                    [0., 221.113071, 156.350552], [0., -221.113071,
                                                   156.350552]],
                   [[12.959825, 0., -9.16398], [-12.959825, 0., -9.16398],
                    [0., 12.959825, 9.16398], [0., -12.959825, 9.16398]],
                   [[-44.644347, 0., 31.568321], [44.644347, 0., 31.568321],
                    [0., -44.644347, -31.568321], [0., 44.644347, -31.568321]]]
    FENE_energies = [163.374213, 97.189301, 67.058202]
    Tether_forces = [[[0, 0, 0], [0, 0, 0], [0, 0, 0], [0, 0, 0]],
                     [[0.048888, 0., -0.034569], [-0.048888, 0., -0.034569],
                      [0., 0.048888, 0.034569], [0., -0.048888, 0.034569]],
                     [[7.144518, 0., -5.051937], [-7.144518, 0., -5.051937],
                      [0., 7.144518, 5.051937], [0., -7.144518, 5.051937]]]
    Tether_energies = [0, 0.000926, 0.294561]
    BendingRigidity_forces = [[[0., 0., 0.], [0., 0., 0.], [0., 0., 0.],
                               [0., 0., 0.]],
                              [[0., 0., 0.], [0., 0., 0.], [0., 0., 0.],
                               [0., 0., 0.]],
                              [[0., 0., 0.], [0., 0., 0.], [0., 0., 0.],
                               [0., 0., 0.]]]
    BendingRigidity_energies = [1.3333333333, 6.66666666, 200]
    AreaConservation_forces = [[[0.94380349, 0., -0.66736985],
                                [-0.94380349, 0., -0.66736985],
                                [0., 0.94380349, 0.66736985],
                                [0, -0.94380349, 0.66736985]],
                               [[18.17566447, 0., -12.8521356],
                                [-18.17566447, 0., -12.8521356],
                                [0., 18.17566447, 12.8521356],
                                [0., -18.17566447, 12.8521356]],
                               [[96.88179659, 0., -68.50577534],
                                [-96.88179659, 0., -68.50577534],
                                [0., 96.88179659, 68.50577534],
                                [0., -96.88179659, 68.50577534]]]
    AreaConservation_energies = [3.69707, 57.13009, 454.492529]
    Volume_forces = [[[0, 0, 0], [0, 0, 0], [0, 0, 0], [0, 0, 0]],
                     [[4.93960528, 0,
                       -3.49282839], [-4.93960528, 0, -3.49282839],
                      [0, 4.93960528, 3.49282839], [0, -4.93960528,
                                                    3.49282839]],
                     [[-107.5893328, 0, 76.0771468],
                      [107.5893328, 0, 76.0771468],
                      [0, -107.5893328, -76.0771468],
                      [0, 107.5893328, -76.0771468]]]
    Volume_energies = [0, 19.92608051621174, 47.2656702899458]
    Helfrich_forces = [[[-12.710842, 0., 8.987922], [12.710842, 0., 8.987922],
                        [0., -12.710842, -8.987922], [0., 12.710842,
                                                      -8.987922]],
                       [[-254.216837, 0., 179.758449],
                        [254.216837, 0., 179.758449],
                        [0., -254.216837, -179.758449],
                        [0., 254.216837, -179.758449]],
                       [[-1271.084184, 0., 898.792246],
                        [1271.084184, 0., 898.792246],
                        [0., -1271.084184, -898.792246],
                        [0., 1271.084184, -898.792246]]]
    Helfrich_energies = [9.237604, 184.752086, 923.760431]

    harmonic_args_and_vals = []
    FENE_args_and_vals = []
    Tether_args_and_vals = []
    BendingRigidity_args_and_vals = []
    TriangleAreaConservation_args_and_vals = []
    AreaConservation_args_and_vals = []
    Volume_args_and_vals = []
    Helfrich_args_and_vals = []

    for i in range(3):
        harmonic_args_and_vals.append(
            (*_harmonic_arg_list[i], harmonic_forces[i], harmonic_energies[i]))
        FENE_args_and_vals.append(
            (*_FENE_arg_list[i], FENE_forces[i], FENE_energies[i]))
        Tether_args_and_vals.append(
            (*_Tether_arg_list[i], Tether_forces[i], Tether_energies[i]))
        BendingRigidity_args_and_vals.append(
            (*_BendingRigidity_arg_list[i], BendingRigidity_forces[i],
             BendingRigidity_energies[i]))
        TriangleAreaConservation_args_and_vals.append(
            (*_TriangleAreaConservation_arg_list[i], AreaConservation_forces[i],
             AreaConservation_energies[i]))
        AreaConservation_args_and_vals.append(
            (*_AreaConservation_arg_list[i], AreaConservation_forces[i],
             AreaConservation_energies[i]))
        Volume_args_and_vals.append(
            (*_Volume_arg_list[i], Volume_forces[i], Volume_energies[i]))
        Helfrich_args_and_vals.append(
            (*_Helfrich_arg_list[i], Helfrich_forces[i], Helfrich_energies[i]))
    return (harmonic_args_and_vals + FENE_args_and_vals + Tether_args_and_vals
            + BendingRigidity_args_and_vals
            + AreaConservation_args_and_vals
            + TriangleAreaConservation_args_and_vals
            + AreaConservation_args_and_vals
            + Volume_args_and_vals
            + Helfrich_args_and_vals)

@pytest.fixture(scope='session')
def tetrahedron_snapshot_factory(device):

    def make_snapshot(d=1.0, particle_types=['A'], L=20):
        s = hoomd.Snapshot(device.communicator)
        N = 4
        if s.communicator.rank == 0:
            box = [L, L, L, 0, 0, 0]
            s.configuration.box = box
            s.particles.N = N

            base_positions = np.array([[1.0, 0.0, -1.0 / np.sqrt(2.0)],
                                       [-1.0, 0.0, -1.0 / np.sqrt(2.0)],
                                       [0.0, 1.0, 1.0 / np.sqrt(2.0)],
                                       [0.0, -1.0, 1.0 / np.sqrt(2.0)]])
            # move particles slightly in direction of MPI decomposition which
            # varies by simulation dimension
            s.particles.position[:] = 0.5 * d * base_positions
            s.particles.types = particle_types
        return s

    return make_snapshot


@pytest.mark.parametrize("mesh_potential_cls, potential_kwargs",
                         get_mesh_potential_and_args())
def test_before_attaching(mesh_potential_cls, potential_kwargs):
    mesh = hoomd.mesh.Mesh()
    mesh_potential = mesh_potential_cls(mesh)
    mesh_potential.params["mesh"] = potential_kwargs

    assert mesh is mesh_potential.mesh
    for key in potential_kwargs:
        np.testing.assert_allclose(mesh_potential.params["mesh"][key],
                                   potential_kwargs[key],
                                   rtol=1e-6)

    mesh1 = hoomd.mesh.Mesh()
    mesh_potential.mesh = mesh1
    assert mesh1 is mesh_potential.mesh


@pytest.mark.parametrize("mesh_potential_cls, potential_kwargs",
                         get_mesh_potential_and_args())
def test_after_attaching(tetrahedron_snapshot_factory, simulation_factory,
                         mesh_potential_cls, potential_kwargs):
    snap = tetrahedron_snapshot_factory(d=0.969, L=5)
    sim = simulation_factory(snap)

    mesh = hoomd.mesh.Mesh()
    type_ids = [0, 0, 0, 0]
    triangles = [[2, 1, 0], [0, 1, 3], [2, 0, 3], [1, 2, 3]]
    mesh.triangulation = dict(type_ids=type_ids, triangles=triangles)

    mesh_potential = mesh_potential_cls(mesh)
    mesh_potential.params["mesh"] = potential_kwargs

    integrator = hoomd.md.Integrator(dt=0.005)

    integrator.forces.append(mesh_potential)

    langevin = hoomd.md.methods.Langevin(kT=1,
                                         filter=hoomd.filter.All(),
                                         default_gamma=0.1)
    integrator.methods.append(langevin)
    sim.operations.integrator = integrator

    sim.run(0)
    for key in potential_kwargs:
        np.testing.assert_allclose(mesh_potential.params["mesh"][key],
                                   potential_kwargs[key],
                                   rtol=1e-6)

    mesh1 = hoomd.mesh.Mesh()
    with pytest.raises(RuntimeError):
        mesh_potential.mesh = mesh1


@pytest.mark.parametrize("mesh_potential_cls, potential_kwargs",
                         get_mesh_potential_and_args())
def test_multiple_types(tetrahedron_snapshot_factory, simulation_factory,
                        mesh_potential_cls, potential_kwargs):

    snap = tetrahedron_snapshot_factory(d=0.969, L=5)
    sim = simulation_factory(snap)

    mesh = hoomd.mesh.Mesh()
    mesh.types = ["mesh", "patch"]
    type_ids = [0, 0, 0, 1]
    triangles = [[2, 1, 0], [0, 1, 3], [2, 0, 3], [1, 2, 3]]
    mesh.triangulation = dict(type_ids=type_ids, triangles=triangles)

    mesh_potential = mesh_potential_cls(mesh)
    mesh_potential.params.default = potential_kwargs

    integrator = hoomd.md.Integrator(dt=0.005)

    integrator.forces.append(mesh_potential)

    langevin = hoomd.md.methods.Langevin(kT=1,
                                         filter=hoomd.filter.All(),
                                         default_gamma=0.1)
    integrator.methods.append(langevin)
    sim.operations.integrator = integrator

    sim.run(0)
    for key in potential_kwargs:
        np.testing.assert_allclose(mesh_potential.params["mesh"][key],
                                   potential_kwargs[key],
                                   rtol=1e-6)
        np.testing.assert_allclose(mesh_potential.params["patch"][key],
                                   potential_kwargs[key],
                                   rtol=1e-6)

def test_area(simulation_factory, tetrahedron_snapshot_factory):
    snap = tetrahedron_snapshot_factory(d=0.969, L=5)
    sim = simulation_factory(snap)

    mesh = hoomd.mesh.Mesh()
    mesh.types = ["mesh", "patch"]
    type_ids = [0, 0, 1, 0]
    triangles = [[2, 1, 0], [0, 1, 3], [2, 0, 3], [1, 2, 3]]
    mesh.triangulation = dict(type_ids=type_ids, triangles=triangles)

    mesh_potential = hoomd.md.mesh.conservation.Area(mesh)
    mesh_potential.params.default = dict(k=1, A0=1)

    integrator = hoomd.md.Integrator(dt=0.005)

    integrator.forces.append(mesh_potential)

    langevin = hoomd.md.methods.Langevin(kT=1,
                                         filter=hoomd.filter.All(),
                                         default_gamma=0.1)
    integrator.methods.append(langevin)
    sim.operations.integrator = integrator

    sim.run(0)

    np.testing.assert_allclose(mesh_potential.area,
                        [1.2197475,0.4065825],
                        rtol=1e-2,
                        atol=1e-5)

def test_area_ignore_type(simulation_factory, tetrahedron_snapshot_factory):
    snap = tetrahedron_snapshot_factory(d=0.969, L=5)
    sim = simulation_factory(snap)

    mesh = hoomd.mesh.Mesh()
    mesh.types = ["mesh", "patch"]
    type_ids = [1, 0, 0, 0]
    triangles = [[2, 1, 0], [0, 1, 3], [2, 0, 3], [1, 2, 3]]
    mesh.triangulation = dict(type_ids=type_ids, triangles=triangles)

    mesh_potential = hoomd.md.mesh.conservation.Area(mesh,True)
    mesh_potential.params.default = dict(k=1, A0=1)

    integrator = hoomd.md.Integrator(dt=0.005)

    integrator.forces.append(mesh_potential)

    langevin = hoomd.md.methods.Langevin(kT=1,
                                         filter=hoomd.filter.All(),
                                         default_gamma=0.1)
    integrator.methods.append(langevin)
    sim.operations.integrator = integrator

    sim.run(0)

    print(mesh_potential.area)

    np.testing.assert_allclose(mesh_potential.area,
                               np.array([1.62633,0]),
                               rtol=1e-2,
                               atol=1e-5)


def test_triangle_area(simulation_factory, tetrahedron_snapshot_factory):
    snap = tetrahedron_snapshot_factory(d=0.969, L=5)
    sim = simulation_factory(snap)

    mesh = hoomd.mesh.Mesh()
    mesh.types = ["mesh", "patch"]
    type_ids = [0, 0, 0, 1]
    triangles = [[2, 1, 0], [0, 1, 3], [2, 0, 3], [1, 2, 3]]
    mesh.triangulation = dict(type_ids=type_ids, triangles=triangles)

    mesh_potential = hoomd.md.mesh.conservation.TriangleArea(mesh)
    mesh_potential.params.default = dict(k=1, A0=1)

    integrator = hoomd.md.Integrator(dt=0.005)

    integrator.forces.append(mesh_potential)

    langevin = hoomd.md.methods.Langevin(kT=1,
                                         filter=hoomd.filter.All(),
                                         default_gamma=0.1)
    integrator.methods.append(langevin)
    sim.operations.integrator = integrator

    sim.run(0)

    np.testing.assert_allclose(mesh_potential.area,
                        [1.2197475,0.4065825],
                        rtol=1e-2,
                        atol=1e-5)

def test_volume(simulation_factory, tetrahedron_snapshot_factory):
    snap = tetrahedron_snapshot_factory(d=0.969, L=5)
    sim = simulation_factory(snap)

    mesh = hoomd.mesh.Mesh()
    mesh.types = ["mesh", "patch"]
<<<<<<< HEAD
    type_ids = [0, 0, 0, 1]
=======
    type_ids = [0, 0, 1, 0]
>>>>>>> 9b8c1d11
    triangles = [[2, 1, 0], [0, 1, 3], [2, 0, 3], [1, 2, 3]]
    mesh.triangulation = dict(type_ids=type_ids, triangles=triangles)

    mesh_potential = hoomd.md.mesh.conservation.Volume(mesh)
    mesh_potential.params.default = dict(k=1, V0=1)
<<<<<<< HEAD
=======

    integrator = hoomd.md.Integrator(dt=0.005)

    integrator.forces.append(mesh_potential)

    langevin = hoomd.md.methods.Langevin(kT=1,
                                         filter=hoomd.filter.All(),
                                         default_gamma=0.1)
    integrator.methods.append(langevin)
    sim.operations.integrator = integrator

    sim.run(0)

    np.testing.assert_allclose(mesh_potential.volume,
                        [0.08042,0.026807],
                        rtol=1e-2,
                        atol=1e-5)

def test_volume_ignore_type(simulation_factory, tetrahedron_snapshot_factory):
    snap = tetrahedron_snapshot_factory(d=0.969, L=5)
    sim = simulation_factory(snap)

    mesh = hoomd.mesh.Mesh()
    mesh.types = ["mesh", "patch"]
    type_ids = [0, 0, 1, 0]
    triangles = [[2, 1, 0], [0, 1, 3], [2, 0, 3], [1, 2, 3]]
    mesh.triangulation = dict(type_ids=type_ids, triangles=triangles)

    mesh_potential = hoomd.md.mesh.conservation.Volume(mesh,ignore_type=True)
    mesh_potential.params.default = dict(k=1, V0=1)
>>>>>>> 9b8c1d11

    integrator = hoomd.md.Integrator(dt=0.005)

    integrator.forces.append(mesh_potential)

    langevin = hoomd.md.methods.Langevin(kT=1,
                                         filter=hoomd.filter.All(),
                                         default_gamma=0.1)
    integrator.methods.append(langevin)
    sim.operations.integrator = integrator

    sim.run(0)

<<<<<<< HEAD

    print(mesh_potential.volume)

    np.testing.assert_allclose(mesh_potential.volume,
                        [0.08042025,0.02680675],
                        rtol=1e-2,
                        atol=1e-5)



@pytest.mark.parametrize("mesh_potential_cls, potential_kwargs, force, energy",
                         get_mesh_potential_args_forces_and_energies())
def test_forces_and_energies(tetrahedron_snapshot_factory, simulation_factory,
                             mesh_potential_cls, potential_kwargs, force,
                             energy):
    snap = tetrahedron_snapshot_factory(d=0.969, L=5)
    sim = simulation_factory(snap)

    mesh = hoomd.mesh.Mesh()
    type_ids = [0, 0, 0, 0]
    triangles = [[2, 1, 0], [0, 1, 3], [2, 0, 3], [1, 2, 3]]
    mesh.triangulation = dict(type_ids=type_ids, triangles=triangles)

    mesh_potential = mesh_potential_cls(mesh)
    mesh_potential.params["mesh"] = potential_kwargs

    integrator = hoomd.md.Integrator(dt=0.005)

    integrator.forces.append(mesh_potential)

    langevin = hoomd.md.methods.Langevin(kT=1,
                                         filter=hoomd.filter.All(),
                                         default_gamma=0.1)
    integrator.methods.append(langevin)
    sim.operations.integrator = integrator
    sim.run(0)
    sim_energies = sim.operations.integrator.forces[0].energies
    sim_forces = sim.operations.integrator.forces[0].forces
    if sim.device.communicator.rank == 0:
        np.testing.assert_allclose(sum(sim_energies),
                                   energy,
                                   rtol=1e-2,
                                   atol=1e-5)
        np.testing.assert_allclose(sim_forces, force, rtol=1e-2, atol=1e-5)
=======
    np.testing.assert_allclose(mesh_potential.volume,
                        [0.107227, 0.0],
                        rtol=1e-2,
                        atol=1e-5)
>>>>>>> 9b8c1d11


def test_auto_detach_simulation(simulation_factory,
                                tetrahedron_snapshot_factory):
    sim = simulation_factory(tetrahedron_snapshot_factory(d=0.969, L=5))
    mesh = hoomd.mesh.Mesh()
    mesh.triangulation = dict(type_ids=[0, 0], triangles=[[0, 1, 2], [0, 2, 3]])

    harmonic = hoomd.md.mesh.bond.Harmonic(mesh)
    harmonic.params["mesh"] = dict(k=1, r0=1)

    harmonic_2 = hoomd.md.mesh.bond.Harmonic(mesh)
    harmonic_2.params["mesh"] = dict(k=5, r0=1.1)

    integrator = hoomd.md.Integrator(dt=0.005, forces=[harmonic, harmonic_2])

    integrator.methods.append(
        hoomd.md.methods.Langevin(kT=1, filter=hoomd.filter.All()))
    sim.operations.integrator = integrator

    sim.run(0)
    del integrator.forces[1]
    assert mesh._attached
    assert hasattr(mesh, "_cpp_obj")
    del integrator.forces[0]
    assert not mesh._attached
    assert mesh._cpp_obj is None<|MERGE_RESOLUTION|>--- conflicted
+++ resolved
@@ -390,63 +390,25 @@
 
     mesh = hoomd.mesh.Mesh()
     mesh.types = ["mesh", "patch"]
-<<<<<<< HEAD
     type_ids = [0, 0, 0, 1]
-=======
-    type_ids = [0, 0, 1, 0]
->>>>>>> 9b8c1d11
     triangles = [[2, 1, 0], [0, 1, 3], [2, 0, 3], [1, 2, 3]]
     mesh.triangulation = dict(type_ids=type_ids, triangles=triangles)
 
     mesh_potential = hoomd.md.mesh.conservation.Volume(mesh)
     mesh_potential.params.default = dict(k=1, V0=1)
-<<<<<<< HEAD
-=======
-
-    integrator = hoomd.md.Integrator(dt=0.005)
-
-    integrator.forces.append(mesh_potential)
-
-    langevin = hoomd.md.methods.Langevin(kT=1,
-                                         filter=hoomd.filter.All(),
-                                         default_gamma=0.1)
-    integrator.methods.append(langevin)
-    sim.operations.integrator = integrator
-
-    sim.run(0)
-
-    np.testing.assert_allclose(mesh_potential.volume,
-                        [0.08042,0.026807],
-                        rtol=1e-2,
-                        atol=1e-5)
-
-def test_volume_ignore_type(simulation_factory, tetrahedron_snapshot_factory):
-    snap = tetrahedron_snapshot_factory(d=0.969, L=5)
-    sim = simulation_factory(snap)
-
-    mesh = hoomd.mesh.Mesh()
-    mesh.types = ["mesh", "patch"]
-    type_ids = [0, 0, 1, 0]
-    triangles = [[2, 1, 0], [0, 1, 3], [2, 0, 3], [1, 2, 3]]
-    mesh.triangulation = dict(type_ids=type_ids, triangles=triangles)
-
-    mesh_potential = hoomd.md.mesh.conservation.Volume(mesh,ignore_type=True)
-    mesh_potential.params.default = dict(k=1, V0=1)
->>>>>>> 9b8c1d11
-
-    integrator = hoomd.md.Integrator(dt=0.005)
-
-    integrator.forces.append(mesh_potential)
-
-    langevin = hoomd.md.methods.Langevin(kT=1,
-                                         filter=hoomd.filter.All(),
-                                         default_gamma=0.1)
-    integrator.methods.append(langevin)
-    sim.operations.integrator = integrator
-
-    sim.run(0)
-
-<<<<<<< HEAD
+
+    integrator = hoomd.md.Integrator(dt=0.005)
+
+    integrator.forces.append(mesh_potential)
+
+    langevin = hoomd.md.methods.Langevin(kT=1,
+                                         filter=hoomd.filter.All(),
+                                         default_gamma=0.1)
+    integrator.methods.append(langevin)
+    sim.operations.integrator = integrator
+
+    sim.run(0)
+
 
     print(mesh_potential.volume)
 
@@ -455,6 +417,36 @@
                         rtol=1e-2,
                         atol=1e-5)
 
+
+def test_volume_ignore_type(simulation_factory, tetrahedron_snapshot_factory):
+    snap = tetrahedron_snapshot_factory(d=0.969, L=5)
+    sim = simulation_factory(snap)
+
+    mesh = hoomd.mesh.Mesh()
+    mesh.types = ["mesh", "patch"]
+    type_ids = [0, 0, 1, 0]
+    triangles = [[2, 1, 0], [0, 1, 3], [2, 0, 3], [1, 2, 3]]
+    mesh.triangulation = dict(type_ids=type_ids, triangles=triangles)
+
+    mesh_potential = hoomd.md.mesh.conservation.Volume(mesh,ignore_type=True)
+    mesh_potential.params.default = dict(k=1, V0=1)
+
+    integrator = hoomd.md.Integrator(dt=0.005)
+
+    integrator.forces.append(mesh_potential)
+
+    langevin = hoomd.md.methods.Langevin(kT=1,
+                                         filter=hoomd.filter.All(),
+                                         default_gamma=0.1)
+    integrator.methods.append(langevin)
+    sim.operations.integrator = integrator
+
+    sim.run(0)
+
+    np.testing.assert_allclose(mesh_potential.volume,
+                        [0.107227, 0.0],
+                        rtol=1e-2,
+                        atol=1e-5)
 
 
 @pytest.mark.parametrize("mesh_potential_cls, potential_kwargs, force, energy",
@@ -491,12 +483,6 @@
                                    rtol=1e-2,
                                    atol=1e-5)
         np.testing.assert_allclose(sim_forces, force, rtol=1e-2, atol=1e-5)
-=======
-    np.testing.assert_allclose(mesh_potential.volume,
-                        [0.107227, 0.0],
-                        rtol=1e-2,
-                        atol=1e-5)
->>>>>>> 9b8c1d11
 
 
 def test_auto_detach_simulation(simulation_factory,
