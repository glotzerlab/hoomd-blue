// Copyright (c) 2009-2016 The Regents of the University of Michigan
// This file is part of the HOOMD-blue project, released under the BSD 3-Clause License.


// Maintainer: dnlebard
#include "CGCMMAngleForceCompute.h"
#include "CGCMMAngleForceGPU.cuh"
#include "hoomd/Autotuner.h"

#include <memory>
<<<<<<< HEAD
#include <boost/signals2.hpp>
=======
>>>>>>> 4a2611ce

/*! \file HarmonicAngleForceComputeGPU.h
    \brief Declares the HarmonicAngleForceGPU class
*/

#ifdef NVCC
#error This header cannot be compiled by nvcc
#endif

#include <hoomd/extern/pybind/include/pybind11/pybind11.h>

#ifndef __CGCMMANGLEFORCECOMPUTEGPU_H__
#define __CGCMMANGLEFORCECOMPUTEGPU_H__

//! Implements the CGCMM harmonic angle force calculation on the GPU
/*! CGCMMAngleForceComputeGPU implements the same calculations as CGCMMAngleForceCompute,
    but executing on the GPU.

    Per-type parameters are stored in a simple global memory area pointed to by
    \a m_gpu_params. They are stored as Scalar2's with the \a x component being K and the
    \a y component being t_0.

    The GPU kernel can be found in angleforce_kernel.cu.

    \ingroup computes
*/
class CGCMMAngleForceComputeGPU : public CGCMMAngleForceCompute
    {
    public:
        //! Constructs the compute
        CGCMMAngleForceComputeGPU(std::shared_ptr<SystemDefinition> sysdef);
        //! Destructor
        ~CGCMMAngleForceComputeGPU();

        //! Set autotuner parameters
        /*! \param enable Enable/disable autotuning
            \param period period (approximate) in time steps when returning occurs
        */
        virtual void setAutotunerParams(bool enable, unsigned int period)
            {
            CGCMMAngleForceCompute::setAutotunerParams(enable, period);
            m_tuner->setPeriod(period);
            m_tuner->setEnabled(enable);
            }

        //! Set the parameters
        virtual void setParams(unsigned int type, Scalar K, Scalar t_0, unsigned int cg_type, Scalar eps, Scalar sigma);

    protected:
        std::unique_ptr<Autotuner> m_tuner; //!< Autotuner for block size
        GPUArray<Scalar2> m_params;           //!< k, t0 Parameters stored on the GPU

        // below are just for the CG-CMM angle potential
        GPUArray<Scalar2>  m_CGCMMsr;    //!< GPU copy of the angle's epsilon/sigma/rcut (esr)
        GPUArray<Scalar4>  m_CGCMMepow;  //!< GPU copy of the angle's powers (pow1,pow2) and prefactor

        //! Actually compute the forces
        virtual void computeForces(unsigned int timestep);
    };

//! Export the CGCMMAngleForceComputeGPU class to python
void export_CGCMMAngleForceComputeGPU(pybind11::module& m);

#endif<|MERGE_RESOLUTION|>--- conflicted
+++ resolved
@@ -8,10 +8,6 @@
 #include "hoomd/Autotuner.h"
 
 #include <memory>
-<<<<<<< HEAD
-#include <boost/signals2.hpp>
-=======
->>>>>>> 4a2611ce
 
 /*! \file HarmonicAngleForceComputeGPU.h
     \brief Declares the HarmonicAngleForceGPU class
