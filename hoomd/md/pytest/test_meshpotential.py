# Copyright (c) 2009-2023 The Regents of the University of Michigan.
# Part of HOOMD-blue, released under the BSD 3-Clause License.

import hoomd
import pytest
import math
import numpy as np

_harmonic_args = {'k': [30.0, 25.0, 20.0], 'r0': [1.6, 1.7, 1.8]}
_harmonic_arg_list = [(hoomd.md.mesh.bond.Harmonic,
                       dict(zip(_harmonic_args, val)))
                      for val in zip(*_harmonic_args.values())]

_FENE_args = {
    'k': [30.0, 25.0, 20.0],
    'r0': [1.6, 1.7, 1.8],
    'epsilon': [0.9, 1.0, 1.1],
    'sigma': [1.1, 1.0, 0.9],
    'delta': [0, 0, 0]
}
_FENE_arg_list = [(hoomd.md.mesh.bond.FENEWCA, dict(zip(_FENE_args, val)))
                  for val in zip(*_FENE_args.values())]

_Tether_args = {
    'k_b': [5.0, 6.0, 7.0],
    'l_min': [0.7, 0.8, 0.9],
    'l_c1': [0.9, 1.05, 1.1],
    'l_c0': [1.1, 1.1, 1.3],
    'l_max': [1.3, 1.3, 1.5]
}
_Tether_arg_list = [(hoomd.md.mesh.bond.Tether, dict(zip(_Tether_args, val)))
                    for val in zip(*_Tether_args.values())]

<<<<<<< HEAD
_BendingRigidity_args = {
    'k': [2.0, 10.0, 300.0],
}
_BendingRigidity_arg_list = [(hoomd.md.mesh.bending.BendingRigidity,
                              dict(zip(_BendingRigidity_args, val)))
                             for val in zip(*_BendingRigidity_args.values())]

_AreaConservation_args = {
    'k': [1.0, 20.0, 100.0],
    'A0': [6 * np.sqrt(3), 5 * np.sqrt(3), 7 * np.sqrt(3)]
}
_TriangleAreaConservation_arg_list = [
    (hoomd.md.mesh.conservation.TriangleArea,
     dict(zip(_AreaConservation_args, val)))
    for val in zip(*_AreaConservation_args.values())
]
_AreaConservation_arg_list = [(hoomd.md.mesh.conservation.Area,
                               dict(zip(_AreaConservation_args, val)))
                              for val in zip(*_AreaConservation_args.values())]
=======
_volume_args = {'k': [20.0, 50.0, 100.0], 'V0': [0.107227, 1, 0.01]}
_volume_arg_list = [(hoomd.md.mesh.conservation.Volume,
                     dict(zip(_volume_args, val)))
                    for val in zip(*_volume_args.values())]
>>>>>>> e3706490


def get_mesh_potential_and_args():
    return (_harmonic_arg_list + _FENE_arg_list + _Tether_arg_list
<<<<<<< HEAD
            + _BendingRigidity_arg_list
            + _TriangleAreaConservation_arg_list + _AreaConservation_arg_list)
=======
            + _volume_arg_list)
>>>>>>> e3706490


def get_mesh_potential_args_forces_and_energies():
    harmonic_forces = [[[37.86, 0., -26.771063], [-37.86, 0., -26.771063],
                        [0., 37.86, 26.771063], [0., -37.86, 26.771063]],
                       [[36.55, 0., -25.844753], [-36.55, 0., -25.844753],
                        [0., 36.55, 25.844753], [0., -36.55, 25.844753]],
                       [[33.24, 0., -23.504229], [-33.24, 0., -23.504229],
                        [0., 33.24, 23.504229], [0., -33.24, 23.504229]]]
    harmonic_energies = [35.83449, 40.077075, 41.43366]
    FENE_forces = [[[221.113071, 0.,
                     -156.350552], [-221.113071, 0., -156.350552],
                    [0., 221.113071, 156.350552], [0., -221.113071,
                                                   156.350552]],
                   [[12.959825, 0., -9.16398], [-12.959825, 0., -9.16398],
                    [0., 12.959825, 9.16398], [0., -12.959825, 9.16398]],
                   [[-44.644347, 0., 31.568321], [44.644347, 0., 31.568321],
                    [0., -44.644347, -31.568321], [0., 44.644347, -31.568321]]]
    FENE_energies = [163.374213, 97.189301, 67.058202]
    Tether_forces = [[[0, 0, 0], [0, 0, 0], [0, 0, 0], [0, 0, 0]],
                     [[0.048888, 0., -0.034569], [-0.048888, 0., -0.034569],
                      [0., 0.048888, 0.034569], [0., -0.048888, 0.034569]],
                     [[7.144518, 0., -5.051937], [-7.144518, 0., -5.051937],
                      [0., 7.144518, 5.051937], [0., -7.144518, 5.051937]]]
    Tether_energies = [0, 0.000926, 0.294561]
<<<<<<< HEAD
    BendingRigidity_forces = [[[0., 0., 0.], [0., 0., 0.], [0., 0., 0.],
                               [0., 0., 0.]],
                              [[0., 0., 0.], [0., 0., 0.], [0., 0., 0.],
                               [0., 0., 0.]],
                              [[0., 0., 0.], [0., 0., 0.], [0., 0., 0.],
                               [0., 0., 0.]]]
    BendingRigidity_energies = [1.3333333333, 6.66666666, 200]
    AreaConservation_forces = [[[0.94380349, 0., -0.66736985],
                                [-0.94380349, 0., -0.66736985],
                                [0., 0.94380349, 0.66736985],
                                [0, -0.94380349, 0.66736985]],
                               [[18.17566447, 0., -12.8521356],
                                [-18.17566447, 0., -12.8521356],
                                [0., 18.17566447, 12.8521356],
                                [0., -18.17566447, 12.8521356]],
                               [[96.88179659, 0., -68.50577534],
                                [-96.88179659, 0., -68.50577534],
                                [0., 96.88179659, 68.50577534],
                                [0., -96.88179659, 68.50577534]]]
    AreaConservation_energies = [3.69707, 57.13009, 454.492529]
=======

    volume_forces = [[[0, 0, 0], [0, 0, 0], [0, 0, 0], [0, 0, 0]],
                     [[4.93960528, 0,
                       -3.49282839], [-4.93960528, 0, -3.49282839],
                      [0, 4.93960528, 3.49282839], [0, -4.93960528,
                                                    3.49282839]],
                     [[-107.5893328, 0, 76.0771468],
                      [107.5893328, 0, 76.0771468],
                      [0, -107.5893328, -76.0771468],
                      [0, 107.5893328, -76.0771468]]]
    volume_energies = [0, 19.92608051621174, 47.2656702899458]
>>>>>>> e3706490

    harmonic_args_and_vals = []
    FENE_args_and_vals = []
    Tether_args_and_vals = []
<<<<<<< HEAD
    BendingRigidity_args_and_vals = []
    TriangleAreaConservation_args_and_vals = []
    AreaConservation_args_and_vals = []
=======
    volume_args_and_vals = []
>>>>>>> e3706490
    for i in range(3):
        harmonic_args_and_vals.append(
            (*_harmonic_arg_list[i], harmonic_forces[i], harmonic_energies[i]))
        FENE_args_and_vals.append(
            (*_FENE_arg_list[i], FENE_forces[i], FENE_energies[i]))
        Tether_args_and_vals.append(
            (*_Tether_arg_list[i], Tether_forces[i], Tether_energies[i]))
<<<<<<< HEAD
        BendingRigidity_args_and_vals.append(
            (*_BendingRigidity_arg_list[i], BendingRigidity_forces[i],
             BendingRigidity_energies[i]))
        TriangleAreaConservation_args_and_vals.append(
            (*_AreaConservation_arg_list[i], AreaConservation_forces[i],
             AreaConservation_energies[i]))
        AreaConservation_args_and_vals.append(
            (*_AreaConservation_arg_list[i], AreaConservation_forces[i],
             AreaConservation_energies[i]))
    return (harmonic_args_and_vals + FENE_args_and_vals + Tether_args_and_vals
            + BendingRigidity_args_and_vals
            + AreaConservation_args_and_vals
            + TriangleAreaConservation_args_and_vals
            + AreaConservation_args_and_vals)
=======
        volume_args_and_vals.append(
            (*_volume_arg_list[i], volume_forces[i], volume_energies[i]))
    return (harmonic_args_and_vals + FENE_args_and_vals + Tether_args_and_vals
            + volume_args_and_vals)

>>>>>>> e3706490

@pytest.fixture(scope='session')
def tetrahedron_snapshot_factory(device):

    def make_snapshot(d=1.0, particle_types=['A'], L=20):
        s = hoomd.Snapshot(device.communicator)
        N = 4
        if s.communicator.rank == 0:
            box = [L, L, L, 0, 0, 0]
            s.configuration.box = box
            s.particles.N = N

            base_positions = np.array([[1.0, 0.0, -1.0 / np.sqrt(2.0)],
                                       [-1.0, 0.0, -1.0 / np.sqrt(2.0)],
                                       [0.0, 1.0, 1.0 / np.sqrt(2.0)],
                                       [0.0, -1.0, 1.0 / np.sqrt(2.0)]])
            # move particles slightly in direction of MPI decomposition which
            # varies by simulation dimension
            s.particles.position[:] = 0.5 * d * base_positions
            s.particles.types = particle_types
        return s

    return make_snapshot


@pytest.mark.parametrize("mesh_potential_cls, potential_kwargs",
                         get_mesh_potential_and_args())
def test_before_attaching(mesh_potential_cls, potential_kwargs):
    mesh = hoomd.mesh.Mesh()
    mesh_potential = mesh_potential_cls(mesh)
    mesh_potential.params["mesh"] = potential_kwargs

    assert mesh is mesh_potential.mesh
    for key in potential_kwargs:
        np.testing.assert_allclose(mesh_potential.params["mesh"][key],
                                   potential_kwargs[key],
                                   rtol=1e-6)

    mesh1 = hoomd.mesh.Mesh()
    mesh_potential.mesh = mesh1
    assert mesh1 is mesh_potential.mesh


@pytest.mark.parametrize("mesh_potential_cls, potential_kwargs",
                         get_mesh_potential_and_args())
def test_after_attaching(tetrahedron_snapshot_factory, simulation_factory,
                         mesh_potential_cls, potential_kwargs):
    snap = tetrahedron_snapshot_factory(d=0.969, L=5)
    sim = simulation_factory(snap)

    mesh = hoomd.mesh.Mesh()
<<<<<<< HEAD
    mesh.types = ["mesh"]
=======
>>>>>>> e3706490
    type_ids = [0, 0, 0, 0]
    triangles = [[2, 1, 0], [0, 1, 3], [2, 0, 3], [1, 2, 3]]
    mesh.triangulation = dict(type_ids=type_ids, triangles=triangles)

    mesh_potential = mesh_potential_cls(mesh)
    mesh_potential.params["mesh"] = potential_kwargs

    integrator = hoomd.md.Integrator(dt=0.005)

    integrator.forces.append(mesh_potential)

    langevin = hoomd.md.methods.Langevin(kT=1,
                                         filter=hoomd.filter.All(),
                                         alpha=0.1)

    integrator.methods.append(langevin)
    sim.operations.integrator = integrator

    sim.run(0)
    for key in potential_kwargs:
        np.testing.assert_allclose(mesh_potential.params["mesh"][key],
                                   potential_kwargs[key],
                                   rtol=1e-6)

    mesh1 = hoomd.mesh.Mesh()
    with pytest.raises(RuntimeError):
        mesh_potential.mesh = mesh1


@pytest.mark.parametrize("mesh_potential_cls, potential_kwargs",
                         get_mesh_potential_and_args())
def test_multiple_types(tetrahedron_snapshot_factory, simulation_factory,
                        mesh_potential_cls, potential_kwargs):

<<<<<<< HEAD
    sim = simulation_factory(tetrahedron_snapshot_factory(d=0.969, L=5))
=======
    snap = tetrahedron_snapshot_factory(d=0.969, L=5)
    sim = simulation_factory(snap)
>>>>>>> e3706490

    mesh = hoomd.mesh.Mesh()
    mesh.types = ["mesh", "patch"]
    type_ids = [0, 0, 0, 1]
    triangles = [[2, 1, 0], [0, 1, 3], [2, 0, 3], [1, 2, 3]]
    mesh.triangulation = dict(type_ids=type_ids, triangles=triangles)

    mesh_potential = mesh_potential_cls(mesh)
    mesh_potential.params.default = potential_kwargs

    integrator = hoomd.md.Integrator(dt=0.005)

    integrator.forces.append(mesh_potential)

    langevin = hoomd.md.methods.Langevin(kT=1,
                                         filter=hoomd.filter.All(),
                                         alpha=0.1)
    integrator.methods.append(langevin)
    sim.operations.integrator = integrator

    sim.run(0)
    for key in potential_kwargs:
        np.testing.assert_allclose(mesh_potential.params["mesh"][key],
                                   potential_kwargs[key],
                                   rtol=1e-6)
        np.testing.assert_allclose(mesh_potential.params["patch"][key],
                                   potential_kwargs[key],
                                   rtol=1e-6)

<<<<<<< HEAD
=======
    mesh1 = hoomd.mesh.Mesh()
    with pytest.raises(RuntimeError):
        mesh_potential.mesh = mesh1
>>>>>>> e3706490

def test_area(simulation_factory, tetrahedron_snapshot_factory):
    snap = tetrahedron_snapshot_factory(d=0.969, L=5)
    sim = simulation_factory(snap)

    mesh = hoomd.mesh.Mesh()
    mesh.types = ["mesh", "patch"]
    type_ids = [0, 0, 0, 1]
    triangles = [[2, 1, 0], [0, 1, 3], [2, 0, 3], [1, 2, 3]]
    mesh.triangulation = dict(type_ids=type_ids, triangles=triangles)

    mesh_potential = hoomd.md.mesh.conservation.Area(mesh)
    mesh_potential.params.default = dict(k=1, A0=1)

<<<<<<< HEAD
    integrator = hoomd.md.Integrator(dt=0.005)

    integrator.forces.append(mesh_potential)

    langevin = hoomd.md.methods.Langevin(kT=1,
                                         filter=hoomd.filter.All(),
                                         alpha=0.1)
    integrator.methods.append(langevin)
    sim.operations.integrator = integrator

    sim.run(0)

    np.testing.assert_allclose(mesh_potential.area,
                        [1.2197475,0.4065825],
                        rtol=1e-2,
                        atol=1e-5)


def test_triangle_area(simulation_factory, tetrahedron_snapshot_factory):
=======
@pytest.mark.parametrize("mesh_potential_cls, potential_kwargs, force, energy",
                         get_mesh_potential_args_forces_and_energies())
def test_forces_and_energies(tetrahedron_snapshot_factory, simulation_factory,
                             mesh_potential_cls, potential_kwargs, force,
                             energy):

>>>>>>> e3706490
    snap = tetrahedron_snapshot_factory(d=0.969, L=5)
    sim = simulation_factory(snap)

    mesh = hoomd.mesh.Mesh()
    mesh.types = ["mesh", "patch"]
<<<<<<< HEAD
    type_ids = [0, 0, 0, 1]
    triangles = [[2, 1, 0], [0, 1, 3], [2, 0, 3], [1, 2, 3]]
    mesh.triangulation = dict(type_ids=type_ids, triangles=triangles)

    mesh_potential = hoomd.md.mesh.conservation.TriangleArea(mesh)
    mesh_potential.params.default = dict(k=1, A0=1)
=======
    type_ids = [1, 1, 1, 1]
    triangles = [[2, 1, 0], [0, 1, 3], [2, 0, 3], [1, 2, 3]]
    mesh.triangulation = dict(type_ids=type_ids, triangles=triangles)

    mesh_potential = mesh_potential_cls(mesh)
    mesh_potential.params["mesh"] = potential_kwargs
    mesh_potential.params["patch"] = potential_kwargs
>>>>>>> e3706490

    integrator = hoomd.md.Integrator(dt=0.005)

    integrator.forces.append(mesh_potential)

    langevin = hoomd.md.methods.Langevin(kT=1,
                                         filter=hoomd.filter.All(),
                                         alpha=0.1)
    integrator.methods.append(langevin)
    sim.operations.integrator = integrator

    sim.run(0)

    np.testing.assert_allclose(mesh_potential.area,
                        [1.2197475,0.4065825],
                        rtol=1e-2,
                        atol=1e-5)


@pytest.mark.parametrize("mesh_potential_cls, potential_kwargs, force, energy",
                         get_mesh_potential_args_forces_and_energies())
def test_forces_and_energies(tetrahedron_snapshot_factory, simulation_factory,
                             mesh_potential_cls, potential_kwargs, force,
                             energy):
    snap = tetrahedron_snapshot_factory(d=0.969, L=5)
    sim = simulation_factory(snap)

    mesh = hoomd.mesh.Mesh()
    type_ids = [0, 0, 0, 0]
    triangles = [[2, 1, 0], [0, 1, 3], [2, 0, 3], [1, 2, 3]]
    mesh.triangulation = dict(type_ids=type_ids, triangles=triangles)

    mesh_potential = mesh_potential_cls(mesh)
    mesh_potential.params["mesh"] = potential_kwargs

    integrator = hoomd.md.Integrator(dt=0.005)

    integrator.forces.append(mesh_potential)

    langevin = hoomd.md.methods.Langevin(kT=1,
                                         filter=hoomd.filter.All(),
                                         alpha=0.1)
    integrator.methods.append(langevin)
    sim.operations.integrator = integrator
    sim.run(0)
    sim_energies = sim.operations.integrator.forces[0].energies
    sim_forces = sim.operations.integrator.forces[0].forces
    if sim.device.communicator.rank == 0:
        np.testing.assert_allclose(sum(sim_energies),
                                   energy,
                                   rtol=1e-2,
                                   atol=1e-5)
        np.testing.assert_allclose(sim_forces, force, rtol=1e-2, atol=1e-5)


<<<<<<< HEAD
=======
def test_volume(simulation_factory, tetrahedron_snapshot_factory):
    snap = tetrahedron_snapshot_factory(d=0.969, L=5)
    sim = simulation_factory(snap)

    mesh = hoomd.mesh.Mesh()
    type_ids = [0, 0, 0, 0]
    triangles = [[2, 1, 0], [0, 1, 3], [2, 0, 3], [1, 2, 3]]
    mesh.triangulation = dict(type_ids=type_ids, triangles=triangles)

    mesh_potential = hoomd.md.mesh.conservation.Volume(mesh)
    mesh_potential.params["mesh"] = dict(k=1, V0=1)

    integrator = hoomd.md.Integrator(dt=0.005)

    integrator.forces.append(mesh_potential)

    langevin = hoomd.md.methods.Langevin(kT=1,
                                         filter=hoomd.filter.All(),
                                         alpha=0.1)
    integrator.methods.append(langevin)
    sim.operations.integrator = integrator

    sim.run(0)

    assert math.isclose(mesh_potential.volume,
                        0.107227,
                        rel_tol=1e-2,
                        abs_tol=1e-5)


>>>>>>> e3706490
def test_auto_detach_simulation(simulation_factory,
                                tetrahedron_snapshot_factory):
    sim = simulation_factory(tetrahedron_snapshot_factory(d=0.969, L=5))
    mesh = hoomd.mesh.Mesh()
    mesh.triangulation = dict(type_ids=[0, 0], triangles=[[0, 1, 2], [0, 2, 3]])

    harmonic = hoomd.md.mesh.bond.Harmonic(mesh)
    harmonic.params["mesh"] = dict(k=1, r0=1)

    harmonic_2 = hoomd.md.mesh.bond.Harmonic(mesh)
    harmonic_2.params["mesh"] = dict(k=5, r0=1.1)

    integrator = hoomd.md.Integrator(dt=0.005, forces=[harmonic, harmonic_2])

    integrator.methods.append(
        hoomd.md.methods.Langevin(kT=1, filter=hoomd.filter.All()))
    sim.operations.integrator = integrator

    sim.run(0)
    del integrator.forces[1]
    assert mesh._attached
    assert hasattr(mesh, "_cpp_obj")
    del integrator.forces[0]
    assert not mesh._attached
    assert mesh._cpp_obj is None<|MERGE_RESOLUTION|>--- conflicted
+++ resolved
@@ -31,7 +31,6 @@
 _Tether_arg_list = [(hoomd.md.mesh.bond.Tether, dict(zip(_Tether_args, val)))
                     for val in zip(*_Tether_args.values())]
 
-<<<<<<< HEAD
 _BendingRigidity_args = {
     'k': [2.0, 10.0, 300.0],
 }
@@ -51,23 +50,17 @@
 _AreaConservation_arg_list = [(hoomd.md.mesh.conservation.Area,
                                dict(zip(_AreaConservation_args, val)))
                               for val in zip(*_AreaConservation_args.values())]
-=======
-_volume_args = {'k': [20.0, 50.0, 100.0], 'V0': [0.107227, 1, 0.01]}
-_volume_arg_list = [(hoomd.md.mesh.conservation.Volume,
-                     dict(zip(_volume_args, val)))
-                    for val in zip(*_volume_args.values())]
->>>>>>> e3706490
+_Volume_args = {'k': [20.0, 50.0, 100.0], 'V0': [0.107227, 1, 0.01]}
+_Volume_arg_list = [(hoomd.md.mesh.conservation.Volume,
+                     dict(zip(_Volume_args, val)))
+                    for val in zip(*_Volume_args.values())]
 
 
 def get_mesh_potential_and_args():
     return (_harmonic_arg_list + _FENE_arg_list + _Tether_arg_list
-<<<<<<< HEAD
             + _BendingRigidity_arg_list
-            + _TriangleAreaConservation_arg_list + _AreaConservation_arg_list)
-=======
-            + _volume_arg_list)
->>>>>>> e3706490
-
+            + _TriangleAreaConservation_arg_list + _AreaConservation_arg_list
+            + _Volume_arg_list)
 
 def get_mesh_potential_args_forces_and_energies():
     harmonic_forces = [[[37.86, 0., -26.771063], [-37.86, 0., -26.771063],
@@ -92,7 +85,6 @@
                      [[7.144518, 0., -5.051937], [-7.144518, 0., -5.051937],
                       [0., 7.144518, 5.051937], [0., -7.144518, 5.051937]]]
     Tether_energies = [0, 0.000926, 0.294561]
-<<<<<<< HEAD
     BendingRigidity_forces = [[[0., 0., 0.], [0., 0., 0.], [0., 0., 0.],
                                [0., 0., 0.]],
                               [[0., 0., 0.], [0., 0., 0.], [0., 0., 0.],
@@ -113,9 +105,7 @@
                                 [0., 96.88179659, 68.50577534],
                                 [0., -96.88179659, 68.50577534]]]
     AreaConservation_energies = [3.69707, 57.13009, 454.492529]
-=======
-
-    volume_forces = [[[0, 0, 0], [0, 0, 0], [0, 0, 0], [0, 0, 0]],
+    Volume_forces = [[[0, 0, 0], [0, 0, 0], [0, 0, 0], [0, 0, 0]],
                      [[4.93960528, 0,
                        -3.49282839], [-4.93960528, 0, -3.49282839],
                       [0, 4.93960528, 3.49282839], [0, -4.93960528,
@@ -124,19 +114,16 @@
                       [107.5893328, 0, 76.0771468],
                       [0, -107.5893328, -76.0771468],
                       [0, 107.5893328, -76.0771468]]]
-    volume_energies = [0, 19.92608051621174, 47.2656702899458]
->>>>>>> e3706490
+    Volume_energies = [0, 19.92608051621174, 47.2656702899458]
 
     harmonic_args_and_vals = []
     FENE_args_and_vals = []
     Tether_args_and_vals = []
-<<<<<<< HEAD
     BendingRigidity_args_and_vals = []
     TriangleAreaConservation_args_and_vals = []
     AreaConservation_args_and_vals = []
-=======
-    volume_args_and_vals = []
->>>>>>> e3706490
+    Volume_args_and_vals = []
+
     for i in range(3):
         harmonic_args_and_vals.append(
             (*_harmonic_arg_list[i], harmonic_forces[i], harmonic_energies[i]))
@@ -144,7 +131,6 @@
             (*_FENE_arg_list[i], FENE_forces[i], FENE_energies[i]))
         Tether_args_and_vals.append(
             (*_Tether_arg_list[i], Tether_forces[i], Tether_energies[i]))
-<<<<<<< HEAD
         BendingRigidity_args_and_vals.append(
             (*_BendingRigidity_arg_list[i], BendingRigidity_forces[i],
              BendingRigidity_energies[i]))
@@ -154,18 +140,14 @@
         AreaConservation_args_and_vals.append(
             (*_AreaConservation_arg_list[i], AreaConservation_forces[i],
              AreaConservation_energies[i]))
+        Volume_args_and_vals.append(
+            (*_Volume_arg_list[i], Volume_forces[i], Volume_energies[i]))
     return (harmonic_args_and_vals + FENE_args_and_vals + Tether_args_and_vals
             + BendingRigidity_args_and_vals
             + AreaConservation_args_and_vals
             + TriangleAreaConservation_args_and_vals
-            + AreaConservation_args_and_vals)
-=======
-        volume_args_and_vals.append(
-            (*_volume_arg_list[i], volume_forces[i], volume_energies[i]))
-    return (harmonic_args_and_vals + FENE_args_and_vals + Tether_args_and_vals
-            + volume_args_and_vals)
-
->>>>>>> e3706490
+            + AreaConservation_args_and_vals
+            + Volume_args_and_vals)
 
 @pytest.fixture(scope='session')
 def tetrahedron_snapshot_factory(device):
@@ -217,10 +199,6 @@
     sim = simulation_factory(snap)
 
     mesh = hoomd.mesh.Mesh()
-<<<<<<< HEAD
-    mesh.types = ["mesh"]
-=======
->>>>>>> e3706490
     type_ids = [0, 0, 0, 0]
     triangles = [[2, 1, 0], [0, 1, 3], [2, 0, 3], [1, 2, 3]]
     mesh.triangulation = dict(type_ids=type_ids, triangles=triangles)
@@ -255,12 +233,8 @@
 def test_multiple_types(tetrahedron_snapshot_factory, simulation_factory,
                         mesh_potential_cls, potential_kwargs):
 
-<<<<<<< HEAD
-    sim = simulation_factory(tetrahedron_snapshot_factory(d=0.969, L=5))
-=======
-    snap = tetrahedron_snapshot_factory(d=0.969, L=5)
-    sim = simulation_factory(snap)
->>>>>>> e3706490
+    snap = tetrahedron_snapshot_factory(d=0.969, L=5)
+    sim = simulation_factory(snap)
 
     mesh = hoomd.mesh.Mesh()
     mesh.types = ["mesh", "patch"]
@@ -290,13 +264,6 @@
                                    potential_kwargs[key],
                                    rtol=1e-6)
 
-<<<<<<< HEAD
-=======
-    mesh1 = hoomd.mesh.Mesh()
-    with pytest.raises(RuntimeError):
-        mesh_potential.mesh = mesh1
->>>>>>> e3706490
-
 def test_area(simulation_factory, tetrahedron_snapshot_factory):
     snap = tetrahedron_snapshot_factory(d=0.969, L=5)
     sim = simulation_factory(snap)
@@ -310,7 +277,6 @@
     mesh_potential = hoomd.md.mesh.conservation.Area(mesh)
     mesh_potential.params.default = dict(k=1, A0=1)
 
-<<<<<<< HEAD
     integrator = hoomd.md.Integrator(dt=0.005)
 
     integrator.forces.append(mesh_potential)
@@ -330,35 +296,17 @@
 
 
 def test_triangle_area(simulation_factory, tetrahedron_snapshot_factory):
-=======
-@pytest.mark.parametrize("mesh_potential_cls, potential_kwargs, force, energy",
-                         get_mesh_potential_args_forces_and_energies())
-def test_forces_and_energies(tetrahedron_snapshot_factory, simulation_factory,
-                             mesh_potential_cls, potential_kwargs, force,
-                             energy):
-
->>>>>>> e3706490
     snap = tetrahedron_snapshot_factory(d=0.969, L=5)
     sim = simulation_factory(snap)
 
     mesh = hoomd.mesh.Mesh()
     mesh.types = ["mesh", "patch"]
-<<<<<<< HEAD
     type_ids = [0, 0, 0, 1]
     triangles = [[2, 1, 0], [0, 1, 3], [2, 0, 3], [1, 2, 3]]
     mesh.triangulation = dict(type_ids=type_ids, triangles=triangles)
 
     mesh_potential = hoomd.md.mesh.conservation.TriangleArea(mesh)
     mesh_potential.params.default = dict(k=1, A0=1)
-=======
-    type_ids = [1, 1, 1, 1]
-    triangles = [[2, 1, 0], [0, 1, 3], [2, 0, 3], [1, 2, 3]]
-    mesh.triangulation = dict(type_ids=type_ids, triangles=triangles)
-
-    mesh_potential = mesh_potential_cls(mesh)
-    mesh_potential.params["mesh"] = potential_kwargs
-    mesh_potential.params["patch"] = potential_kwargs
->>>>>>> e3706490
 
     integrator = hoomd.md.Integrator(dt=0.005)
 
@@ -376,6 +324,40 @@
                         [1.2197475,0.4065825],
                         rtol=1e-2,
                         atol=1e-5)
+
+def test_volume(simulation_factory, tetrahedron_snapshot_factory):
+    snap = tetrahedron_snapshot_factory(d=0.969, L=5)
+    sim = simulation_factory(snap)
+
+    mesh = hoomd.mesh.Mesh()
+    mesh.types = ["mesh", "patch"]
+    type_ids = [0, 0, 0, 1]
+    triangles = [[2, 1, 0], [0, 1, 3], [2, 0, 3], [1, 2, 3]]
+    mesh.triangulation = dict(type_ids=type_ids, triangles=triangles)
+
+    mesh_potential = hoomd.md.mesh.conservation.Volume(mesh)
+    mesh_potential.params.default = dict(k=1, V0=1)
+
+    integrator = hoomd.md.Integrator(dt=0.005)
+
+    integrator.forces.append(mesh_potential)
+
+    langevin = hoomd.md.methods.Langevin(kT=1,
+                                         filter=hoomd.filter.All(),
+                                         alpha=0.1)
+    integrator.methods.append(langevin)
+    sim.operations.integrator = integrator
+
+    sim.run(0)
+
+
+    print(mesh_potential.volume)
+
+    np.testing.assert_allclose(mesh_potential.volume,
+                        [0.08042025,0.02680675],
+                        rtol=1e-2,
+                        atol=1e-5)
+
 
 
 @pytest.mark.parametrize("mesh_potential_cls, potential_kwargs, force, energy",
@@ -414,39 +396,7 @@
         np.testing.assert_allclose(sim_forces, force, rtol=1e-2, atol=1e-5)
 
 
-<<<<<<< HEAD
-=======
-def test_volume(simulation_factory, tetrahedron_snapshot_factory):
-    snap = tetrahedron_snapshot_factory(d=0.969, L=5)
-    sim = simulation_factory(snap)
-
-    mesh = hoomd.mesh.Mesh()
-    type_ids = [0, 0, 0, 0]
-    triangles = [[2, 1, 0], [0, 1, 3], [2, 0, 3], [1, 2, 3]]
-    mesh.triangulation = dict(type_ids=type_ids, triangles=triangles)
-
-    mesh_potential = hoomd.md.mesh.conservation.Volume(mesh)
-    mesh_potential.params["mesh"] = dict(k=1, V0=1)
-
-    integrator = hoomd.md.Integrator(dt=0.005)
-
-    integrator.forces.append(mesh_potential)
-
-    langevin = hoomd.md.methods.Langevin(kT=1,
-                                         filter=hoomd.filter.All(),
-                                         alpha=0.1)
-    integrator.methods.append(langevin)
-    sim.operations.integrator = integrator
-
-    sim.run(0)
-
-    assert math.isclose(mesh_potential.volume,
-                        0.107227,
-                        rel_tol=1e-2,
-                        abs_tol=1e-5)
-
-
->>>>>>> e3706490
+
 def test_auto_detach_simulation(simulation_factory,
                                 tetrahedron_snapshot_factory):
     sim = simulation_factory(tetrahedron_snapshot_factory(d=0.969, L=5))
