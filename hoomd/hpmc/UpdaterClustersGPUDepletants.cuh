<<<<<<< HEAD
// Copyright (c) 2009-2021 The Regents of the University of Michigan
// This file is part of the HOOMD-blue project, released under the BSD 3-Clause License.
=======
// Copyright (c) 2009-2022 The Regents of the University of Michigan.
// Part of HOOMD-blue, released under the BSD 3-Clause License.
>>>>>>> 0b99abf7

/*! \file UpdaterClustersGPUDepletants.cuh
    \brief Implements the depletant kernels for the geometric cluster algorithm the GPU
*/

#pragma once

#include <hip/hip_runtime.h>

#include "HPMCMiscFunctions.h"
#include "hoomd/BoxDim.h"
#include "hoomd/CachedAllocator.h"
#include "hoomd/GPUPartition.cuh"
#include "hoomd/HOOMDMath.h"
#include "hoomd/Index1D.h"
#include "hoomd/VectorMath.h"
#include "hoomd/hpmc/GPUHelpers.cuh"

#include "IntegratorHPMCMonoGPUDepletants.cuh"
#include "UpdaterClustersGPU.cuh"

#ifdef __HIP_PLATFORM_NVCC__
#define MAX_BLOCK_SIZE 1024
#define MIN_BLOCK_SIZE 256 // a reasonable minimum to limit the number of template instantiations
#else
#define MAX_BLOCK_SIZE 1024
#define MIN_BLOCK_SIZE 1024 // on AMD, we do not use __launch_bounds__
#endif

namespace hoomd
    {
namespace hpmc
    {
namespace gpu
    {
//! Kernel driver for kernel::hpmc_clusters_depletants()
template<class Shape>
void hpmc_clusters_depletants(const cluster_args_t& args,
                              const hpmc_implicit_args_t& depletants_args,
                              const typename Shape::param_type* params);

#ifdef __HIPCC__
namespace kernel
    {
//! Kernel to insert depletants on-the-fly
template<class Shape, unsigned int max_threads>
#ifdef __HIP_PLATFORM_NVCC__
__launch_bounds__(max_threads)
#endif
    __global__ void clusters_insert_depletants(const Scalar4* d_postype,
                                               const Scalar4* d_orientation,
                                               bool line,
                                               vec3<Scalar> pivot,
                                               quat<Scalar> q,
                                               const unsigned int* d_excell_idx,
                                               const unsigned int* d_excell_size,
                                               const Index2D excli,
                                               const uint3 cell_dim,
                                               const Scalar3 ghost_width,
                                               const Index3D ci,
                                               const unsigned int num_types,
                                               const unsigned int seed,
                                               const unsigned int* d_check_overlaps,
                                               const Index2D overlap_idx,
                                               const uint64_t timestep,
                                               const unsigned int dim,
                                               const BoxDim box,
                                               const typename Shape::param_type* d_params,
                                               unsigned int max_queue_size,
                                               unsigned int max_extra_bytes,
                                               unsigned int depletant_type,
                                               const Index2D depletant_idx,
                                               unsigned int* d_nneigh,
                                               unsigned int* d_adjacency,
                                               const unsigned int maxn,
                                               unsigned int* d_overflow,
                                               unsigned int work_offset,
                                               unsigned int max_depletant_queue_size,
                                               const unsigned int* d_n_depletants)
    {
    // variables to tell what type of thread we are
    unsigned int group = threadIdx.y;
    unsigned int offset = threadIdx.z;
    unsigned int group_size = blockDim.z;
    bool master = (offset == 0);
    unsigned int n_groups = blockDim.y;

    unsigned int err_count = 0;

    // shared particle configuation
    __shared__ Scalar4 s_orientation_i;
    __shared__ Scalar3 s_pos_i;
    __shared__ unsigned int s_type_i;
    __shared__ int3 s_img_i;

    // shared queue variables
    __shared__ unsigned int s_queue_size;
    __shared__ unsigned int s_still_searching;
    __shared__ unsigned int s_adding_depletants;
    __shared__ unsigned int s_depletant_queue_size;

    // load the per type pair parameters into shared memory
    HIP_DYNAMIC_SHARED(char, s_data)
    typename Shape::param_type* s_params = (typename Shape::param_type*)(&s_data[0]);
    Scalar4* s_orientation_group = (Scalar4*)(s_params + num_types);
    Scalar3* s_pos_group = (Scalar3*)(s_orientation_group + n_groups);
    unsigned int* s_reject_group = (unsigned int*)(s_pos_group + n_groups);
    unsigned int* s_check_overlaps = (unsigned int*)(s_reject_group + n_groups);
    unsigned int* s_queue_j = (unsigned int*)(s_check_overlaps + overlap_idx.getNumElements());
    unsigned int* s_queue_gid = (unsigned int*)(s_queue_j + max_queue_size);
    unsigned int* s_queue_didx = (unsigned int*)(s_queue_gid + max_queue_size);

        // copy over parameters one int per thread for fast loads
        {
        unsigned int tidx
            = threadIdx.x + blockDim.x * threadIdx.y + blockDim.x * blockDim.y * threadIdx.z;
        unsigned int block_size = blockDim.x * blockDim.y * blockDim.z;
        unsigned int param_size = num_types * sizeof(typename Shape::param_type) / sizeof(int);

        for (unsigned int cur_offset = 0; cur_offset < param_size; cur_offset += block_size)
            {
            if (cur_offset + tidx < param_size)
                {
                ((int*)s_params)[cur_offset + tidx] = ((int*)d_params)[cur_offset + tidx];
                }
            }

        unsigned int ntyppairs = overlap_idx.getNumElements();

        for (unsigned int cur_offset = 0; cur_offset < ntyppairs; cur_offset += block_size)
            {
            if (cur_offset + tidx < ntyppairs)
                {
                s_check_overlaps[cur_offset + tidx] = d_check_overlaps[cur_offset + tidx];
                }
            }
        }

    __syncthreads();

    // initialize extra shared mem
    char* s_extra = (char*)(s_queue_didx + max_depletant_queue_size);

    unsigned int available_bytes = max_extra_bytes;
    for (unsigned int cur_type = 0; cur_type < num_types; ++cur_type)
        s_params[cur_type].load_shared(s_extra, available_bytes);

    __syncthreads();

    // identify the active cell that this thread handles
    unsigned int i = blockIdx.x + work_offset;

    // load updated particle position
    if (master && group == 0)
        {
        Scalar4 postype_i = d_postype[i];
        s_pos_i = make_scalar3(postype_i.x, postype_i.y, postype_i.z);
        s_type_i = __scalar_as_int(postype_i.w);
        s_orientation_i = d_orientation[i];

        // get image of particle i after transformation
        vec3<Scalar> pos_i_transf(s_pos_i);
        if (line)
            {
            pos_i_transf = lineReflection(pos_i_transf, pivot, q);
            }
        else
            {
            pos_i_transf = pivot - (pos_i_transf - pivot);
            }
        s_img_i = box.getImage(pos_i_transf);
        }

    // sync so that s_pos_i etc. are available
    __syncthreads();

    // generate random number of depletants from Poisson distribution
    unsigned int n_depletants = d_n_depletants[i];

    unsigned int overlap_checks = 0;
    unsigned int n_inserted = 0;

    // find the cell this particle should be in
    unsigned int my_cell = computeParticleCell(s_pos_i, box, ghost_width, cell_dim, ci, false);

    detail::OBB obb_i;
        {
        // get shape OBB
        Shape shape_i(quat<Scalar>(d_orientation[i]), s_params[s_type_i]);
        obb_i = shape_i.getOBB(vec3<Scalar>(s_pos_i));

        // extend by depletant radius
        Shape shape_test(quat<Scalar>(), s_params[depletant_type]);

        Scalar r = 0.5
                   * detail::max(shape_test.getCircumsphereDiameter(),
                                 shape_test.getCircumsphereDiameter());
        obb_i.lengths.x += r;
        obb_i.lengths.y += r;

        if (dim == 3)
            obb_i.lengths.z += r;
        else
            obb_i.lengths.z = OverlapReal(0.5);
        }

    if (master && group == 0)
        {
        s_depletant_queue_size = 0;
        s_adding_depletants = 1;
        }

    __syncthreads();

    unsigned int gidx = gridDim.y * blockIdx.z + blockIdx.y;
    unsigned int blocks_per_particle = gridDim.y * gridDim.z;
    unsigned int i_dep = group_size * group + offset + gidx * group_size * n_groups;

    while (s_adding_depletants)
        {
        while (s_depletant_queue_size < max_depletant_queue_size && i_dep < n_depletants)
            {
            // one RNG per depletant
            hoomd::RandomGenerator rng(
                hoomd::Seed(hoomd::RNGIdentifier::HPMCDepletantsClusters, timestep, seed),
                hoomd::Counter(i, i_dep, depletant_idx(depletant_type, depletant_type)));

            n_inserted++;
            overlap_checks += 2;

            // test depletant position and orientation
            vec3<Scalar> pos_test = vec3<Scalar>(generatePositionInOBB(rng, obb_i, dim));

            Shape shape_test(quat<Scalar>(), s_params[depletant_type]);
            if (shape_test.hasOrientation())
                {
                shape_test.orientation = generateRandomOrientation(rng, dim);
                }

            Shape shape_i(quat<Scalar>(), s_params[s_type_i]);
            if (shape_i.hasOrientation())
                shape_i.orientation = quat<Scalar>(s_orientation_i);
            vec3<Scalar> r_ij = vec3<Scalar>(s_pos_i) - pos_test;
            bool overlap = (s_check_overlaps[overlap_idx(s_type_i, depletant_type)]
                            && check_circumsphere_overlap(r_ij, shape_test, shape_i)
                            && test_overlap(r_ij, shape_test, shape_i, err_count));

            if (overlap)
                {
                // add this particle to the queue
                unsigned int insert_point = atomicAdd(&s_depletant_queue_size, 1);

                if (insert_point < max_depletant_queue_size)
                    {
                    s_queue_didx[insert_point] = i_dep;
                    }
                else
                    {
                    // we will recheck and insert this on the next time through
                    break;
                    }
                } // end if add_to_queue

            // advance depletant idx
            i_dep += group_size * n_groups * blocks_per_particle;
            } // end while (s_depletant_queue_size < max_depletant_queue_size && i_dep <
              // n_depletants)

        __syncthreads();

        // process the queue, group by group
        if (master && group == 0)
            s_adding_depletants = 0;

        if (master && group == 0)
            {
            // reset the queue for neighbor checks
            s_queue_size = 0;
            s_still_searching = 1;
            }

        __syncthreads();

        // is this group processing work from the first queue?
        bool active = group < min(s_depletant_queue_size, max_depletant_queue_size);

        if (active)
            {
            // regenerate depletant using seed from queue, this costs a few flops but is probably
            // better than storing one Scalar4 and a Scalar3 per thread in shared mem
            unsigned int i_dep_queue = s_queue_didx[group];
            hoomd::RandomGenerator rng(
                hoomd::Seed(hoomd::RNGIdentifier::HPMCDepletantsClusters, timestep, seed),
                hoomd::Counter(i, i_dep_queue, depletant_idx(depletant_type, depletant_type)));

            // depletant position and orientation
            vec3<Scalar> pos_test = vec3<Scalar>(generatePositionInOBB(rng, obb_i, dim));
            Shape shape_test(quat<Scalar>(), s_params[depletant_type]);
            if (shape_test.hasOrientation())
                {
                shape_test.orientation = generateRandomOrientation(rng, dim);
                }

            // store them per group
            if (master)
                {
                s_pos_group[group] = vec_to_scalar3(pos_test);
                s_orientation_group[group] = quat_to_scalar4(shape_test.orientation);
                }
            }

        if (master)
            {
            s_reject_group[group] = 0;
            }

        __syncthreads();

        // counters to track progress through the loop over potential neighbors
        unsigned int excell_size;
        unsigned int k = offset;

        // first pass, see if this depletant is active
        if (active)
            {
            excell_size = d_excell_size[my_cell];
            }

        // loop while still searching
        while (s_still_searching)
            {
            // fill the neighbor queue
            // loop through particles in the excell list and add them to the queue if they pass the
            // circumsphere check

            // active threads add to the queue
            if (active)
                {
                // prefetch j
                unsigned int j, next_j = 0;
                if (k < excell_size)
                    next_j = __ldg(&d_excell_idx[excli(k, my_cell)]);

                // add to the queue as long as the queue is not full, and we have not yet reached
                // the end of our own list and as long as no overlaps have been found
                while (s_queue_size < max_queue_size && k < excell_size)
                    {
                    Scalar4 postype_j;
                    Scalar4 orientation_j = make_scalar4(1, 0, 0, 0);
                    vec3<Scalar> r_jk;

                    // build some shapes, but we only need them to get diameters, so don't load
                    // orientations

                    // prefetch next j
                    k += group_size;
                    j = next_j;

                    if (k < excell_size)
                        next_j = __ldg(&d_excell_idx[excli(k, my_cell)]);

                    // read in position of neighboring particle, do not need it's orientation for
                    // circumsphere check for ghosts always load particle data
                    postype_j = d_postype[j];
                    unsigned int type_j = __scalar_as_int(postype_j.w);
                    Shape shape_j(quat<Scalar>(orientation_j), s_params[type_j]);

                    // load test particle configuration from shared mem
                    vec3<Scalar> pos_test(s_pos_group[group]);
                    Shape shape_test(quat<Scalar>(s_orientation_group[group]),
                                     s_params[depletant_type]);

                    // put particle j into the coordinate system of particle i
                    r_jk = vec3<Scalar>(postype_j) - vec3<Scalar>(pos_test);
                    r_jk = vec3<Scalar>(box.minImage(vec_to_scalar3(r_jk)));

                    bool circumsphere_overlap
                        = s_check_overlaps[overlap_idx(depletant_type, type_j)]
                          && check_circumsphere_overlap(r_jk, shape_test, shape_j);

                    // upper triangular matrix
                    if (i < j && circumsphere_overlap)
                        {
                        // add this particle to the queue
                        unsigned int insert_point = atomicAdd(&s_queue_size, 1);

                        if (insert_point < max_queue_size)
                            {
                            s_queue_gid[insert_point] = group;
                            s_queue_j[insert_point] = j;
                            }
                        else
                            {
                            // or back up if the queue is already full
                            // we will recheck and insert this on the next time through
                            k -= group_size;
                            }
                        } // end if k < excell_size
                    }     // end while (s_queue_size < max_queue_size && k < excell_size)
                }         // end if active

            // sync to make sure all threads in the block are caught up
            __syncthreads();

            // when we get here, all threads have either finished their list, or encountered a full
            // queue either way, it is time to process overlaps need to clear the still searching
            // flag and sync first
            if (master && group == 0)
                s_still_searching = 0;

            unsigned int tidx_1d = offset + group_size * group;

            // max_queue_size is always <= block size, so we just need an if here
            if (tidx_1d < min(s_queue_size, max_queue_size))
                {
                // need to extract the overlap check to perform out of the shared mem queue
                unsigned int check_group = s_queue_gid[tidx_1d];
                unsigned int check_j = s_queue_j[tidx_1d];

                // build depletant shape from shared memory
                Scalar3 pos_test = s_pos_group[check_group];
                Shape shape_test(quat<Scalar>(s_orientation_group[check_group]),
                                 s_params[depletant_type]);

                // build shape j from global memory
                Scalar4 postype_j = d_postype[check_j];
                Scalar4 orientation_j = make_scalar4(1, 0, 0, 0);
                unsigned int type_j = __scalar_as_int(postype_j.w);
                Shape shape_j(quat<Scalar>(orientation_j), s_params[type_j]);
                if (shape_j.hasOrientation())
                    shape_j.orientation = quat<Scalar>(d_orientation[check_j]);

                // put particle j into the coordinate system of particle i
                vec3<Scalar> r_jk = vec3<Scalar>(postype_j) - vec3<Scalar>(pos_test);
                r_jk = vec3<Scalar>(box.minImage(vec_to_scalar3(r_jk)));

                if (s_check_overlaps[overlap_idx(depletant_type, type_j)]
                    && test_overlap(r_jk, shape_test, shape_j, err_count))
                    {
                    s_reject_group[check_group] = 1;
                    }
                } // end if (processing neighbor)

            // threads that need to do more looking set the still_searching flag
            __syncthreads();
            if (master && group == 0)
                s_queue_size = 0;
            if (active && k < excell_size)
                atomicAdd(&s_still_searching, 1);
            __syncthreads();

            } // end while (s_still_searching)

        __syncthreads();
        if (master && group == 0)
            {
            // reset the queue for neighbor checks
            s_queue_size = 0;
            s_still_searching = 1;
            }

        __syncthreads();

        // second pass, see if transformed depletant overlaps
        vec3<Scalar> pos_test_transf;
        quat<Scalar> orientation_test_transf;
        unsigned int other_cell;

        active &= !s_reject_group[group];

        if (active)
            {
            pos_test_transf = vec3<Scalar>(s_pos_group[group]);
            if (line)
                {
                pos_test_transf = lineReflection(pos_test_transf, pivot, q);
                }
            else
                {
                pos_test_transf = pivot - (pos_test_transf - pivot);
                }

            // wrap back into into i's image (after transformation)
            pos_test_transf = box.shift(pos_test_transf, -s_img_i);
            int3 img = make_int3(0, 0, 0);
            box.wrap(pos_test_transf, img);

            other_cell = computeParticleCell(vec_to_scalar3(pos_test_transf),
                                             box,
                                             ghost_width,
                                             cell_dim,
                                             ci,
                                             false);
            excell_size = d_excell_size[other_cell];
            }

        k = offset;

        // loop while still searching
        while (s_still_searching)
            {
            // active threads add to the queue
            if (active)
                {
                // prefetch j
                unsigned int j, next_j = 0;
                if (k < excell_size)
                    next_j = __ldg(&d_excell_idx[excli(k, other_cell)]);

                // add to the queue as long as the queue is not full, and we have not yet reached
                // the end of our own list and as long as no overlaps have been found
                while (s_queue_size < max_queue_size && k < excell_size)
                    {
                    Scalar4 postype_j;
                    Scalar4 orientation_j = make_scalar4(1, 0, 0, 0);
                    vec3<Scalar> r_jk;

                    // build some shapes, but we only need them to get diameters, so don't load
                    // orientations

                    // prefetch next j
                    k += group_size;
                    j = next_j;

                    if (k < excell_size)
                        next_j = __ldg(&d_excell_idx[excli(k, other_cell)]);

                    // read in position of neighboring particle, do not need it's orientation for
                    // circumsphere check for ghosts always load particle data
                    postype_j = d_postype[j];
                    unsigned int type_j = __scalar_as_int(postype_j.w);
                    Shape shape_j(quat<Scalar>(orientation_j), s_params[type_j]);

                    // load test particle configuration from shared mem
                    Shape shape_test(quat<Scalar>(), s_params[depletant_type]);

                    // put particle j into the coordinate system of particle i
                    r_jk = vec3<Scalar>(postype_j) - vec3<Scalar>(pos_test_transf);
                    r_jk = vec3<Scalar>(box.minImage(vec_to_scalar3(r_jk)));

                    bool circumsphere_overlap
                        = s_check_overlaps[overlap_idx(depletant_type, type_j)]
                          && check_circumsphere_overlap(r_jk, shape_test, shape_j);

                    if (circumsphere_overlap)
                        {
                        // add this particle to the queue
                        unsigned int insert_point = atomicAdd(&s_queue_size, 1);

                        if (insert_point < max_queue_size)
                            {
                            s_queue_gid[insert_point] = group;
                            s_queue_j[insert_point] = j;
                            }
                        else
                            {
                            // or back up if the queue is already full
                            // we will recheck and insert this on the next time through
                            k -= group_size;
                            }
                        } // end if k < excell_size
                    }     // end while (s_queue_size < max_queue_size && k < excell_size)
                }         // end if active

            // sync to make sure all threads in the block are caught up
            __syncthreads();

            if (master && group == 0)
                s_still_searching = 0;

            unsigned int tidx_1d = offset + group_size * group;

            // max_queue_size is always <= block size, so we just need an if here
            if (tidx_1d < min(s_queue_size, max_queue_size))
                {
                // need to extract the overlap check to perform out of the shared mem queue
                unsigned int check_group = s_queue_gid[tidx_1d];
                unsigned int check_j = s_queue_j[tidx_1d];

                // build depletant shape from shared memory
                vec3<Scalar> pos_test_transf(s_pos_group[check_group]);

                quat<Scalar> orientation_test_transf(
                    q * quat<Scalar>(s_orientation_group[check_group]));
                if (line)
                    {
                    pos_test_transf = lineReflection(pos_test_transf, pivot, q);
                    }
                else
                    {
                    pos_test_transf = pivot - (pos_test_transf - pivot);
                    }

                // wrap back into into i's image (after transformation)
                pos_test_transf = box.shift(pos_test_transf, -s_img_i);
                int3 img = make_int3(0, 0, 0);
                box.wrap(pos_test_transf, img);

                Shape shape_test_transf(quat<Scalar>(orientation_test_transf),
                                        s_params[depletant_type]);

                // build shape j from global memory
                Scalar4 postype_j = d_postype[check_j];
                Scalar4 orientation_j = make_scalar4(1, 0, 0, 0);
                unsigned int type_j = __scalar_as_int(postype_j.w);
                Shape shape_j(quat<Scalar>(orientation_j), s_params[type_j]);
                if (shape_j.hasOrientation())
                    shape_j.orientation = quat<Scalar>(d_orientation[check_j]);

                // put particle j into the coordinate system of particle i
                vec3<Scalar> r_jk = vec3<Scalar>(postype_j) - vec3<Scalar>(pos_test_transf);
                r_jk = vec3<Scalar>(box.minImage(vec_to_scalar3(r_jk)));

                if (s_check_overlaps[overlap_idx(depletant_type, type_j)]
                    && test_overlap(r_jk, shape_test_transf, shape_j, err_count))
                    {
                    s_reject_group[check_group] = 1;
                    }
                } // end if (processing neighbor)

            // threads that need to do more looking set the still_searching flag
            __syncthreads();
            if (master && group == 0)
                s_queue_size = 0;
            if (active && k < excell_size)
                atomicAdd(&s_still_searching, 1);
            __syncthreads();
            }

        __syncthreads();
        if (master && group == 0)
            {
            // reset the queue for neighbor checks
            s_queue_size = 0;
            s_still_searching = 1;
            }

        __syncthreads();

        // third pass, record overlaps
        active &= !s_reject_group[group];

        if (active)
            {
            excell_size = d_excell_size[my_cell];
            }

        k = offset;

        // loop while still searching
        while (s_still_searching)
            {
            // active threads add to the queue
            if (active)
                {
                // prefetch j
                unsigned int j, next_j = 0;
                if (k < excell_size)
                    next_j = __ldg(&d_excell_idx[excli(k, my_cell)]);

                // add to the queue as long as the queue is not full, and we have not yet reached
                // the end of our own list and as long as no overlaps have been found
                while (s_queue_size < max_queue_size && k < excell_size)
                    {
                    Scalar4 postype_j;
                    Scalar4 orientation_j = make_scalar4(1, 0, 0, 0);
                    vec3<Scalar> r_jk;

                    // build some shapes, but we only need them to get diameters, so don't load
                    // orientations

                    // prefetch next j
                    k += group_size;
                    j = next_j;

                    if (k < excell_size)
                        next_j = __ldg(&d_excell_idx[excli(k, my_cell)]);

                    // read in position of neighboring particle, do not need it's orientation for
                    // circumsphere check for ghosts always load particle data
                    postype_j = d_postype[j];
                    unsigned int type_j = __scalar_as_int(postype_j.w);
                    Shape shape_j(quat<Scalar>(orientation_j), s_params[type_j]);

                    // load test particle configuration from shared mem
                    vec3<Scalar> pos_test(s_pos_group[group]);
                    Shape shape_test(quat<Scalar>(s_orientation_group[group]),
                                     s_params[depletant_type]);

                    // put particle j into the coordinate system of particle i
                    r_jk = vec3<Scalar>(postype_j) - vec3<Scalar>(pos_test);
                    r_jk = vec3<Scalar>(box.minImage(vec_to_scalar3(r_jk)));

                    bool circumsphere_overlap
                        = s_check_overlaps[overlap_idx(depletant_type, type_j)]
                          && check_circumsphere_overlap(r_jk, shape_test, shape_j);

                    if (circumsphere_overlap)
                        {
                        // add this particle to the queue
                        unsigned int insert_point = atomicAdd(&s_queue_size, 1);

                        if (insert_point < max_queue_size)
                            {
                            s_queue_gid[insert_point] = group;
                            s_queue_j[insert_point] = j;
                            }
                        else
                            {
                            // or back up if the queue is already full
                            // we will recheck and insert this on the next time through
                            k -= group_size;
                            }
                        } // end if k < excell_size
                    }     // end while (s_queue_size < max_queue_size && k < excell_size)
                }         // end if active

            // sync to make sure all threads in the block are caught up
            __syncthreads();

            if (master && group == 0)
                s_still_searching = 0;

            unsigned int tidx_1d = offset + group_size * group;

            // max_queue_size is always <= block size, so we just need an if here
            if (tidx_1d < min(s_queue_size, max_queue_size))
                {
                // need to extract the overlap check to perform out of the shared mem queue
                unsigned int check_group = s_queue_gid[tidx_1d];
                unsigned int check_j = s_queue_j[tidx_1d];

                // build depletant shape from shared memory
                vec3<Scalar> pos_test(s_pos_group[check_group]);
                Shape shape_test(quat<Scalar>(s_orientation_group[check_group]),
                                 s_params[depletant_type]);

                // build shape j from global memory
                Scalar4 postype_j = d_postype[check_j];
                Scalar4 orientation_j = make_scalar4(1, 0, 0, 0);
                unsigned int type_j = __scalar_as_int(postype_j.w);
                Shape shape_j(quat<Scalar>(orientation_j), s_params[type_j]);
                if (shape_j.hasOrientation())
                    shape_j.orientation = quat<Scalar>(d_orientation[check_j]);

                // put particle j into the coordinate system of particle i
                vec3<Scalar> r_jk = vec3<Scalar>(postype_j) - vec3<Scalar>(pos_test);
                r_jk = vec3<Scalar>(box.minImage(vec_to_scalar3(r_jk)));

                if (s_check_overlaps[overlap_idx(depletant_type, type_j)]
                    && test_overlap(r_jk, shape_test, shape_j, err_count))
                    {
                    // write out to global memory
                    unsigned int n = atomicAdd(&d_nneigh[i], 1);
                    if (n < maxn)
                        {
                        d_adjacency[n + i * maxn] = check_j;
                        }
                    }
                } // end if (processing neighbor)

            // threads that need to do more looking set the still_searching flag
            __syncthreads();
            if (master && group == 0)
                s_queue_size = 0;
            if (active && k < excell_size)
                atomicAdd(&s_still_searching, 1);
            __syncthreads();
            }

        // do we still need to process depletants?
        __syncthreads();
        if (master && group == 0)
            s_depletant_queue_size = 0;
        if (i_dep < n_depletants)
            atomicAdd(&s_adding_depletants, 1);
        __syncthreads();
        } // end loop over depletants

    if (master && group == 0)
        {
        // overflowed?
        unsigned int nneigh = d_nneigh[i];
        if (nneigh > maxn)
            {
#if (__CUDA_ARCH__ >= 600)
            atomicMax_system(d_overflow, nneigh);
#else
            atomicMax(d_overflow, nneigh);
#endif
            }
        }
    }

//! Launcher for clusters_insert_depletants kernel with templated launch bounds
template<class Shape, unsigned int cur_launch_bounds>
void clusters_depletants_launcher(const cluster_args_t& args,
                                  const hpmc_implicit_args_t& implicit_args,
                                  const typename Shape::param_type* params,
                                  unsigned int max_threads,
                                  detail::int2type<cur_launch_bounds>)
    {
    if (max_threads == cur_launch_bounds * MIN_BLOCK_SIZE)
        {
        // determine the maximum block size and clamp the input block size down
        int max_block_size;
        hipFuncAttributes attr;
        constexpr unsigned int launch_bounds_nonzero
            = cur_launch_bounds > 0 ? cur_launch_bounds : 1;
        hipFuncGetAttributes(
            &attr,
            reinterpret_cast<const void*>(
                &kernel::clusters_insert_depletants<Shape,
                                                    launch_bounds_nonzero * MIN_BLOCK_SIZE>));
        max_block_size = attr.maxThreadsPerBlock;
        if (max_block_size % args.devprop.warpSize)
            // handle non-sensical return values from hipFuncGetAttributes
            max_block_size = (max_block_size / args.devprop.warpSize - 1) * args.devprop.warpSize;

        // choose a block size based on the max block size by regs (max_block_size) and include
        // dynamic shared memory usage
        unsigned int block_size = min(args.block_size, (unsigned int)max_block_size);

        unsigned int tpp = min(args.tpp, block_size);
        tpp = std::min((unsigned int)args.devprop.maxThreadsDim[2], tpp); // clamp blockDim.z
        unsigned int n_groups = block_size / tpp;
        unsigned int max_queue_size = n_groups * tpp;
        unsigned int max_depletant_queue_size = n_groups;

        const unsigned int min_shared_bytes
            = static_cast<unsigned int>(args.num_types * sizeof(typename Shape::param_type)
                                        + args.overlap_idx.getNumElements() * sizeof(unsigned int));

        size_t shared_bytes = n_groups * (sizeof(Scalar4) + sizeof(Scalar3) + sizeof(unsigned int))
                              + max_queue_size * 2 * sizeof(unsigned int)
                              + max_depletant_queue_size * sizeof(unsigned int) + min_shared_bytes;

        if (min_shared_bytes >= args.devprop.sharedMemPerBlock)
            throw std::runtime_error("Insufficient shared memory for HPMC kernel: reduce number of "
                                     "particle types or size of shape parameters");

        while (shared_bytes + attr.sharedSizeBytes >= args.devprop.sharedMemPerBlock)
            {
            block_size -= args.devprop.warpSize;
            if (block_size == 0)
                throw std::runtime_error("Insufficient shared memory for HPMC kernel");
            tpp = min(tpp, block_size);
            tpp = std::min((unsigned int)args.devprop.maxThreadsDim[2], tpp); // clamp blockDim.z
            n_groups = block_size / tpp;
            max_queue_size = n_groups * tpp;
            max_depletant_queue_size = n_groups;

            shared_bytes = static_cast<unsigned int>(
                n_groups * (sizeof(Scalar4) + sizeof(Scalar3) + sizeof(unsigned int))
                + max_queue_size * 2 * sizeof(unsigned int)
                + max_depletant_queue_size * sizeof(unsigned int) + min_shared_bytes);
            }

        unsigned int base_shared_bytes;
        base_shared_bytes = static_cast<unsigned int>(shared_bytes + attr.sharedSizeBytes);

        unsigned int max_extra_bytes
            = static_cast<unsigned int>(args.devprop.sharedMemPerBlock - base_shared_bytes);
        unsigned int extra_bytes;
        // determine dynamically requested shared memory
        char* ptr = (char*)nullptr;
        unsigned int available_bytes = max_extra_bytes;
        for (unsigned int i = 0; i < args.num_types; ++i)
            {
            params[i].allocate_shared(ptr, available_bytes);
            }
        extra_bytes = max_extra_bytes - available_bytes;

        shared_bytes += extra_bytes;

        // setup the grid to run the kernel
        dim3 threads(1, n_groups, tpp);

        for (int idev = args.gpu_partition.getNumActiveGPUs() - 1; idev >= 0; --idev)
            {
            auto range = args.gpu_partition.getRangeAndSetGPU(idev);

            if (range.first == range.second)
                continue;

            unsigned int blocks_per_particle
                = implicit_args.max_n_depletants[idev]
                      / (implicit_args.depletants_per_thread * n_groups * tpp)
                  + 1;

            dim3 grid(range.second - range.first, blocks_per_particle, 1);

            if (blocks_per_particle > static_cast<unsigned int>(args.devprop.maxGridSize[1]))
                {
                grid.y = args.devprop.maxGridSize[1];
                grid.z = blocks_per_particle / args.devprop.maxGridSize[1] + 1;
                }

            hipLaunchKernelGGL(
                (kernel::clusters_insert_depletants<Shape, launch_bounds_nonzero * MIN_BLOCK_SIZE>),
                dim3(grid),
                dim3(threads),
                shared_bytes,
                implicit_args.streams[idev],
                args.d_postype,
                args.d_orientation,
                args.line,
                args.pivot,
                args.q,
                args.d_excell_idx,
                args.d_excell_size,
                args.excli,
                args.cell_dim,
                args.ghost_width,
                args.ci,
                args.num_types,
                args.seed,
                args.d_check_overlaps,
                args.overlap_idx,
                args.timestep,
                args.dim,
                args.box,
                params,
                max_queue_size,
                max_extra_bytes,
                implicit_args.depletant_type_a,
                implicit_args.depletant_idx,
                args.d_nneigh,
                args.d_adjacency,
                args.maxn,
                args.d_overflow,
                range.first,
                max_depletant_queue_size,
                implicit_args.d_n_depletants);
            }
        }
    else
        {
        clusters_depletants_launcher<Shape>(args,
                                            implicit_args,
                                            params,
                                            max_threads,
                                            detail::int2type<cur_launch_bounds / 2>());
        }
    }

    } // end namespace kernel

//! Kernel driver for kernel::hpmc_clusters_depletants()
template<class Shape>
void hpmc_clusters_depletants(const cluster_args_t& args,
                              const hpmc_implicit_args_t& depletants_args,
                              const typename Shape::param_type* params)
    {
    // select the kernel template according to the next power of two of the block size
    unsigned int launch_bounds = MIN_BLOCK_SIZE;
    while (launch_bounds < args.block_size)
        launch_bounds *= 2;

    kernel::clusters_depletants_launcher<Shape>(
        args,
        depletants_args,
        params,
        launch_bounds,
        detail::int2type<MAX_BLOCK_SIZE / MIN_BLOCK_SIZE>());
    }
#endif

    } // end namespace gpu
    } // end namespace hpmc
    } // end namespace hoomd

#undef MAX_BLOCK_SIZE
#undef MIN_BLOCK_SIZE<|MERGE_RESOLUTION|>--- conflicted
+++ resolved
@@ -1,10 +1,5 @@
-<<<<<<< HEAD
-// Copyright (c) 2009-2021 The Regents of the University of Michigan
-// This file is part of the HOOMD-blue project, released under the BSD 3-Clause License.
-=======
 // Copyright (c) 2009-2022 The Regents of the University of Michigan.
 // Part of HOOMD-blue, released under the BSD 3-Clause License.
->>>>>>> 0b99abf7
 
 /*! \file UpdaterClustersGPUDepletants.cuh
     \brief Implements the depletant kernels for the geometric cluster algorithm the GPU
