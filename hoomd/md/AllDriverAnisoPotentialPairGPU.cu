// Copyright (c) 2009-2019 The Regents of the University of Michigan
// This file is part of the HOOMD-blue project, released under the BSD 3-Clause License.


// Maintainer: jglaser

#include "AllDriverAnisoPotentialPairGPU.cuh"

/*! \file AllDriverAnisoPotentialPairGPU.cu
    \brief Defines the driver functions for computing all types of anisotropic pair forces on the GPU
*/

<<<<<<< HEAD
hipError_t gpu_compute_pair_aniso_forces_gb(const a_pair_args_t& pair_args,
            const EvaluatorPairGB::param_type* d_param)
=======
cudaError_t gpu_compute_pair_aniso_forces_gb(const a_pair_args_t& pair_args,
            const EvaluatorPairGB::param_type* d_param,
            const EvaluatorPairGB::shape_param_type* d_shape_param)
>>>>>>> a6d89517
    {
    return gpu_compute_pair_aniso_forces<EvaluatorPairGB>(pair_args, d_param, d_shape_param);
    }

<<<<<<< HEAD
hipError_t gpu_compute_pair_aniso_forces_dipole(const a_pair_args_t& pair_args,
            const EvaluatorPairDipole::param_type* d_param)
=======
cudaError_t gpu_compute_pair_aniso_forces_dipole(const a_pair_args_t& pair_args,
            const EvaluatorPairDipole::param_type* d_param,
            const EvaluatorPairDipole::shape_param_type* d_shape_param)
>>>>>>> a6d89517
    {
    return gpu_compute_pair_aniso_forces<EvaluatorPairDipole>(pair_args, d_param, d_shape_param);
    }<|MERGE_RESOLUTION|>--- conflicted
+++ resolved
@@ -10,26 +10,16 @@
     \brief Defines the driver functions for computing all types of anisotropic pair forces on the GPU
 */
 
-<<<<<<< HEAD
 hipError_t gpu_compute_pair_aniso_forces_gb(const a_pair_args_t& pair_args,
-            const EvaluatorPairGB::param_type* d_param)
-=======
-cudaError_t gpu_compute_pair_aniso_forces_gb(const a_pair_args_t& pair_args,
             const EvaluatorPairGB::param_type* d_param,
             const EvaluatorPairGB::shape_param_type* d_shape_param)
->>>>>>> a6d89517
     {
     return gpu_compute_pair_aniso_forces<EvaluatorPairGB>(pair_args, d_param, d_shape_param);
     }
 
-<<<<<<< HEAD
 hipError_t gpu_compute_pair_aniso_forces_dipole(const a_pair_args_t& pair_args,
-            const EvaluatorPairDipole::param_type* d_param)
-=======
-cudaError_t gpu_compute_pair_aniso_forces_dipole(const a_pair_args_t& pair_args,
             const EvaluatorPairDipole::param_type* d_param,
             const EvaluatorPairDipole::shape_param_type* d_shape_param)
->>>>>>> a6d89517
     {
     return gpu_compute_pair_aniso_forces<EvaluatorPairDipole>(pair_args, d_param, d_shape_param);
     }